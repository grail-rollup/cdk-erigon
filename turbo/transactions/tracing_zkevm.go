--- conflicted
+++ resolved
@@ -6,6 +6,7 @@
 
 	libcommon "github.com/ledgerwatch/erigon-lib/common"
 	"github.com/ledgerwatch/erigon-lib/kv"
+	"github.com/ledgerwatch/log/v3"
 
 	"github.com/ledgerwatch/erigon-lib/chain"
 	"github.com/ledgerwatch/erigon/consensus"
@@ -14,6 +15,7 @@
 	"github.com/ledgerwatch/erigon/core/types"
 	"github.com/ledgerwatch/erigon/core/vm"
 	"github.com/ledgerwatch/erigon/core/vm/evmtypes"
+	"github.com/ledgerwatch/erigon/eth/stagedsync"
 	"github.com/ledgerwatch/erigon/turbo/rpchelper"
 	"github.com/ledgerwatch/erigon/turbo/services"
 	"github.com/ledgerwatch/erigon/zk/hermez_db"
@@ -47,29 +49,20 @@
 		return h
 	}
 	header := block.HeaderNoCopy()
-<<<<<<< HEAD
-
-	BlockContext := core.NewEVMBlockContext(header, core.GetHashFn(header, getHeader), engine, nil)
-=======
-	parentHeader, err := headerReader.HeaderByHash(ctx, dbtx, header.ParentHash)
 	if err != nil {
 		// TODO(eip-4844): Do we need to propagate this error?
 		log.Error("Can't get parent block's header:", err)
 	}
-	var excessDataGas *big.Int
-	if parentHeader != nil {
-		excessDataGas = parentHeader.ExcessDataGas
-	}
+
 	// BlockContext := core.NewEVMBlockContext(header, core.GetHashFn(header, getHeader), engine, nil, excessDataGas)
 	hermezReader := hermez_db.NewHermezDbReader(dbtx)
 
 	vmConfig := vm.NewTraceVmConfig()
 
-	blockContext, excessDataGas, ger, l1BlockHash, err := core.PrepareBlockTxExecution(cfg, &vmConfig, core.GetHashFn(header, getHeader), nil, engine.(consensus.Engine), stagedsync.NewChainReaderImpl(cfg, dbtx, nil), block, statedb, hermezReader, block.GasLimit())
+	blockContext, _, ger, l1BlockHash, err := core.PrepareBlockTxExecution(cfg, &vmConfig, core.GetHashFn(header, getHeader), nil, engine.(consensus.Engine), stagedsync.NewChainReaderImpl(cfg, dbtx, nil, nil), block, statedb, hermezReader, block.GasLimit())
 	if err != nil {
 		return TxEnv{}, err
 	}
->>>>>>> ff7f3512
 
 	// Recompute transactions up to the target index.
 	signer := types.MakeSigner(cfg, block.NumberU64(), 0)
@@ -87,18 +80,6 @@
 		}
 
 		TxContext := core.NewEVMTxContext(msg)
-<<<<<<< HEAD
-		return msg, BlockContext, TxContext, statedb, reader, nil
-	}
-	vmenv := vm.NewEVM(BlockContext, evmtypes.TxContext{}, statedb, cfg, vm.Config{})
-
-	hermezReader := hermez_db.NewHermezDbReader(dbtx)
-
-	// _, excessBlobGas, err = core.PrepareBlockTxExecution(cfg, engine.(consensus.Engine), stagedsync.NewChainReaderImpl(cfg, dbtx, nil), block, statedb, hermezReader, block.GasLimit(), false)
-	// if err != nil {
-	// 	return nil, evmtypes.BlockContext{}, evmtypes.TxContext{}, nil, nil, err
-	// }
-=======
 		txEnv := TxEnv{
 			Msg:            msg,
 			BlockContext:   *blockContext,
@@ -110,7 +91,6 @@
 		}
 		return txEnv, nil
 	}
->>>>>>> ff7f3512
 
 	gp := new(core.GasPool).AddGas(block.GasLimit())
 	for idx, txn := range block.Transactions() {
@@ -119,11 +99,6 @@
 		case <-ctx.Done():
 			return TxEnv{}, ctx.Err()
 		}
-<<<<<<< HEAD
-		// todo: upstream merge
-		// statedb.Prepare(txn.Hash(), block.Hash(), idx)
-=======
->>>>>>> ff7f3512
 
 		txHash := txn.Hash()
 		vmenv, effectiveGasPricePercentage, err := core.PrepareForTxExecution(cfg, &vmConfig, blockContext, hermezReader, statedb, block, &txHash, txIndex)
@@ -131,23 +106,15 @@
 			return TxEnv{}, err
 		}
 
-<<<<<<< HEAD
-		if msg.FeeCap().IsZero() && engine != nil {
-			syscall := func(contract libcommon.Address, data []byte) ([]byte, error) {
-				return core.SysCallContract(contract, data, cfg, statedb, header, engine, true /* constCall */)
-			}
-			msg.SetIsFree(engine.IsServiceTransaction(msg.From(), syscall))
-=======
 		msg, txContext, err := core.GetTxContext(cfg, engine, statedb, header, txn, vmenv, effectiveGasPricePercentage)
 		if err != nil {
 			return TxEnv{}, err
->>>>>>> ff7f3512
 		}
 
 		if idx == txIndex {
 			txEnv := TxEnv{
 				Msg:            msg,
-				BlockContext:   vmenv.Context(),
+				BlockContext:   vmenv.Context,
 				TxContext:      txContext,
 				Ibs:            statedb,
 				StateReader:    reader,
@@ -165,7 +132,7 @@
 			// Return the state from evaluating all txs in the block, note no msg or TxContext in this case
 			txEnv := TxEnv{
 				Msg:            msg,
-				BlockContext:   vmenv.Context(),
+				BlockContext:   vmenv.Context,
 				TxContext:      evmtypes.TxContext{},
 				Ibs:            statedb,
 				StateReader:    reader,
