--- conflicted
+++ resolved
@@ -220,14 +220,6 @@
 	if err != nil {
 		return fmt.Errorf("%w, fileName: %s", err, fileName)
 	}
-<<<<<<< HEAD
-	if sn.IdxTxnHash.ModTime().Before(sn.Seg.ModTime()) {
-		log.Warn("[snapshots] skip index because it modify time is before .seg file. re-generate index or do `touch --no-create -d`", "name", sn.IdxTxnHash.FileName())
-		// Index has been created before the segment file, needs to be ignored (and rebuilt) as inconsistent
-		sn.IdxTxnHash.Close()
-		sn.IdxTxnHash = nil
-	}
-=======
 
 	/*
 		// Historically we had several times when:
@@ -237,28 +229,18 @@
 		// but now we have other protections for this cases
 		// let's try to remove this one - because it's not compatible with "copy datadir" and "restore datadir from backup" scenarios
 		if sn.IdxTxnHash.ModTime().Before(sn.Seg.ModTime()) {
-			log.Trace("[snapshots] skip index because it modify time is ahead before .seg file", "name", sn.IdxTxnHash.FileName())
+			log.Warn("[snapshots] skip index because it modify time is before .seg file. re-generate index or do `touch --no-create -d`", "name", sn.IdxTxnHash.FileName())
 			//Index has been created before the segment file, needs to be ignored (and rebuilt) as inconsistent
 			sn.IdxTxnHash.Close()
 			sn.IdxTxnHash = nil
 		}
 	*/
->>>>>>> 52c4489b
 
 	fileName = snaptype.IdxFileName(sn.ranges.from, sn.ranges.to, snaptype.Transactions2Block.String())
 	sn.IdxTxnHash2BlockNum, err = recsplit.OpenIndex(path.Join(dir, fileName))
 	if err != nil {
 		return fmt.Errorf("%w, fileName: %s", err, fileName)
 	}
-<<<<<<< HEAD
-	if sn.IdxTxnHash2BlockNum.ModTime().Before(sn.Seg.ModTime()) {
-		log.Warn("[snapshots] skip index because it modify time is before .seg file. re-generate index or do `touch --no-create -d`", "name", sn.IdxTxnHash.FileName())
-		// Index has been created before the segment file, needs to be ignored (and rebuilt) as inconsistent
-		sn.IdxTxnHash2BlockNum.Close()
-		sn.IdxTxnHash2BlockNum = nil
-	}
-=======
->>>>>>> 52c4489b
 	return nil
 }
 
@@ -1568,28 +1550,12 @@
 		if err != nil {
 			return false
 		}
-<<<<<<< HEAD
-		// If index was created before the segment file, it needs to be ignored (and rebuilt)
-		if idx.ModTime().Before(stat.ModTime()) {
-			log.Warn("[snapshots] skip index because it modify time is before .seg file. re-generate index or do `touch --no-create -d`", "segfile", sn.Path, "segtime", stat.ModTime(), "idxfile", fName, "idxtime", idx.ModTime())
-			result = false
-		}
-=======
->>>>>>> 52c4489b
 		idx.Close()
 	case snaptype.Transactions:
 		idx, err := recsplit.OpenIndex(path.Join(dir, fName))
 		if err != nil {
 			return false
 		}
-<<<<<<< HEAD
-		// If index was created before the segment file, it needs to be ignored (and rebuilt)
-		if idx.ModTime().Before(stat.ModTime()) {
-			log.Warn("[snapshots] skip index because it modify time is before .seg file. re-generate index or do `touch --no-create -d`", "segfile", sn.Path, "segtime", stat.ModTime(), "idxfile", fName, "idxtime", idx.ModTime())
-			result = false
-		}
-=======
->>>>>>> 52c4489b
 		idx.Close()
 
 		fName = snaptype.IdxFileName(sn.From, sn.To, snaptype.Transactions2Block.String())
@@ -1597,14 +1563,6 @@
 		if err != nil {
 			return false
 		}
-<<<<<<< HEAD
-		// If index was created before the segment file, it needs to be ignored (and rebuilt)
-		if idx.ModTime().Before(stat.ModTime()) {
-			log.Warn("[snapshots] skip index because it modify time is before .seg file. re-generate index or do `touch --no-create -d`", "segfile", sn.Path, "segtime", stat.ModTime(), "idxfile", fName, "idxtime", idx.ModTime())
-			result = false
-		}
-=======
->>>>>>> 52c4489b
 		idx.Close()
 	}
 	return result
