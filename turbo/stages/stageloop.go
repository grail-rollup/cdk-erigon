package stages

import (
	"context"
	"errors"
	"fmt"
	"runtime"
	"time"

	lru "github.com/hashicorp/golang-lru/arc/v2"
	"github.com/ledgerwatch/log/v3"

	"github.com/ledgerwatch/erigon-lib/chain"
	libcommon "github.com/ledgerwatch/erigon-lib/common"
	"github.com/ledgerwatch/erigon-lib/common/datadir"
	"github.com/ledgerwatch/erigon-lib/common/dbg"
	proto_downloader "github.com/ledgerwatch/erigon-lib/gointerfaces/downloader"
	"github.com/ledgerwatch/erigon-lib/kv"
	"github.com/ledgerwatch/erigon-lib/kv/membatchwithdb"
	"github.com/ledgerwatch/erigon-lib/state"
	"github.com/ledgerwatch/erigon-lib/wrap"
	"github.com/ledgerwatch/erigon/polygon/bor/finality"

	"github.com/ledgerwatch/erigon/consensus"
	"github.com/ledgerwatch/erigon/consensus/misc"
	"github.com/ledgerwatch/erigon/core/rawdb"
	"github.com/ledgerwatch/erigon/core/rawdb/blockio"
	"github.com/ledgerwatch/erigon/core/types"
	"github.com/ledgerwatch/erigon/core/vm"
	"github.com/ledgerwatch/erigon/eth/ethconfig"
	"github.com/ledgerwatch/erigon/eth/stagedsync"
	"github.com/ledgerwatch/erigon/eth/stagedsync/stages"
	"github.com/ledgerwatch/erigon/p2p"
	"github.com/ledgerwatch/erigon/p2p/sentry/sentry_multi_client"
	"github.com/ledgerwatch/erigon/polygon/bor"
	"github.com/ledgerwatch/erigon/polygon/bor/finality/flags"
	"github.com/ledgerwatch/erigon/polygon/heimdall"
	"github.com/ledgerwatch/erigon/turbo/engineapi/engine_helpers"
	"github.com/ledgerwatch/erigon/turbo/services"
	"github.com/ledgerwatch/erigon/turbo/shards"
	"github.com/ledgerwatch/erigon/turbo/silkworm"
	"github.com/ledgerwatch/erigon/turbo/stages/headerdownload"
)

// StageLoop runs the continuous loop of staged sync
func StageLoop(ctx context.Context,
	db kv.RwDB,
	sync *stagedsync.Sync,
	hd *headerdownload.HeaderDownload,
	waitForDone chan struct{},
	loopMinTime time.Duration,
	logger log.Logger,
	blockReader services.FullBlockReader,
	hook *Hook,
	forcePartialCommit bool,
) {
	defer close(waitForDone)
	initialCycle := true

	for {
		start := time.Now()

		select {
		case <-hd.ShutdownCh:
			return
		default:
			// continue
		}

		// Estimate the current top height seen from the peer
		err := StageLoopIteration(ctx, db, wrap.TxContainer{}, sync, initialCycle, logger, blockReader, hook, forcePartialCommit)

		if err != nil {
			if errors.Is(err, libcommon.ErrStopped) || errors.Is(err, context.Canceled) {
				return
			}

			logger.Error("Staged Sync", "err", err)
			if recoveryErr := hd.RecoverFromDb(db); recoveryErr != nil {
				logger.Error("Failed to recover header sentriesClient", "err", recoveryErr)
			}
			time.Sleep(500 * time.Millisecond) // just to avoid too much similar errors in logs
			continue
		}

		initialCycle = false
		hd.AfterInitialCycle()

		if loopMinTime != 0 {
			waitTime := loopMinTime - time.Since(start)
			logger.Info("Wait time until next loop", "for", waitTime)
			c := time.After(waitTime)
			select {
			case <-ctx.Done():
				return
			case <-c:
			}
		}
	}
}

func StageLoopIteration(ctx context.Context, db kv.RwDB, txc wrap.TxContainer, sync *stagedsync.Sync, initialCycle bool, logger log.Logger, blockReader services.FullBlockReader, hook *Hook, forcePartialCommit bool) (err error) {
	defer func() {
		if rec := recover(); rec != nil {
			err = fmt.Errorf("%+v, trace: %s", rec, dbg.Stack())
		}
	}() // avoid crash because Erigon's core does many things

	externalTx := txc.Tx != nil
	finishProgressBefore, borProgressBefore, headersProgressBefore, err := stagesHeadersAndFinish(db, txc.Tx)
	if err != nil {
		return err
	}
	// Sync from scratch must be able Commit partial progress
	// In all other cases - process blocks batch in 1 RwTx
	// 2 corner-cases: when sync with --snapshots=false and when executed only blocks from snapshots (in this case all stages progress is equal and > 0, but node is not synced)
	isSynced := finishProgressBefore > 0 && finishProgressBefore > blockReader.FrozenBlocks() && finishProgressBefore == headersProgressBefore
	if blockReader.BorSnapshots() != nil {
		isSynced = isSynced && borProgressBefore > blockReader.FrozenBorBlocks()
	}
	canRunCycleInOneTransaction := isSynced
	if externalTx {
		canRunCycleInOneTransaction = true
	}
	if forcePartialCommit {
		canRunCycleInOneTransaction = false
	}

	// Main steps:
	// - process new blocks
	// - commit(no_sync). NoSync - making data available for readers as-soon-as-possible. Can
	//       send notifications Now and do write to disks Later.
	// - Send Notifications: about new blocks, new receipts, state changes, etc...
	// - Prune(limited time)+Commit(sync). Write to disk happening here.

	if canRunCycleInOneTransaction && !externalTx {
		txc.Tx, err = db.BeginRwNosync(ctx)
		if err != nil {
			return err
		}
		defer txc.Tx.Rollback()
	}

	if hook != nil {
		if err = hook.BeforeRun(txc.Tx, isSynced); err != nil {
			return err
		}
	}
	_, err = sync.Run(db, txc, initialCycle)
	if err != nil {
		return err
	}
	logCtx := sync.PrintTimings()
	// var tableSizes []interface{}
	var commitTime time.Duration
	if canRunCycleInOneTransaction && !externalTx {
<<<<<<< HEAD
		// tableSizes = stagedsync.PrintTables(db, txc.Tx) // Need to do this before commit to access tx
=======
		tableSizes = stagedsync.CollectDBMetrics(db, txc.Tx) // Need to do this before commit to access tx
>>>>>>> b29d1377
		commitStart := time.Now()
		errTx := txc.Tx.Commit()
		txc.Tx = nil
		if errTx != nil {
			return errTx
		}
		commitTime = time.Since(commitStart)
	}

	// -- send notifications START
	if hook != nil {
		if err = hook.AfterRun(txc.Tx, finishProgressBefore); err != nil {
			return err
		}
	}
	if canRunCycleInOneTransaction && !externalTx && commitTime > 500*time.Millisecond {
		logger.Info("Commit cycle", "in", commitTime)
	}
	//if len(logCtx) > 0 { // No printing of timings or table sizes if there were no progress
	var m runtime.MemStats
	dbg.ReadMemStats(&m)
	logCtx = append(logCtx, "alloc", libcommon.ByteCount(m.Alloc), "sys", libcommon.ByteCount(m.Sys))
	logger.Info("Timings (slower than 50ms)", logCtx...)

	// -- send notifications END

	// -- Prune+commit(sync)
	if externalTx {
		err = sync.RunPrune(db, txc.Tx, initialCycle)
	} else {
		err = db.Update(ctx, func(tx kv.RwTx) error { return sync.RunPrune(db, tx, initialCycle) })
	}
	if err != nil {
		return err
	}

	return nil
}

func stagesHeadersAndFinish(db kv.RoDB, tx kv.Tx) (head, bor, fin uint64, err error) {
	if tx != nil {
		if fin, err = stages.GetStageProgress(tx, stages.Finish); err != nil {
			return head, bor, fin, err
		}
		if head, err = stages.GetStageProgress(tx, stages.Headers); err != nil {
			return head, bor, fin, err
		}
		if bor, err = stages.GetStageProgress(tx, stages.BorHeimdall); err != nil {
			return head, bor, fin, err
		}
		return head, bor, fin, nil
	}
	if err := db.View(context.Background(), func(tx kv.Tx) error {
		if fin, err = stages.GetStageProgress(tx, stages.Finish); err != nil {
			return err
		}
		if head, err = stages.GetStageProgress(tx, stages.Headers); err != nil {
			return err
		}
		if bor, err = stages.GetStageProgress(tx, stages.BorHeimdall); err != nil {
			return err
		}
		return nil
	}); err != nil {
		return head, bor, fin, err
	}
	return head, bor, fin, nil
}

type Hook struct {
	ctx           context.Context
	notifications *shards.Notifications
	sync          *stagedsync.Sync
	chainConfig   *chain.Config
	logger        log.Logger
	blockReader   services.FullBlockReader
	updateHead    func(ctx context.Context)
	db            kv.RoDB
}

func NewHook(ctx context.Context, db kv.RoDB, notifications *shards.Notifications, sync *stagedsync.Sync, blockReader services.FullBlockReader, chainConfig *chain.Config, logger log.Logger, updateHead func(ctx context.Context)) *Hook {
	return &Hook{ctx: ctx, db: db, notifications: notifications, sync: sync, blockReader: blockReader, chainConfig: chainConfig, logger: logger, updateHead: updateHead}
}
func (h *Hook) beforeRun(tx kv.Tx, inSync bool) error {
	notifications := h.notifications
	if notifications != nil && notifications.Accumulator != nil && inSync {
		stateVersion, err := rawdb.GetStateVersion(tx)
		if err != nil {
			h.logger.Error("problem reading plain state version", "err", err)
		}
		notifications.Accumulator.Reset(stateVersion)
	}
	return nil
}
func (h *Hook) BeforeRun(tx kv.Tx, inSync bool) error {
	if tx == nil {
		return h.db.View(h.ctx, func(tx kv.Tx) error { return h.beforeRun(tx, inSync) })
	}
	return h.beforeRun(tx, inSync)
}
func (h *Hook) AfterRun(tx kv.Tx, finishProgressBefore uint64) error {
	if tx == nil {
		return h.db.View(h.ctx, func(tx kv.Tx) error { return h.afterRun(tx, finishProgressBefore) })
	}
	return h.afterRun(tx, finishProgressBefore)
}
func (h *Hook) afterRun(tx kv.Tx, finishProgressBefore uint64) error {
	// Update sentry status for peers to see our sync status
	if h.updateHead != nil {
		h.updateHead(h.ctx)
	}
	if h.notifications != nil {
		return h.sendNotifications(h.notifications, tx, finishProgressBefore)
	}
	return nil
}
func (h *Hook) sendNotifications(notifications *shards.Notifications, tx kv.Tx, finishProgressBefore uint64) error {
	// update the accumulator with a new plain state version so the cache can be notified that
	// state has moved on
	if notifications.Accumulator != nil {
		plainStateVersion, err := rawdb.GetStateVersion(tx)
		if err != nil {
			return err
		}

		notifications.Accumulator.SetStateID(plainStateVersion)
	}

	if notifications.Events != nil {
		finishStageAfterSync, err := stages.GetStageProgress(tx, stages.Finish)
		if err != nil {
			return err
		}
		if err = stagedsync.NotifyNewHeaders(h.ctx, finishProgressBefore, finishStageAfterSync, h.sync.PrevUnwindPoint(), notifications.Events, tx, h.logger, h.blockReader); err != nil {
			return nil
		}
	}

	currentHeader := rawdb.ReadCurrentHeader(tx)
	if (notifications.Accumulator != nil) && (currentHeader != nil) {
		if currentHeader.Number.Uint64() == 0 {
			notifications.Accumulator.StartChange(0, currentHeader.Hash(), nil, false)
		}

		pendingBaseFee := misc.CalcBaseFee(h.chainConfig, currentHeader)
		pendingBlobFee := h.chainConfig.GetMinBlobGasPrice()
		if currentHeader.ExcessBlobGas != nil {
			excessBlobGas := misc.CalcExcessBlobGas(h.chainConfig, currentHeader)
			f, err := misc.GetBlobGasPrice(h.chainConfig, excessBlobGas)
			if err != nil {
				return err
			}
			pendingBlobFee = f.Uint64()
		}

		var finalizedBlock uint64
		if fb := rawdb.ReadHeaderNumber(tx, rawdb.ReadForkchoiceFinalized(tx)); fb != nil {
			finalizedBlock = *fb
		}

		//h.logger.Debug("[hook] Sending state changes", "currentBlock", currentHeader.Number.Uint64(), "finalizedBlock", finalizedBlock)
		notifications.Accumulator.SendAndReset(h.ctx, notifications.StateChangesConsumer, pendingBaseFee.Uint64(), pendingBlobFee, currentHeader.GasLimit, finalizedBlock)
	}
	return nil
}

func MiningStep(ctx context.Context, kv kv.RwDB, mining *stagedsync.Sync, tmpDir string, logger log.Logger) (err error) {
	defer func() {
		if rec := recover(); rec != nil {
			err = fmt.Errorf("%+v, trace: %s", rec, dbg.Stack())
		}
	}() // avoid crash because Erigon's core does many things

	tx, err := kv.BeginRo(ctx)
	if err != nil {
		return err
	}
	defer tx.Rollback()

	miningBatch := membatchwithdb.NewMemoryBatch(tx, tmpDir, logger)
	defer miningBatch.Rollback()
	txc := wrap.TxContainer{Tx: miningBatch}

	if _, err = mining.Run(nil, txc, false /* firstCycle */); err != nil {
		return err
	}
	tx.Rollback()
	return nil
}

func addAndVerifyBlockStep(batch kv.RwTx, engine consensus.Engine, chainReader consensus.ChainReader, currentHeader *types.Header, currentBody *types.RawBody, histV3 bool) error {
	currentHeight := currentHeader.Number.Uint64()
	currentHash := currentHeader.Hash()
	if chainReader != nil {
		if err := engine.VerifyHeader(chainReader, currentHeader, true); err != nil {
			log.Warn("Header Verification Failed", "number", currentHeight, "hash", currentHash, "reason", err)
			return fmt.Errorf("%w: %v", consensus.ErrInvalidBlock, err)
		}
		if err := engine.VerifyUncles(chainReader, currentHeader, currentBody.Uncles); err != nil {
			log.Warn("Unlcles Verification Failed", "number", currentHeight, "hash", currentHash, "reason", err)
			return fmt.Errorf("%w: %v", consensus.ErrInvalidBlock, err)
		}
	}
	// Prepare memory state for block execution
	if err := rawdb.WriteHeader(batch, currentHeader); err != nil {
		return err
	}
	prevHash, err := rawdb.ReadCanonicalHash(batch, currentHeight)
	if err != nil {
		return err
	}
	if err := rawdb.WriteCanonicalHash(batch, currentHash, currentHeight); err != nil {
		return err
	}
	if err := rawdb.WriteHeadHeaderHash(batch, currentHash); err != nil {
		return err
	}
	if _, err := rawdb.WriteRawBodyIfNotExists(batch, currentHash, currentHeight, currentBody); err != nil {
		return err
	}
	if histV3 && prevHash != currentHash {
		if err := rawdb.AppendCanonicalTxNums(batch, currentHeight); err != nil {
			return err
		}
	}
	if err := stages.SaveStageProgress(batch, stages.Headers, currentHeight); err != nil {
		return err
	}
	if err := stages.SaveStageProgress(batch, stages.Bodies, currentHeight); err != nil {
		return err
	}
	return nil
}

func StateStep(ctx context.Context, chainReader consensus.ChainReader, engine consensus.Engine, txc wrap.TxContainer, stateSync *stagedsync.Sync, header *types.Header, body *types.RawBody, unwindPoint uint64, headersChain []*types.Header, bodiesChain []*types.RawBody, histV3 bool) (err error) {
	defer func() {
		if rec := recover(); rec != nil {
			err = fmt.Errorf("%+v, trace: %s", rec, dbg.Stack())
		}
	}() // avoid crash because Erigon's core does many things

	// Construct side fork if we have one
	if unwindPoint > 0 {
		// Run it through the unwind
		stateSync.UnwindTo(unwindPoint, stagedsync.StagedUnwind)
		if err = stateSync.RunUnwind(nil, txc); err != nil {
			return err
		}
	}
	if err := rawdb.TruncateCanonicalChain(ctx, txc.Tx, header.Number.Uint64()+1); err != nil {
		return err
	}
	// Once we unwound we can start constructing the chain (assumption: len(headersChain) == len(bodiesChain))
	for i := range headersChain {
		currentHeader := headersChain[i]
		currentBody := bodiesChain[i]

		if err := addAndVerifyBlockStep(txc.Tx, engine, chainReader, currentHeader, currentBody, histV3); err != nil {
			return err
		}
		// Run state sync
		if err = stateSync.RunNoInterrupt(nil, txc, false /* firstCycle */); err != nil {
			return err
		}
	}

	// If we did not specify header we stop here
	if header == nil {
		return nil
	}
	// Prepare memory state for block execution
	if err := addAndVerifyBlockStep(txc.Tx, engine, chainReader, header, body, histV3); err != nil {
		return err
	}
	// Run state sync
	if err = stateSync.RunNoInterrupt(nil, txc, false /* firstCycle */); err != nil {
		return err
	}
	return nil
}

func silkwormForExecutionStage(silkworm *silkworm.Silkworm, cfg *ethconfig.Config) *silkworm.Silkworm {
	if cfg.SilkwormExecution {
		return silkworm
	}
	return nil
}

func NewDefaultStages(ctx context.Context,
	db kv.RwDB,
	snapDb kv.RwDB,
	p2pCfg p2p.Config,
	cfg *ethconfig.Config,
	controlServer *sentry_multi_client.MultiClient,
	notifications *shards.Notifications,
	snapDownloader proto_downloader.DownloaderClient,
	blockReader services.FullBlockReader,
	blockRetire services.BlockRetire,
	agg *state.Aggregator,
	silkworm *silkworm.Silkworm,
	forkValidator *engine_helpers.ForkValidator,
	heimdallClient heimdall.HeimdallClient,
	recents *lru.ARCCache[libcommon.Hash, *bor.Snapshot],
	signatures *lru.ARCCache[libcommon.Hash, libcommon.Address],
	logger log.Logger,
) []*stagedsync.Stage {
	dirs := cfg.Dirs
	blockWriter := blockio.NewBlockWriter(cfg.HistoryV3)

	// During Import we don't want other services like header requests, body requests etc. to be running.
	// Hence we run it in the test mode.
	runInTestMode := cfg.ImportMode

	var loopBreakCheck func(int) bool

	if heimdallClient != nil && flags.Milestone {
		loopBreakCheck = func(int) bool {
			return finality.IsMilestoneRewindPending()
		}
	}

	if cfg.Sync.LoopBlockLimit > 0 {
		previousBreakCheck := loopBreakCheck
		loopBreakCheck = func(loopCount int) bool {
			if loopCount > int(cfg.Sync.LoopBlockLimit) {
				return true
			}

			if previousBreakCheck != nil {
				return previousBreakCheck(loopCount)
			}

			return false
		}
	}

	var noPruneContracts map[libcommon.Address]bool
	if cfg.Genesis != nil {
		noPruneContracts = cfg.Genesis.Config.NoPruneContracts
	}

	return stagedsync.DefaultStages(ctx,
		stagedsync.StageSnapshotsCfg(db, *controlServer.ChainConfig, cfg.Sync, dirs, blockRetire, snapDownloader, blockReader, notifications, cfg.HistoryV3, agg, cfg.InternalCL && cfg.CaplinConfig.Backfilling, cfg.CaplinConfig.BlobBackfilling, silkworm),
		stagedsync.StageHeadersCfg(db, controlServer.Hd, controlServer.Bd, *controlServer.ChainConfig, cfg.Sync, controlServer.SendHeaderRequest, controlServer.PropagateNewBlockHashes, controlServer.Penalize, cfg.BatchSize, p2pCfg.NoDiscovery, blockReader, blockWriter, dirs.Tmp, notifications, loopBreakCheck),
		stagedsync.StageBorHeimdallCfg(db, snapDb, stagedsync.MiningState{}, *controlServer.ChainConfig, heimdallClient, blockReader, controlServer.Hd, controlServer.Penalize, loopBreakCheck, recents, signatures, cfg.WithHeimdallWaypointRecording, nil),
		stagedsync.StageBlockHashesCfg(db, dirs.Tmp, controlServer.ChainConfig, blockWriter),
		stagedsync.StageBodiesCfg(db, controlServer.Bd, controlServer.SendBodyRequest, controlServer.Penalize, controlServer.BroadcastNewBlock, cfg.Sync.BodyDownloadTimeoutSeconds, *controlServer.ChainConfig, blockReader, cfg.HistoryV3, blockWriter, loopBreakCheck),
		stagedsync.StageSendersCfg(db, controlServer.ChainConfig, false, dirs.Tmp, cfg.Prune, blockReader, controlServer.Hd, loopBreakCheck),
		stagedsync.StageExecuteBlocksCfg(
			db,
			cfg.Prune,
			cfg.BatchSize,
			nil,
			controlServer.ChainConfig,
			controlServer.Engine,
			&vm.Config{},
			notifications.Accumulator,
			cfg.StateStream,
			/*stateStream=*/ false,
			cfg.HistoryV3,
			dirs,
			blockReader,
			controlServer.Hd,
			cfg.Genesis,
			cfg.Sync,
			agg,
			cfg.Zk,
			silkwormForExecutionStage(silkworm, cfg),
		),
		stagedsync.StageHashStateCfg(db, dirs, cfg.HistoryV3, agg),
		stagedsync.StageTrieCfg(db, true, true, false, dirs.Tmp, blockReader, controlServer.Hd, cfg.HistoryV3, agg),
		stagedsync.StageHistoryCfg(db, cfg.Prune, dirs.Tmp),
		stagedsync.StageLogIndexCfg(db, cfg.Prune, dirs.Tmp, noPruneContracts),
		stagedsync.StageCallTracesCfg(db, cfg.Prune, 0, dirs.Tmp),
		stagedsync.StageTxLookupCfg(db, cfg.Prune, dirs.Tmp, controlServer.ChainConfig.Bor, blockReader),
		stagedsync.StageFinishCfg(db, dirs.Tmp, forkValidator),
		runInTestMode)
}

func NewPipelineStages(ctx context.Context,
	db kv.RwDB,
	cfg *ethconfig.Config,
	p2pCfg p2p.Config,
	controlServer *sentry_multi_client.MultiClient,
	notifications *shards.Notifications,
	snapDownloader proto_downloader.DownloaderClient,
	blockReader services.FullBlockReader,
	blockRetire services.BlockRetire,
	agg *state.Aggregator,
	silkworm *silkworm.Silkworm,
	forkValidator *engine_helpers.ForkValidator,
	logger log.Logger,
	checkStateRoot bool,
) []*stagedsync.Stage {
	dirs := cfg.Dirs
	blockWriter := blockio.NewBlockWriter(cfg.HistoryV3)

	// During Import we don't want other services like header requests, body requests etc. to be running.
	// Hence we run it in the test mode.
	runInTestMode := cfg.ImportMode

	var loopBreakCheck func(int) bool

	if cfg.Sync.LoopBlockLimit > 0 {
		previousBreakCheck := loopBreakCheck
		loopBreakCheck = func(loopCount int) bool {
			if loopCount > int(cfg.Sync.LoopBlockLimit) {
				return true
			}

			if previousBreakCheck != nil {
				return previousBreakCheck(loopCount)
			}

			return false
		}
	}

	var noPruneContracts map[libcommon.Address]bool
	if cfg.Genesis != nil {
		noPruneContracts = cfg.Genesis.Config.NoPruneContracts
	}

	if len(cfg.Sync.UploadLocation) == 0 {
		return stagedsync.PipelineStages(ctx,
			stagedsync.StageSnapshotsCfg(db, *controlServer.ChainConfig, cfg.Sync, dirs, blockRetire, snapDownloader, blockReader, notifications, cfg.HistoryV3, agg, cfg.InternalCL && cfg.CaplinConfig.Backfilling, cfg.CaplinConfig.BlobBackfilling, silkworm),
			stagedsync.StageBlockHashesCfg(db, dirs.Tmp, controlServer.ChainConfig, blockWriter),
			stagedsync.StageSendersCfg(db, controlServer.ChainConfig, false, dirs.Tmp, cfg.Prune, blockReader, controlServer.Hd, loopBreakCheck),
			stagedsync.StageExecuteBlocksCfg(
				db,
				cfg.Prune,
				cfg.BatchSize,
				nil,
				controlServer.ChainConfig,
				controlServer.Engine,
				&vm.Config{},
				notifications.Accumulator,
				cfg.StateStream,
				/*stateStream=*/ false,
				cfg.HistoryV3,
				dirs,
				blockReader,
				controlServer.Hd,
				cfg.Genesis,
				cfg.Sync,
				agg,
				cfg.Zk,
				silkwormForExecutionStage(silkworm, cfg),
			),
			stagedsync.StageHashStateCfg(db, dirs, cfg.HistoryV3, agg),
			stagedsync.StageTrieCfg(db, checkStateRoot, true, false, dirs.Tmp, blockReader, controlServer.Hd, cfg.HistoryV3, agg),
			stagedsync.StageHistoryCfg(db, cfg.Prune, dirs.Tmp),
			stagedsync.StageLogIndexCfg(db, cfg.Prune, dirs.Tmp, noPruneContracts),
			stagedsync.StageCallTracesCfg(db, cfg.Prune, 0, dirs.Tmp),
			stagedsync.StageTxLookupCfg(db, cfg.Prune, dirs.Tmp, controlServer.ChainConfig.Bor, blockReader),
			stagedsync.StageFinishCfg(db, dirs.Tmp, forkValidator),
			runInTestMode)
	}

	return stagedsync.UploaderPipelineStages(ctx,
		stagedsync.StageSnapshotsCfg(db, *controlServer.ChainConfig, cfg.Sync, dirs, blockRetire, snapDownloader, blockReader, notifications, cfg.HistoryV3, agg, cfg.InternalCL && cfg.CaplinConfig.Backfilling, cfg.CaplinConfig.BlobBackfilling, silkworm),
		stagedsync.StageHeadersCfg(db, controlServer.Hd, controlServer.Bd, *controlServer.ChainConfig, cfg.Sync, controlServer.SendHeaderRequest, controlServer.PropagateNewBlockHashes, controlServer.Penalize, cfg.BatchSize, p2pCfg.NoDiscovery, blockReader, blockWriter, dirs.Tmp, notifications, loopBreakCheck),
		stagedsync.StageBlockHashesCfg(db, dirs.Tmp, controlServer.ChainConfig, blockWriter),
		stagedsync.StageSendersCfg(db, controlServer.ChainConfig, false, dirs.Tmp, cfg.Prune, blockReader, controlServer.Hd, loopBreakCheck),
		stagedsync.StageBodiesCfg(db, controlServer.Bd, controlServer.SendBodyRequest, controlServer.Penalize, controlServer.BroadcastNewBlock, cfg.Sync.BodyDownloadTimeoutSeconds, *controlServer.ChainConfig, blockReader, cfg.HistoryV3, blockWriter, loopBreakCheck),
		stagedsync.StageExecuteBlocksCfg(
			db,
			cfg.Prune,
			cfg.BatchSize,
			nil,
			controlServer.ChainConfig,
			controlServer.Engine,
			&vm.Config{},
			notifications.Accumulator,
			cfg.StateStream,
			/*stateStream=*/ false,
			cfg.HistoryV3,
			dirs,
			blockReader,
			controlServer.Hd,
			cfg.Genesis,
			cfg.Sync,
			agg,
			cfg.Zk,
			silkwormForExecutionStage(silkworm, cfg),
		),
		stagedsync.StageHashStateCfg(db, dirs, cfg.HistoryV3, agg),
		stagedsync.StageTrieCfg(db, checkStateRoot, true, false, dirs.Tmp, blockReader, controlServer.Hd, cfg.HistoryV3, agg),
		stagedsync.StageHistoryCfg(db, cfg.Prune, dirs.Tmp),
		stagedsync.StageLogIndexCfg(db, cfg.Prune, dirs.Tmp, noPruneContracts),
		stagedsync.StageCallTracesCfg(db, cfg.Prune, 0, dirs.Tmp),
		stagedsync.StageTxLookupCfg(db, cfg.Prune, dirs.Tmp, controlServer.ChainConfig.Bor, blockReader),
		stagedsync.StageFinishCfg(db, dirs.Tmp, forkValidator),
		runInTestMode)

}

func NewInMemoryExecution(ctx context.Context, db kv.RwDB, cfg *ethconfig.Config, controlServer *sentry_multi_client.MultiClient,
	dirs datadir.Dirs, notifications *shards.Notifications, blockReader services.FullBlockReader, blockWriter *blockio.BlockWriter, agg *state.Aggregator,
	silkworm *silkworm.Silkworm, logger log.Logger) *stagedsync.Sync {
	return stagedsync.New(
		cfg.Sync,
		stagedsync.StateStages(ctx,
			stagedsync.StageHeadersCfg(db, controlServer.Hd, controlServer.Bd, *controlServer.ChainConfig, cfg.Sync, controlServer.SendHeaderRequest, controlServer.PropagateNewBlockHashes, controlServer.Penalize, cfg.BatchSize, false, blockReader, blockWriter, dirs.Tmp, nil, nil),
			stagedsync.StageBodiesCfg(db, controlServer.Bd, controlServer.SendBodyRequest, controlServer.Penalize, controlServer.BroadcastNewBlock, cfg.Sync.BodyDownloadTimeoutSeconds, *controlServer.ChainConfig, blockReader, cfg.HistoryV3, blockWriter, nil),
			stagedsync.StageBlockHashesCfg(db, dirs.Tmp, controlServer.ChainConfig, blockWriter),
			stagedsync.StageSendersCfg(db, controlServer.ChainConfig, true, dirs.Tmp, cfg.Prune, blockReader, controlServer.Hd, nil),
			stagedsync.StageExecuteBlocksCfg(
				db,
				cfg.Prune,
				cfg.BatchSize,
				nil,
				controlServer.ChainConfig,
				controlServer.Engine,
				&vm.Config{},
				notifications.Accumulator,
				cfg.StateStream,
				true,
				cfg.HistoryV3,
				cfg.Dirs,
				blockReader,
				controlServer.Hd,
				cfg.Genesis,
				cfg.Sync,
				agg,
				cfg.Zk,
				silkwormForExecutionStage(silkworm, cfg),
			),
			stagedsync.StageHashStateCfg(db, dirs, cfg.HistoryV3, agg),
			stagedsync.StageTrieCfg(db, true, true, true, dirs.Tmp, blockReader, controlServer.Hd, cfg.HistoryV3, agg)),
		stagedsync.StateUnwindOrder,
		nil, /* pruneOrder */
		logger,
	)
}<|MERGE_RESOLUTION|>--- conflicted
+++ resolved
@@ -154,11 +154,7 @@
 	// var tableSizes []interface{}
 	var commitTime time.Duration
 	if canRunCycleInOneTransaction && !externalTx {
-<<<<<<< HEAD
-		// tableSizes = stagedsync.PrintTables(db, txc.Tx) // Need to do this before commit to access tx
-=======
-		tableSizes = stagedsync.CollectDBMetrics(db, txc.Tx) // Need to do this before commit to access tx
->>>>>>> b29d1377
+		stagedsync.CollectDBMetrics(db, txc.Tx) // Need to do this before commit to access tx
 		commitStart := time.Now()
 		errTx := txc.Tx.Commit()
 		txc.Tx = nil
