package stages_test

import (
	"math/big"
	"testing"

	"github.com/holiman/uint256"
	libcommon "github.com/ledgerwatch/erigon-lib/common"
	"github.com/ledgerwatch/erigon-lib/gointerfaces/remote"
	"github.com/ledgerwatch/erigon-lib/gointerfaces/sentry"
	"github.com/ledgerwatch/log/v3"
	"github.com/stretchr/testify/assert"
	"github.com/stretchr/testify/require"

	"github.com/ledgerwatch/erigon/common/u256"
	"github.com/ledgerwatch/erigon/core"
	"github.com/ledgerwatch/erigon/core/types"
	"github.com/ledgerwatch/erigon/eth/protocols/eth"
	"github.com/ledgerwatch/erigon/params"
	"github.com/ledgerwatch/erigon/rlp"
	"github.com/ledgerwatch/erigon/turbo/engineapi"
	"github.com/ledgerwatch/erigon/turbo/stages"
)

func TestEmptyStageSync(t *testing.T) {
	stages.Mock(t)
}

func TestHeaderStep(t *testing.T) {
	m := stages.Mock(t)

	chain, err := core.GenerateChain(m.ChainConfig, m.Genesis, m.Engine, m.DB, 100, func(i int, b *core.BlockGen) {
		b.SetCoinbase(libcommon.Address{1})
	}, false /* intermediateHashes */)
	if err != nil {
		t.Fatalf("generate blocks: %v", err)
	}
	// Send NewBlock message
	b, err := rlp.EncodeToBytes(&eth.NewBlockPacket{
		Block: chain.TopBlock,
		TD:    big.NewInt(1), // This is ignored anyway
	})
	require.NoError(t, err)
	m.ReceiveWg.Add(1)
	for _, err = range m.Send(&sentry.InboundMessage{Id: sentry.MessageId_NEW_BLOCK_66, Data: b, PeerId: m.PeerId}) {
		require.NoError(t, err)
	}
	// Send all the headers
	b, err = rlp.EncodeToBytes(&eth.BlockHeadersPacket66{
		RequestId:          1,
		BlockHeadersPacket: chain.Headers,
	})
	require.NoError(t, err)
	m.ReceiveWg.Add(1)
	for _, err = range m.Send(&sentry.InboundMessage{Id: sentry.MessageId_BLOCK_HEADERS_66, Data: b, PeerId: m.PeerId}) {
		require.NoError(t, err)
	}
	m.ReceiveWg.Wait() // Wait for all messages to be processed before we proceed

	initialCycle := stages.MockInsertAsInitialCycle
	if _, err := stages.StageLoopStep(m.Ctx, m.DB, m.Sync, initialCycle, m.Log, m.BlockSnapshots, nil); err != nil {
		t.Fatal(err)
	}
}

func TestMineBlockWith1Tx(t *testing.T) {
	t.Skip("revive me")
	require, m := require.New(t), stages.Mock(t)

	chain, err := core.GenerateChain(m.ChainConfig, m.Genesis, m.Engine, m.DB, 1, func(i int, b *core.BlockGen) {
		b.SetCoinbase(libcommon.Address{1})
	}, false /* intermediateHashes */)
	require.NoError(err)
	{ // Do 1 step to start txPool

		// Send NewBlock message
		b, err := rlp.EncodeToBytes(&eth.NewBlockPacket{
			Block: chain.TopBlock,
			TD:    big.NewInt(1), // This is ignored anyway
		})
		require.NoError(err)
		m.ReceiveWg.Add(1)
		for _, err = range m.Send(&sentry.InboundMessage{Id: sentry.MessageId_NEW_BLOCK_66, Data: b, PeerId: m.PeerId}) {
			require.NoError(err)
		}
		// Send all the headers
		b, err = rlp.EncodeToBytes(&eth.BlockHeadersPacket66{
			RequestId:          1,
			BlockHeadersPacket: chain.Headers,
		})
		require.NoError(err)
		m.ReceiveWg.Add(1)
		for _, err = range m.Send(&sentry.InboundMessage{Id: sentry.MessageId_BLOCK_HEADERS_66, Data: b, PeerId: m.PeerId}) {
			require.NoError(err)
		}
		m.ReceiveWg.Wait() // Wait for all messages to be processed before we proceeed

		initialCycle := stages.MockInsertAsInitialCycle
		if _, err := stages.StageLoopStep(m.Ctx, m.DB, m.Sync, initialCycle, log.New(), m.BlockSnapshots, nil); err != nil {
			t.Fatal(err)
		}
	}

	chain, err = core.GenerateChain(m.ChainConfig, chain.TopBlock, m.Engine, m.DB, 1, func(i int, gen *core.BlockGen) {
		// In block 1, addr1 sends addr2 some ether.
		tx, err := types.SignTx(types.NewTransaction(gen.TxNonce(m.Address), libcommon.Address{1}, uint256.NewInt(10_000), params.TxGas, u256.Num1, nil), *types.LatestSignerForChainID(m.ChainConfig.ChainID), m.Key)
		require.NoError(err)
		gen.AddTx(tx)
	}, false /* intermediateHashes */)
	require.NoError(err)

	// Send NewBlock message
	b, err := rlp.EncodeToBytes(chain.TopBlock.Transactions())
	require.NoError(err)
	m.ReceiveWg.Add(1)
	for _, err = range m.Send(&sentry.InboundMessage{Id: sentry.MessageId_TRANSACTIONS_66, Data: b, PeerId: m.PeerId}) {
		require.NoError(err)
	}
	m.ReceiveWg.Wait() // Wait for all messages to be processed before we proceed

	err = stages.MiningStep(m.Ctx, m.DB, m.MiningSync, "")
	require.NoError(err)

	got := <-m.PendingBlocks
	require.Equal(chain.TopBlock.Transactions().Len(), got.Transactions().Len())
	got2 := <-m.MinedBlocks
	require.Equal(chain.TopBlock.Transactions().Len(), got2.Transactions().Len())
}

func TestReorg(t *testing.T) {
	m := stages.Mock(t)

	chain, err := core.GenerateChain(m.ChainConfig, m.Genesis, m.Engine, m.DB, 10, func(i int, b *core.BlockGen) {
		b.SetCoinbase(libcommon.Address{1})
	}, false /* intermediateHashes */)
	if err != nil {
		t.Fatalf("generate blocks: %v", err)
	}
	// Send NewBlock message
	b, err := rlp.EncodeToBytes(&eth.NewBlockPacket{
		Block: chain.TopBlock,
		TD:    big.NewInt(1), // This is ignored anyway
	})
	if err != nil {
		t.Fatal(err)
	}
	m.ReceiveWg.Add(1)
	for _, err = range m.Send(&sentry.InboundMessage{Id: sentry.MessageId_NEW_BLOCK_66, Data: b, PeerId: m.PeerId}) {
		require.NoError(t, err)
	}

	// Send all the headers
	b, err = rlp.EncodeToBytes(&eth.BlockHeadersPacket66{
		RequestId:          1,
		BlockHeadersPacket: chain.Headers,
	})
	if err != nil {
		t.Fatal(err)
	}
	m.ReceiveWg.Add(1)
	for _, err = range m.Send(&sentry.InboundMessage{Id: sentry.MessageId_BLOCK_HEADERS_66, Data: b, PeerId: m.PeerId}) {
		require.NoError(t, err)
	}
	m.ReceiveWg.Wait() // Wait for all messages to be processed before we proceeed

	initialCycle := stages.MockInsertAsInitialCycle
	if _, err := stages.StageLoopStep(m.Ctx, m.DB, m.Sync, initialCycle, m.Log, m.BlockSnapshots, nil); err != nil {
		t.Fatal(err)
	}

	// Now generate three competing branches, one short and two longer ones
	short, err := core.GenerateChain(m.ChainConfig, chain.TopBlock, m.Engine, m.DB, 2, func(i int, b *core.BlockGen) {
		b.SetCoinbase(libcommon.Address{1})
	}, false /* intermediateHashes */)
	if err != nil {
		t.Fatalf("generate short fork: %v", err)
	}
	long1, err := core.GenerateChain(m.ChainConfig, chain.TopBlock, m.Engine, m.DB, 10, func(i int, b *core.BlockGen) {
		b.SetCoinbase(libcommon.Address{2}) // Need to make headers different from short branch
	}, false /* intermediateHashes */)
	if err != nil {
		t.Fatalf("generate short fork: %v", err)
	}
	// Second long chain needs to be slightly shorter than the first long chain
	long2, err := core.GenerateChain(m.ChainConfig, chain.TopBlock, m.Engine, m.DB, 9, func(i int, b *core.BlockGen) {
		b.SetCoinbase(libcommon.Address{3}) // Need to make headers different from short branch and another long branch
	}, false /* intermediateHashes */)
	if err != nil {
		t.Fatalf("generate short fork: %v", err)
	}

	// Send NewBlock message for short branch
	b, err = rlp.EncodeToBytes(&eth.NewBlockPacket{
		Block: short.TopBlock,
		TD:    big.NewInt(1), // This is ignored anyway
	})
	if err != nil {
		t.Fatal(err)
	}
	m.ReceiveWg.Add(1)
	for _, err = range m.Send(&sentry.InboundMessage{Id: sentry.MessageId_NEW_BLOCK_66, Data: b, PeerId: m.PeerId}) {
		require.NoError(t, err)
	}

	// Send headers of the short branch
	b, err = rlp.EncodeToBytes(&eth.BlockHeadersPacket66{
		RequestId:          2,
		BlockHeadersPacket: short.Headers,
	})
	if err != nil {
		t.Fatal(err)
	}
	m.ReceiveWg.Add(1)
	for _, err = range m.Send(&sentry.InboundMessage{Id: sentry.MessageId_BLOCK_HEADERS_66, Data: b, PeerId: m.PeerId}) {
		require.NoError(t, err)
	}
	m.ReceiveWg.Wait() // Wait for all messages to be processed before we proceeed

	initialCycle = false
	if _, err := stages.StageLoopStep(m.Ctx, m.DB, m.Sync, initialCycle, m.Log, m.BlockSnapshots, nil); err != nil {
		t.Fatal(err)
	}

	// Send NewBlock message for long1 branch
	b, err = rlp.EncodeToBytes(&eth.NewBlockPacket{
		Block: long1.TopBlock,
		TD:    big.NewInt(1), // This is ignored anyway
	})
	if err != nil {
		t.Fatal(err)
	}
	m.ReceiveWg.Add(1)
	for _, err = range m.Send(&sentry.InboundMessage{Id: sentry.MessageId_NEW_BLOCK_66, Data: b, PeerId: m.PeerId}) {
		require.NoError(t, err)
	}

	// Send headers of the long2 branch
	b, err = rlp.EncodeToBytes(&eth.BlockHeadersPacket66{
		RequestId:          3,
		BlockHeadersPacket: long2.Headers,
	})
	if err != nil {
		t.Fatal(err)
	}
	m.ReceiveWg.Add(1)
	for _, err = range m.Send(&sentry.InboundMessage{Id: sentry.MessageId_BLOCK_HEADERS_66, Data: b, PeerId: m.PeerId}) {
		require.NoError(t, err)
	}

	// Send headers of the long1 branch
	b, err = rlp.EncodeToBytes(&eth.BlockHeadersPacket66{
		RequestId:          4,
		BlockHeadersPacket: long1.Headers,
	})
	require.NoError(t, err)
	m.ReceiveWg.Add(1)
	for _, err = range m.Send(&sentry.InboundMessage{Id: sentry.MessageId_BLOCK_HEADERS_66, Data: b, PeerId: m.PeerId}) {
		require.NoError(t, err)
	}
	m.ReceiveWg.Wait() // Wait for all messages to be processed before we proceeed

	// This is unwind step
	if _, err := stages.StageLoopStep(m.Ctx, m.DB, m.Sync, initialCycle, m.Log, m.BlockSnapshots, nil); err != nil {
		t.Fatal(err)
	}

	// another short chain
	// Now generate three competing branches, one short and two longer ones
	short2, err := core.GenerateChain(m.ChainConfig, long1.TopBlock, m.Engine, m.DB, 2, func(i int, b *core.BlockGen) {
		b.SetCoinbase(libcommon.Address{1})
	}, false /* intermediateHashes */)
	if err != nil {
		t.Fatalf("generate short fork: %v", err)
	}

	// Send NewBlock message for short branch
	b, err = rlp.EncodeToBytes(&eth.NewBlockPacket{
		Block: short2.TopBlock,
		TD:    big.NewInt(1), // This is ignored anyway
	})
	require.NoError(t, err)
	m.ReceiveWg.Add(1)
	for _, err = range m.Send(&sentry.InboundMessage{Id: sentry.MessageId_NEW_BLOCK_66, Data: b, PeerId: m.PeerId}) {
		require.NoError(t, err)
	}

	// Send headers of the short branch
	b, err = rlp.EncodeToBytes(&eth.BlockHeadersPacket66{
		RequestId:          5,
		BlockHeadersPacket: short2.Headers,
	})
	require.NoError(t, err)
	m.ReceiveWg.Add(1)
	for _, err = range m.Send(&sentry.InboundMessage{Id: sentry.MessageId_BLOCK_HEADERS_66, Data: b, PeerId: m.PeerId}) {
		require.NoError(t, err)
	}
	m.ReceiveWg.Wait() // Wait for all messages to be processed before we proceeed

	initialCycle = stages.MockInsertAsInitialCycle
	if _, err := stages.StageLoopStep(m.Ctx, m.DB, m.Sync, initialCycle, m.Log, m.BlockSnapshots, nil); err != nil {
		t.Fatal(err)
	}
}

func TestAnchorReplace(t *testing.T) {
	m := stages.Mock(t)

	chain, err := core.GenerateChain(m.ChainConfig, m.Genesis, m.Engine, m.DB, 10, func(i int, b *core.BlockGen) {
		b.SetCoinbase(libcommon.Address{1})
	}, false /* intermediateHashes */)
	if err != nil {
		t.Fatalf("generate blocks: %v", err)
	}

	short, err := core.GenerateChain(m.ChainConfig, m.Genesis, m.Engine, m.DB, 11, func(i int, b *core.BlockGen) {
		b.SetCoinbase(libcommon.Address{1})
	}, false /* intermediateHashes */)
	if err != nil {
		t.Fatalf("generate blocks: %v", err)
	}

	long, err := core.GenerateChain(m.ChainConfig, m.Genesis, m.Engine, m.DB, 15, func(i int, b *core.BlockGen) {
		if i < 10 {
			b.SetCoinbase(libcommon.Address{1})
		} else {
			b.SetCoinbase(libcommon.Address{2})
		}
	}, false /* intermediateHashes */)
	if err != nil {
		t.Fatalf("generate blocks: %v", err)
	}

	// Create anchor from the long chain suffix
	var b []byte
	b, err = rlp.EncodeToBytes(&eth.NewBlockPacket{
		Block: long.TopBlock,
		TD:    big.NewInt(1), // This is ignored anyway
	})
	require.NoError(t, err)
	m.ReceiveWg.Add(1)
	for _, err = range m.Send(&sentry.InboundMessage{Id: sentry.MessageId_NEW_BLOCK_66, Data: b, PeerId: m.PeerId}) {
		require.NoError(t, err)
	}

	// Send headers of the long suffix
	b, err = rlp.EncodeToBytes(&eth.BlockHeadersPacket66{
		RequestId:          1,
		BlockHeadersPacket: long.Headers[10:],
	})
	require.NoError(t, err)
	m.ReceiveWg.Add(1)
	for _, err = range m.Send(&sentry.InboundMessage{Id: sentry.MessageId_BLOCK_HEADERS_66, Data: b, PeerId: m.PeerId}) {
		require.NoError(t, err)
	}
	require.NoError(t, err)

	// Create anchor from the short chain suffix
	b, err = rlp.EncodeToBytes(&eth.NewBlockPacket{
		Block: short.TopBlock,
		TD:    big.NewInt(1), // This is ignored anyway
	})
	require.NoError(t, err)
	m.ReceiveWg.Add(1)
	for _, err = range m.Send(&sentry.InboundMessage{Id: sentry.MessageId_NEW_BLOCK_66, Data: b, PeerId: m.PeerId}) {
		require.NoError(t, err)
	}
	require.NoError(t, err)

	// Send headers of the short suffix
	b, err = rlp.EncodeToBytes(&eth.BlockHeadersPacket66{
		RequestId:          2,
		BlockHeadersPacket: short.Headers[10:],
	})
	require.NoError(t, err)
	m.ReceiveWg.Add(1)
	for _, err = range m.Send(&sentry.InboundMessage{Id: sentry.MessageId_BLOCK_HEADERS_66, Data: b, PeerId: m.PeerId}) {
		require.NoError(t, err)
	}

	m.ReceiveWg.Wait() // Wait for all messages to be processed before we proceeed

	// Now send the prefix chain
	b, err = rlp.EncodeToBytes(&eth.BlockHeadersPacket66{
		RequestId:          3,
		BlockHeadersPacket: chain.Headers,
	})
	require.NoError(t, err)
	m.ReceiveWg.Add(1)
	for _, err = range m.Send(&sentry.InboundMessage{Id: sentry.MessageId_BLOCK_HEADERS_66, Data: b, PeerId: m.PeerId}) {
		require.NoError(t, err)
	}

	m.ReceiveWg.Wait() // Wait for all messages to be processed before we proceeed

	initialCycle := stages.MockInsertAsInitialCycle
	if _, err := stages.StageLoopStep(m.Ctx, m.DB, m.Sync, initialCycle, m.Log, m.BlockSnapshots, nil); err != nil {
		t.Fatal(err)
	}
}

func TestAnchorReplace2(t *testing.T) {
	m := stages.Mock(t)
	chain, err := core.GenerateChain(m.ChainConfig, m.Genesis, m.Engine, m.DB, 10, func(i int, b *core.BlockGen) {
		b.SetCoinbase(libcommon.Address{1})
	}, false /* intermediateHashes */)
	if err != nil {
		t.Fatalf("generate blocks: %v", err)
	}

	short, err := core.GenerateChain(m.ChainConfig, m.Genesis, m.Engine, m.DB, 20, func(i int, b *core.BlockGen) {
		b.SetCoinbase(libcommon.Address{1})
	}, false /* intermediateHashes */)
	if err != nil {
		t.Fatalf("generate blocks: %v", err)
	}

	long, err := core.GenerateChain(m.ChainConfig, m.Genesis, m.Engine, m.DB, 30, func(i int, b *core.BlockGen) {
		if i < 10 {
			b.SetCoinbase(libcommon.Address{1})
		} else {
			b.SetCoinbase(libcommon.Address{2})
		}
	}, false /* intermediateHashes */)
	if err != nil {
		t.Fatalf("generate blocks: %v", err)
	}

	// Create anchor from the long chain suffix
	var b []byte
	b, err = rlp.EncodeToBytes(&eth.NewBlockPacket{
		Block: long.TopBlock,
		TD:    big.NewInt(1), // This is ignored anyway
	})
	require.NoError(t, err)
	m.ReceiveWg.Add(1)
	for _, err = range m.Send(&sentry.InboundMessage{Id: sentry.MessageId_NEW_BLOCK_66, Data: b, PeerId: m.PeerId}) {
		require.NoError(t, err)
	}

	// Send headers of the long suffix
	b, err = rlp.EncodeToBytes(&eth.BlockHeadersPacket66{
		RequestId:          1,
		BlockHeadersPacket: long.Headers[10:],
	})
	require.NoError(t, err)
	m.ReceiveWg.Add(1)
	for _, err = range m.Send(&sentry.InboundMessage{Id: sentry.MessageId_BLOCK_HEADERS_66, Data: b, PeerId: m.PeerId}) {
		require.NoError(t, err)
	}

	// Create anchor from the short chain suffix
	b, err = rlp.EncodeToBytes(&eth.NewBlockPacket{
		Block: short.TopBlock,
		TD:    big.NewInt(1), // This is ignored anyway
	})
	require.NoError(t, err)
	m.ReceiveWg.Add(1)
	for _, err = range m.Send(&sentry.InboundMessage{Id: sentry.MessageId_NEW_BLOCK_66, Data: b, PeerId: m.PeerId}) {
		require.NoError(t, err)
	}

	// Send headers of the short suffix (far end)
	b, err = rlp.EncodeToBytes(&eth.BlockHeadersPacket66{
		RequestId:          2,
		BlockHeadersPacket: short.Headers[15:],
	})
	require.NoError(t, err)
	m.ReceiveWg.Add(1)
	for _, err = range m.Send(&sentry.InboundMessage{Id: sentry.MessageId_BLOCK_HEADERS_66, Data: b, PeerId: m.PeerId}) {
		require.NoError(t, err)
	}

	// Send headers of the short suffix (near end)
	b, err = rlp.EncodeToBytes(&eth.BlockHeadersPacket66{
		RequestId:          3,
		BlockHeadersPacket: short.Headers[10:15],
	})
	require.NoError(t, err)
	m.ReceiveWg.Add(1)
	for _, err = range m.Send(&sentry.InboundMessage{Id: sentry.MessageId_BLOCK_HEADERS_66, Data: b, PeerId: m.PeerId}) {
		require.NoError(t, err)
	}

	m.ReceiveWg.Wait() // Wait for all messages to be processed before we proceeed

	// Now send the prefix chain
	b, err = rlp.EncodeToBytes(&eth.BlockHeadersPacket66{
		RequestId:          4,
		BlockHeadersPacket: chain.Headers,
	})
	require.NoError(t, err)
	m.ReceiveWg.Add(1)
	for _, err = range m.Send(&sentry.InboundMessage{Id: sentry.MessageId_BLOCK_HEADERS_66, Data: b, PeerId: m.PeerId}) {
		require.NoError(t, err)
	}

	m.ReceiveWg.Wait() // Wait for all messages to be processed before we proceeed

<<<<<<< HEAD
	initialCycle := stages.MockInsertAsInitialCycle
	hook := stages.NewHook(m.Ctx, m.Notifications, m.Sync, m.ChainConfig, m.Log, m.UpdateHead)
=======
	br, _ := m.NewBlocksIO()
	initialCycle := true
	hook := stages.NewHook(m.Ctx, m.Notifications, m.Sync, br, m.ChainConfig, m.Log, m.UpdateHead)
>>>>>>> e45ed7d1
	if _, err := stages.StageLoopStep(m.Ctx, m.DB, m.Sync, initialCycle, m.Log, m.BlockSnapshots, hook); err != nil {
		t.Fatal(err)
	}
}

func TestForkchoiceToGenesis(t *testing.T) {
	m := stages.MockWithZeroTTD(t, false)

	// Trivial forkChoice: everything points to genesis
	forkChoiceMessage := engineapi.ForkChoiceMessage{
		HeadBlockHash:      m.Genesis.Hash(),
		SafeBlockHash:      m.Genesis.Hash(),
		FinalizedBlockHash: m.Genesis.Hash(),
	}
	m.SendForkChoiceRequest(&forkChoiceMessage)

	initialCycle := stages.MockInsertAsInitialCycle
	headBlockHash, err := stages.StageLoopStep(m.Ctx, m.DB, m.Sync, initialCycle, m.Log, m.BlockSnapshots, nil)
	require.NoError(t, err)
	stages.SendPayloadStatus(m.HeaderDownload(), headBlockHash, err)

	assert.Equal(t, m.Genesis.Hash(), headBlockHash)

	payloadStatus := m.ReceivePayloadStatus()
	assert.Equal(t, remote.EngineStatus_VALID, payloadStatus.Status)
}

func TestBogusForkchoice(t *testing.T) {
	m := stages.MockWithZeroTTD(t, false)

	// Bogus forkChoice: head points to rubbish
	forkChoiceMessage := engineapi.ForkChoiceMessage{
		HeadBlockHash:      libcommon.HexToHash("11111111111111111111"),
		SafeBlockHash:      m.Genesis.Hash(),
		FinalizedBlockHash: m.Genesis.Hash(),
	}
	m.SendForkChoiceRequest(&forkChoiceMessage)

	initialCycle := stages.MockInsertAsInitialCycle
	headBlockHash, err := stages.StageLoopStep(m.Ctx, m.DB, m.Sync, initialCycle, m.Log, m.BlockSnapshots, nil)
	require.NoError(t, err)
	stages.SendPayloadStatus(m.HeaderDownload(), headBlockHash, err)

	payloadStatus := m.ReceivePayloadStatus()
	assert.Equal(t, remote.EngineStatus_SYNCING, payloadStatus.Status)

	// Now send a correct forkChoice
	forkChoiceMessage = engineapi.ForkChoiceMessage{
		HeadBlockHash:      m.Genesis.Hash(),
		SafeBlockHash:      m.Genesis.Hash(),
		FinalizedBlockHash: m.Genesis.Hash(),
	}
	m.SendForkChoiceRequest(&forkChoiceMessage)

	headBlockHash, err = stages.StageLoopStep(m.Ctx, m.DB, m.Sync, initialCycle, m.Log, m.BlockSnapshots, nil)
	require.NoError(t, err)
	stages.SendPayloadStatus(m.HeaderDownload(), headBlockHash, err)

	payloadStatus = m.ReceivePayloadStatus()
	assert.Equal(t, remote.EngineStatus_VALID, payloadStatus.Status)
}

func TestPoSDownloader(t *testing.T) {
	m := stages.MockWithZeroTTD(t, true)

	chain, err := core.GenerateChain(m.ChainConfig, m.Genesis, m.Engine, m.DB, 2 /* n */, func(i int, b *core.BlockGen) {
		b.SetCoinbase(libcommon.Address{1})
	}, false /* intermediateHashes */)
	require.NoError(t, err)

	// Send a payload whose parent isn't downloaded yet
	m.SendPayloadRequest(chain.TopBlock)

	initialCycle := stages.MockInsertAsInitialCycle
	headBlockHash, err := stages.StageLoopStep(m.Ctx, m.DB, m.Sync, initialCycle, m.Log, m.BlockSnapshots, nil)
	require.NoError(t, err)
	stages.SendPayloadStatus(m.HeaderDownload(), headBlockHash, err)

	payloadStatus := m.ReceivePayloadStatus()
	assert.Equal(t, remote.EngineStatus_SYNCING, payloadStatus.Status)

	// Send the missing header
	b, err := rlp.EncodeToBytes(&eth.BlockHeadersPacket66{
		RequestId:          1,
		BlockHeadersPacket: chain.Headers[0:1],
	})
	require.NoError(t, err)
	m.ReceiveWg.Add(1)
	for _, err = range m.Send(&sentry.InboundMessage{Id: sentry.MessageId_BLOCK_HEADERS_66, Data: b, PeerId: m.PeerId}) {
		require.NoError(t, err)
	}
	m.ReceiveWg.Wait()

	// First cycle: save the downloaded header
	headBlockHash, err = stages.StageLoopStep(m.Ctx, m.DB, m.Sync, initialCycle, m.Log, m.BlockSnapshots, nil)
	require.NoError(t, err)
	stages.SendPayloadStatus(m.HeaderDownload(), headBlockHash, err)

	// Second cycle: process the previous beacon request
	headBlockHash, err = stages.StageLoopStep(m.Ctx, m.DB, m.Sync, initialCycle, m.Log, m.BlockSnapshots, nil)
	require.NoError(t, err)
	stages.SendPayloadStatus(m.HeaderDownload(), headBlockHash, err)

	// Point forkChoice to the head
	forkChoiceMessage := engineapi.ForkChoiceMessage{
		HeadBlockHash:      chain.TopBlock.Hash(),
		SafeBlockHash:      chain.TopBlock.Hash(),
		FinalizedBlockHash: chain.TopBlock.Hash(),
	}
	m.SendForkChoiceRequest(&forkChoiceMessage)
	headBlockHash, err = stages.StageLoopStep(m.Ctx, m.DB, m.Sync, initialCycle, m.Log, m.BlockSnapshots, nil)
	require.NoError(t, err)
	stages.SendPayloadStatus(m.HeaderDownload(), headBlockHash, err)
	assert.Equal(t, chain.TopBlock.Hash(), headBlockHash)

	payloadStatus = m.ReceivePayloadStatus()
	assert.Equal(t, remote.EngineStatus_VALID, payloadStatus.Status)
	assert.Equal(t, chain.TopBlock.Hash(), headBlockHash)
}

// https://hackmd.io/GDc0maGsQeKfP8o2C7L52w
func TestPoSSyncWithInvalidHeader(t *testing.T) {
	m := stages.MockWithZeroTTD(t, true)

	chain, err := core.GenerateChain(m.ChainConfig, m.Genesis, m.Engine, m.DB, 3 /* n */, func(i int, b *core.BlockGen) {
		b.SetCoinbase(libcommon.Address{1})
	}, false /* intermediateHashes */)
	require.NoError(t, err)

	lastValidHeader := chain.Headers[0]

	invalidParent := types.CopyHeader(chain.Headers[1])
	invalidParent.Difficulty = libcommon.Big1

	invalidTip := chain.TopBlock.Header()
	invalidTip.ParentHash = invalidParent.Hash()

	// Send a payload with the parent missing
	payloadMessage := types.NewBlockFromStorage(invalidTip.Hash(), invalidTip, chain.TopBlock.Transactions(), nil, nil)
	m.SendPayloadRequest(payloadMessage)

	initialCycle := stages.MockInsertAsInitialCycle
	headBlockHash, err := stages.StageLoopStep(m.Ctx, m.DB, m.Sync, initialCycle, m.Log, m.BlockSnapshots, nil)
	require.NoError(t, err)
	stages.SendPayloadStatus(m.HeaderDownload(), headBlockHash, err)

	payloadStatus1 := m.ReceivePayloadStatus()
	assert.Equal(t, remote.EngineStatus_SYNCING, payloadStatus1.Status)

	// Send the missing headers
	b, err := rlp.EncodeToBytes(&eth.BlockHeadersPacket66{
		RequestId:          1,
		BlockHeadersPacket: eth.BlockHeadersPacket{invalidParent, lastValidHeader},
	})
	require.NoError(t, err)
	m.ReceiveWg.Add(1)
	for _, err = range m.Send(&sentry.InboundMessage{Id: sentry.MessageId_BLOCK_HEADERS_66, Data: b, PeerId: m.PeerId}) {
		require.NoError(t, err)
	}
	m.ReceiveWg.Wait()

	headBlockHash, err = stages.StageLoopStep(m.Ctx, m.DB, m.Sync, initialCycle, m.Log, m.BlockSnapshots, nil)
	require.NoError(t, err)
	stages.SendPayloadStatus(m.HeaderDownload(), headBlockHash, err)

	// Point forkChoice to the invalid tip
	forkChoiceMessage := engineapi.ForkChoiceMessage{
		HeadBlockHash:      invalidTip.Hash(),
		SafeBlockHash:      invalidTip.Hash(),
		FinalizedBlockHash: invalidTip.Hash(),
	}
	m.SendForkChoiceRequest(&forkChoiceMessage)
	_, err = stages.StageLoopStep(m.Ctx, m.DB, m.Sync, initialCycle, m.Log, m.BlockSnapshots, nil)
	require.NoError(t, err)

	bad, lastValidHash := m.HeaderDownload().IsBadHeaderPoS(invalidTip.Hash())
	assert.True(t, bad)
	assert.Equal(t, lastValidHash, lastValidHeader.Hash())
}

func TestPOSWrongTrieRootReorgs(t *testing.T) {
	t.Skip("Need some fixes for memory mutation to support DupSort")
	//defer log.Root().SetHandler(log.Root().GetHandler())
	//log.Root().SetHandler(log.LvlFilterHandler(log.LvlInfo, log.StreamHandler(os.Stderr, log.TerminalFormat())))
	require := require.New(t)
	m := stages.MockWithZeroTTDGnosis(t, true)

	// One empty block
	chain0, err := core.GenerateChain(m.ChainConfig, m.Genesis, m.Engine, m.DB, 1, func(i int, gen *core.BlockGen) {
		gen.SetDifficulty(big.NewInt(0))
	}, false /* intermediateHashes */)
	require.NoError(err)

	// One empty block, one block with transaction for 10k wei
	chain1, err := core.GenerateChain(m.ChainConfig, m.Genesis, m.Engine, m.DB, 2, func(i int, gen *core.BlockGen) {
		gen.SetDifficulty(big.NewInt(0))
		if i == 1 {
			// In block 1, addr1 sends addr2 10_000 wei.
			tx, err := types.SignTx(types.NewTransaction(gen.TxNonce(m.Address), libcommon.Address{1}, uint256.NewInt(10_000), params.TxGas,
				uint256.NewInt(1_000_000_000), nil), *types.LatestSignerForChainID(m.ChainConfig.ChainID), m.Key)
			require.NoError(err)
			gen.AddTx(tx)
		}
	}, false /* intermediateHashes */)
	require.NoError(err)

	// One empty block, one block with transaction for 20k wei
	chain2, err := core.GenerateChain(m.ChainConfig, m.Genesis, m.Engine, m.DB, 2, func(i int, gen *core.BlockGen) {
		gen.SetDifficulty(big.NewInt(0))
		if i == 1 {
			// In block 1, addr1 sends addr2 20_000 wei.
			tx, err := types.SignTx(types.NewTransaction(gen.TxNonce(m.Address), libcommon.Address{1}, uint256.NewInt(20_000), params.TxGas,
				uint256.NewInt(1_000_000_000), nil), *types.LatestSignerForChainID(m.ChainConfig.ChainID), m.Key)
			require.NoError(err)
			gen.AddTx(tx)
		}
	}, false /* intermediateHashes */)
	require.NoError(err)

	// 3 empty blocks
	chain3, err := core.GenerateChain(m.ChainConfig, m.Genesis, m.Engine, m.DB, 3, func(i int, gen *core.BlockGen) {
		gen.SetDifficulty(big.NewInt(0))
	}, false /* intermediateHashes */)
	require.NoError(err)

	//------------------------------------------
	m.SendPayloadRequest(chain0.TopBlock)
	initialCycle := stages.MockInsertAsInitialCycle
	headBlockHash, err := stages.StageLoopStep(m.Ctx, m.DB, m.Sync, initialCycle, m.Log, m.BlockSnapshots, nil)
	require.NoError(err)
	stages.SendPayloadStatus(m.HeaderDownload(), headBlockHash, err)
	payloadStatus0 := m.ReceivePayloadStatus()
	assert.Equal(t, remote.EngineStatus_VALID, payloadStatus0.Status)
	forkChoiceMessage := engineapi.ForkChoiceMessage{
		HeadBlockHash:      chain0.TopBlock.Hash(),
		SafeBlockHash:      chain0.TopBlock.Hash(),
		FinalizedBlockHash: chain0.TopBlock.Hash(),
	}
	m.SendForkChoiceRequest(&forkChoiceMessage)
	headBlockHash, err = stages.StageLoopStep(m.Ctx, m.DB, m.Sync, initialCycle, m.Log, m.BlockSnapshots, nil)
	require.NoError(err)
	stages.SendPayloadStatus(m.HeaderDownload(), headBlockHash, err)
	assert.Equal(t, chain0.TopBlock.Hash(), headBlockHash)
	payloadStatus0 = m.ReceivePayloadStatus()
	assert.Equal(t, remote.EngineStatus_VALID, payloadStatus0.Status)
	assert.Equal(t, chain0.TopBlock.Hash(), headBlockHash)

	//------------------------------------------
	m.SendPayloadRequest(chain1.TopBlock)
	headBlockHash, err = stages.StageLoopStep(m.Ctx, m.DB, m.Sync, initialCycle, m.Log, m.BlockSnapshots, nil)
	require.NoError(err)
	stages.SendPayloadStatus(m.HeaderDownload(), headBlockHash, err)
	payloadStatus1 := m.ReceivePayloadStatus()
	assert.Equal(t, remote.EngineStatus_VALID, payloadStatus1.Status)
	forkChoiceMessage = engineapi.ForkChoiceMessage{
		HeadBlockHash:      chain1.TopBlock.Hash(),
		SafeBlockHash:      chain1.TopBlock.Hash(),
		FinalizedBlockHash: chain1.TopBlock.Hash(),
	}
	m.SendForkChoiceRequest(&forkChoiceMessage)
	headBlockHash, err = stages.StageLoopStep(m.Ctx, m.DB, m.Sync, initialCycle, m.Log, m.BlockSnapshots, nil)
	require.NoError(err)
	stages.SendPayloadStatus(m.HeaderDownload(), headBlockHash, err)
	assert.Equal(t, chain1.TopBlock.Hash(), headBlockHash)
	payloadStatus1 = m.ReceivePayloadStatus()
	assert.Equal(t, remote.EngineStatus_VALID, payloadStatus1.Status)
	assert.Equal(t, chain1.TopBlock.Hash(), headBlockHash)

	//------------------------------------------
	m.SendPayloadRequest(chain2.TopBlock)
	headBlockHash, err = stages.StageLoopStep(m.Ctx, m.DB, m.Sync, initialCycle, m.Log, m.BlockSnapshots, nil)
	require.NoError(err)
	stages.SendPayloadStatus(m.HeaderDownload(), headBlockHash, err)
	payloadStatus2 := m.ReceivePayloadStatus()
	assert.Equal(t, remote.EngineStatus_VALID, payloadStatus2.Status)
	forkChoiceMessage = engineapi.ForkChoiceMessage{
		HeadBlockHash:      chain2.TopBlock.Hash(),
		SafeBlockHash:      chain2.TopBlock.Hash(),
		FinalizedBlockHash: chain2.TopBlock.Hash(),
	}
	m.SendForkChoiceRequest(&forkChoiceMessage)
	headBlockHash, err = stages.StageLoopStep(m.Ctx, m.DB, m.Sync, initialCycle, m.Log, m.BlockSnapshots, nil)
	require.NoError(err)
	stages.SendPayloadStatus(m.HeaderDownload(), headBlockHash, err)
	assert.Equal(t, chain2.TopBlock.Hash(), headBlockHash)
	payloadStatus2 = m.ReceivePayloadStatus()
	assert.Equal(t, remote.EngineStatus_VALID, payloadStatus2.Status)
	assert.Equal(t, chain2.TopBlock.Hash(), headBlockHash)

	//------------------------------------------
	preTop3 := chain3.Blocks[chain3.Length()-2]
	m.SendPayloadRequest(preTop3)
	headBlockHash, err = stages.StageLoopStep(m.Ctx, m.DB, m.Sync, initialCycle, m.Log, m.BlockSnapshots, nil)
	require.NoError(err)
	stages.SendPayloadStatus(m.HeaderDownload(), headBlockHash, err)
	payloadStatus3 := m.ReceivePayloadStatus()
	assert.Equal(t, remote.EngineStatus_VALID, payloadStatus3.Status)
	m.SendPayloadRequest(chain3.TopBlock)
	headBlockHash, err = stages.StageLoopStep(m.Ctx, m.DB, m.Sync, initialCycle, m.Log, m.BlockSnapshots, nil)
	require.NoError(err)
	stages.SendPayloadStatus(m.HeaderDownload(), headBlockHash, err)
	payloadStatus3 = m.ReceivePayloadStatus()
	assert.Equal(t, remote.EngineStatus_VALID, payloadStatus3.Status)
	forkChoiceMessage = engineapi.ForkChoiceMessage{
		HeadBlockHash:      chain3.TopBlock.Hash(),
		SafeBlockHash:      chain3.TopBlock.Hash(),
		FinalizedBlockHash: chain3.TopBlock.Hash(),
	}
	m.SendForkChoiceRequest(&forkChoiceMessage)
	headBlockHash, err = stages.StageLoopStep(m.Ctx, m.DB, m.Sync, initialCycle, m.Log, m.BlockSnapshots, nil)
	require.NoError(err)
	stages.SendPayloadStatus(m.HeaderDownload(), headBlockHash, err)
	assert.Equal(t, chain3.TopBlock.Hash(), headBlockHash)
	payloadStatus3 = m.ReceivePayloadStatus()
	assert.Equal(t, remote.EngineStatus_VALID, payloadStatus3.Status)
	assert.Equal(t, chain3.TopBlock.Hash(), headBlockHash)
}<|MERGE_RESOLUTION|>--- conflicted
+++ resolved
@@ -496,14 +496,9 @@
 
 	m.ReceiveWg.Wait() // Wait for all messages to be processed before we proceeed
 
-<<<<<<< HEAD
+	br, _ := m.NewBlocksIO()
 	initialCycle := stages.MockInsertAsInitialCycle
-	hook := stages.NewHook(m.Ctx, m.Notifications, m.Sync, m.ChainConfig, m.Log, m.UpdateHead)
-=======
-	br, _ := m.NewBlocksIO()
-	initialCycle := true
 	hook := stages.NewHook(m.Ctx, m.Notifications, m.Sync, br, m.ChainConfig, m.Log, m.UpdateHead)
->>>>>>> e45ed7d1
 	if _, err := stages.StageLoopStep(m.Ctx, m.DB, m.Sync, initialCycle, m.Log, m.BlockSnapshots, hook); err != nil {
 		t.Fatal(err)
 	}
