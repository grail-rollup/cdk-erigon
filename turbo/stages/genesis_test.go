--- conflicted
+++ resolved
@@ -26,18 +26,10 @@
 	"testing"
 
 	"github.com/davecgh/go-spew/spew"
-<<<<<<< HEAD
-	chain2 "github.com/gateway-fm/cdk-erigon-lib/chain"
-	libcommon "github.com/gateway-fm/cdk-erigon-lib/common"
-	"github.com/gateway-fm/cdk-erigon-lib/kv"
-	"github.com/gateway-fm/cdk-erigon-lib/kv/memdb"
-	"github.com/ledgerwatch/erigon/chain"
-=======
 	"github.com/ledgerwatch/erigon-lib/chain"
 	libcommon "github.com/ledgerwatch/erigon-lib/common"
 	"github.com/ledgerwatch/erigon-lib/common/datadir"
 	"github.com/ledgerwatch/erigon-lib/kv"
->>>>>>> fcad3a03
 	"github.com/ledgerwatch/erigon/core"
 	"github.com/ledgerwatch/erigon/core/state/temporal"
 	"github.com/ledgerwatch/erigon/core/types"
@@ -173,7 +165,7 @@
 			},
 			wantHash:   customghash,
 			wantConfig: customg.Config,
-			wantErr: &chain2.ConfigCompatError{
+			wantErr: &chain.ConfigCompatError{
 				What:         "Homestead fork block",
 				StoredConfig: big.NewInt(2),
 				NewConfig:    big.NewInt(3),
