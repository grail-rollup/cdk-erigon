--- conflicted
+++ resolved
@@ -16,16 +16,12 @@
 	"github.com/ledgerwatch/erigon-lib/common/dir"
 
 	"github.com/c2h5oh/datasize"
-<<<<<<< HEAD
-=======
 	"github.com/ledgerwatch/erigon-lib/common/dbg"
 	"github.com/ledgerwatch/log/v3"
->>>>>>> 8850f3a7
 	"github.com/urfave/cli/v2"
 
 	"github.com/ledgerwatch/erigon-lib/common"
 	"github.com/ledgerwatch/erigon-lib/common/datadir"
-	"github.com/ledgerwatch/erigon-lib/common/dbg"
 	"github.com/ledgerwatch/erigon-lib/compress"
 	"github.com/ledgerwatch/erigon-lib/downloader/snaptype"
 	"github.com/ledgerwatch/erigon-lib/etl"
@@ -34,8 +30,6 @@
 	"github.com/ledgerwatch/erigon-lib/kv/mdbx"
 	"github.com/ledgerwatch/erigon-lib/kv/rawdbv3"
 	libstate "github.com/ledgerwatch/erigon-lib/state"
-
-	"github.com/ledgerwatch/log/v3"
 
 	"github.com/ledgerwatch/erigon/cmd/hack/tool/fromdb"
 	"github.com/ledgerwatch/erigon/cmd/utils"
@@ -271,34 +265,6 @@
 	}()
 	return nil
 }
-<<<<<<< HEAD
-=======
-func doRam(cliCtx *cli.Context) error {
-	var logger log.Logger
-	var err error
-	if logger, _, err = debug.Setup(cliCtx, true /* rootLogger */); err != nil {
-		return err
-	}
-	defer logger.Info("Done")
-	args := cliCtx.Args()
-	if args.Len() < 1 {
-		return fmt.Errorf("expecting file path as a first argument")
-	}
-	f := args.First()
-	var m runtime.MemStats
-	dbg.ReadMemStats(&m)
-	before := m.Alloc
-	logger.Info("RAM before open", "alloc", common.ByteCount(m.Alloc), "sys", common.ByteCount(m.Sys))
-	decompressor, err := compress.NewDecompressor(f)
-	if err != nil {
-		return err
-	}
-	defer decompressor.Close()
-	dbg.ReadMemStats(&m)
-	logger.Info("RAM after open", "alloc", common.ByteCount(m.Alloc), "sys", common.ByteCount(m.Sys), "diff", common.ByteCount(m.Alloc-before))
-	return nil
-}
->>>>>>> 8850f3a7
 
 func doIndicesCommand(cliCtx *cli.Context) error {
 	logger, _, err := debug.Setup(cliCtx, true /* rootLogger */)
