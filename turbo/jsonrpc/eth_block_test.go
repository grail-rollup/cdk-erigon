//go:build notzkevm
// +build notzkevm

package jsonrpc

import (
	"context"
	"math/big"
	"testing"

	"github.com/ledgerwatch/erigon-lib/common/hexutil"

	"github.com/ledgerwatch/erigon-lib/common"
	"github.com/ledgerwatch/erigon-lib/gointerfaces/txpool"
	"github.com/ledgerwatch/erigon-lib/kv/kvcache"
	"github.com/stretchr/testify/assert"

	"github.com/ledgerwatch/erigon/cmd/rpcdaemon/rpcdaemontest"
	"github.com/ledgerwatch/erigon/core/rawdb"
	"github.com/ledgerwatch/erigon/core/types"
	"github.com/ledgerwatch/erigon/eth/ethconfig"
	"github.com/ledgerwatch/erigon/rlp"
	"github.com/ledgerwatch/erigon/rpc"
	"github.com/ledgerwatch/erigon/rpc/rpccfg"
	"github.com/ledgerwatch/erigon/turbo/rpchelper"
	"github.com/ledgerwatch/erigon/turbo/stages/mock"
	"github.com/ledgerwatch/log/v3"
)

// Gets the latest block number with the latest tag
func TestGetBlockByNumberWithLatestTag(t *testing.T) {
	m, _, _ := rpcdaemontest.CreateTestSentry(t)
<<<<<<< HEAD
	api := NewEthAPI(newBaseApiForTest(m), m.DB, nil, nil, nil, 5000000, 100_000, &ethconfig.Defaults, false, 100_000, log.New())
=======
	api := NewEthAPI(newBaseApiForTest(m), m.DB, nil, nil, nil, 5000000, 100_000, false, 100_000, 128, log.New())
>>>>>>> b29d1377
	b, err := api.GetBlockByNumber(context.Background(), rpc.LatestBlockNumber, false)
	expected := common.HexToHash("0x5883164d4100b95e1d8e931b8b9574586a1dea7507941e6ad3c1e3a2591485fd")
	if err != nil {
		t.Errorf("error getting block number with latest tag: %s", err)
	}
	assert.Equal(t, expected, b["hash"])
}

func TestGetBlockByNumberWithLatestTag_WithHeadHashInDb(t *testing.T) {
	m, _, _ := rpcdaemontest.CreateTestSentry(t)
	ctx := context.Background()
	tx, err := m.DB.BeginRw(ctx)
	if err != nil {
		t.Errorf("could not begin read write transaction: %s", err)
	}
	latestBlockHash := common.HexToHash("0x6804117de2f3e6ee32953e78ced1db7b20214e0d8c745a03b8fecf7cc8ee76ef")
	latestBlock, err := m.BlockReader.BlockByHash(ctx, tx, latestBlockHash)
	if err != nil {
		tx.Rollback()
		t.Errorf("couldn't retrieve latest block")
	}
	rawdb.WriteHeaderNumber(tx, latestBlockHash, latestBlock.NonceU64())
	rawdb.WriteForkchoiceHead(tx, latestBlockHash)
	if safedHeadBlock := rawdb.ReadForkchoiceHead(tx); safedHeadBlock == (common.Hash{}) {
		tx.Rollback()
		t.Error("didn't find forkchoice head hash")
	}
	tx.Commit()

<<<<<<< HEAD
	api := NewEthAPI(newBaseApiForTest(m), m.DB, nil, nil, nil, 5000000, 100_000, &ethconfig.Defaults, false, 100_000, log.New())
=======
	api := NewEthAPI(newBaseApiForTest(m), m.DB, nil, nil, nil, 5000000, 100_000, false, 100_000, 128, log.New())
>>>>>>> b29d1377
	block, err := api.GetBlockByNumber(ctx, rpc.LatestBlockNumber, false)
	if err != nil {
		t.Errorf("error retrieving block by number: %s", err)
	}
	expectedHash := common.HexToHash("0x71b89b6ca7b65debfd2fbb01e4f07de7bba343e6617559fa81df19b605f84662")
	assert.Equal(t, expectedHash, block["hash"])
}

func TestGetBlockByNumberWithPendingTag(t *testing.T) {
	m := mock.MockWithTxPool(t)
	agg := m.HistoryV3Components()
	stateCache := kvcache.New(kvcache.DefaultCoherentConfig)

	ctx, conn := rpcdaemontest.CreateTestGrpcConn(t, m)
	txPool := txpool.NewTxpoolClient(conn)
	ff := rpchelper.New(ctx, nil, txPool, txpool.NewMiningClient(conn), func() {}, m.Log)

	expected := 1
	header := &types.Header{
		Number: big.NewInt(int64(expected)),
	}

	rlpBlock, err := rlp.EncodeToBytes(types.NewBlockWithHeader(header))
	if err != nil {
		t.Errorf("failed encoding the block: %s", err)
	}
	ff.HandlePendingBlock(&txpool.OnPendingBlockReply{
		RplBlock: rlpBlock,
	})

<<<<<<< HEAD
	api := NewEthAPI(NewBaseApi(ff, stateCache, m.BlockReader, agg, false, rpccfg.DefaultEvmCallTimeout, m.Engine, m.Dirs), m.DB, nil, nil, nil, 5000000, 100_000, &ethconfig.Defaults, false, 100_000, log.New())
=======
	api := NewEthAPI(NewBaseApi(ff, stateCache, m.BlockReader, agg, false, rpccfg.DefaultEvmCallTimeout, m.Engine, m.Dirs), m.DB, nil, nil, nil, 5000000, 100_000, false, 100_000, 128, log.New())
>>>>>>> b29d1377
	b, err := api.GetBlockByNumber(context.Background(), rpc.PendingBlockNumber, false)
	if err != nil {
		t.Errorf("error getting block number with pending tag: %s", err)
	}
	assert.Equal(t, (*hexutil.Big)(big.NewInt(int64(expected))), b["number"])
}

func TestGetBlockByNumber_WithFinalizedTag_NoFinalizedBlockInDb(t *testing.T) {
	m, _, _ := rpcdaemontest.CreateTestSentry(t)
	ctx := context.Background()
<<<<<<< HEAD
	api := NewEthAPI(newBaseApiForTest(m), m.DB, nil, nil, nil, 5000000, 100_000, &ethconfig.Defaults, false, 100_000, log.New())
=======
	api := NewEthAPI(newBaseApiForTest(m), m.DB, nil, nil, nil, 5000000, 100_000, false, 100_000, 128, log.New())
>>>>>>> b29d1377
	if _, err := api.GetBlockByNumber(ctx, rpc.FinalizedBlockNumber, false); err != nil {
		assert.ErrorIs(t, rpchelper.UnknownBlockError, err)
	}
}

func TestGetBlockByNumber_WithFinalizedTag_WithFinalizedBlockInDb(t *testing.T) {
	m, _, _ := rpcdaemontest.CreateTestSentry(t)
	ctx := context.Background()
	tx, err := m.DB.BeginRw(ctx)
	if err != nil {
		t.Errorf("could not begin read write transaction: %s", err)
	}
	latestBlockHash := common.HexToHash("0x6804117de2f3e6ee32953e78ced1db7b20214e0d8c745a03b8fecf7cc8ee76ef")
	latestBlock, err := m.BlockReader.BlockByHash(ctx, tx, latestBlockHash)
	if err != nil {
		tx.Rollback()
		t.Errorf("couldn't retrieve latest block")
	}
	rawdb.WriteHeaderNumber(tx, latestBlockHash, latestBlock.NonceU64())
	rawdb.WriteForkchoiceFinalized(tx, latestBlockHash)
	if safedFinalizedBlock := rawdb.ReadForkchoiceFinalized(tx); safedFinalizedBlock == (common.Hash{}) {
		tx.Rollback()
		t.Error("didn't find forkchoice finalized hash")
	}
	tx.Commit()

<<<<<<< HEAD
	api := NewEthAPI(newBaseApiForTest(m), m.DB, nil, nil, nil, 5000000, 100_000, &ethconfig.Defaults, false, 100_000, log.New())
=======
	api := NewEthAPI(newBaseApiForTest(m), m.DB, nil, nil, nil, 5000000, 100_000, false, 100_000, 128, log.New())
>>>>>>> b29d1377
	block, err := api.GetBlockByNumber(ctx, rpc.FinalizedBlockNumber, false)
	if err != nil {
		t.Errorf("error retrieving block by number: %s", err)
	}
	expectedHash := common.HexToHash("0x71b89b6ca7b65debfd2fbb01e4f07de7bba343e6617559fa81df19b605f84662")
	assert.Equal(t, expectedHash, block["hash"])
}

func TestGetBlockByNumber_WithSafeTag_NoSafeBlockInDb(t *testing.T) {
	m, _, _ := rpcdaemontest.CreateTestSentry(t)
	ctx := context.Background()
<<<<<<< HEAD
	api := NewEthAPI(newBaseApiForTest(m), m.DB, nil, nil, nil, 5000000, 100_000, &ethconfig.Defaults, false, 100_000, log.New())
=======
	api := NewEthAPI(newBaseApiForTest(m), m.DB, nil, nil, nil, 5000000, 100_000, false, 100_000, 128, log.New())
>>>>>>> b29d1377
	if _, err := api.GetBlockByNumber(ctx, rpc.SafeBlockNumber, false); err != nil {
		assert.ErrorIs(t, rpchelper.UnknownBlockError, err)
	}
}

func TestGetBlockByNumber_WithSafeTag_WithSafeBlockInDb(t *testing.T) {
	m, _, _ := rpcdaemontest.CreateTestSentry(t)
	ctx := context.Background()
	tx, err := m.DB.BeginRw(ctx)
	if err != nil {
		t.Errorf("could not begin read write transaction: %s", err)
	}
	latestBlockHash := common.HexToHash("0x6804117de2f3e6ee32953e78ced1db7b20214e0d8c745a03b8fecf7cc8ee76ef")
	latestBlock, err := m.BlockReader.BlockByHash(ctx, tx, latestBlockHash)
	if err != nil {
		tx.Rollback()
		t.Errorf("couldn't retrieve latest block")
	}
	rawdb.WriteHeaderNumber(tx, latestBlockHash, latestBlock.NonceU64())
	rawdb.WriteForkchoiceSafe(tx, latestBlockHash)
	if safedSafeBlock := rawdb.ReadForkchoiceSafe(tx); safedSafeBlock == (common.Hash{}) {
		tx.Rollback()
		t.Error("didn't find forkchoice safe block hash")
	}
	tx.Commit()

<<<<<<< HEAD
	api := NewEthAPI(newBaseApiForTest(m), m.DB, nil, nil, nil, 5000000, 100_000, &ethconfig.Defaults, false, 100_000, log.New())
=======
	api := NewEthAPI(newBaseApiForTest(m), m.DB, nil, nil, nil, 5000000, 100_000, false, 100_000, 128, log.New())
>>>>>>> b29d1377
	block, err := api.GetBlockByNumber(ctx, rpc.SafeBlockNumber, false)
	if err != nil {
		t.Errorf("error retrieving block by number: %s", err)
	}
	expectedHash := common.HexToHash("0x71b89b6ca7b65debfd2fbb01e4f07de7bba343e6617559fa81df19b605f84662")
	assert.Equal(t, expectedHash, block["hash"])
}

func TestGetBlockTransactionCountByHash(t *testing.T) {
	m, _, _ := rpcdaemontest.CreateTestSentry(t)
	ctx := context.Background()

<<<<<<< HEAD
	api := NewEthAPI(newBaseApiForTest(m), m.DB, nil, nil, nil, 5000000, 100_000, &ethconfig.Defaults, false, 100_000, log.New())
=======
	api := NewEthAPI(newBaseApiForTest(m), m.DB, nil, nil, nil, 5000000, 100_000, false, 100_000, 128, log.New())
>>>>>>> b29d1377
	blockHash := common.HexToHash("0x6804117de2f3e6ee32953e78ced1db7b20214e0d8c745a03b8fecf7cc8ee76ef")

	tx, err := m.DB.BeginRw(ctx)
	if err != nil {
		t.Errorf("could not begin read write transaction: %s", err)
	}
	header, err := rawdb.ReadHeaderByHash(tx, blockHash)
	if err != nil {
		tx.Rollback()
		t.Errorf("failed reading block by hash: %s", err)
	}
	bodyWithTx, err := m.BlockReader.BodyWithTransactions(ctx, tx, blockHash, header.Number.Uint64())
	if err != nil {
		tx.Rollback()
		t.Errorf("failed getting body with transactions: %s", err)
	}
	tx.Rollback()

	expectedAmount := hexutil.Uint(len(bodyWithTx.Transactions))

	txAmount, err := api.GetBlockTransactionCountByHash(ctx, blockHash)
	if err != nil {
		t.Errorf("failed getting the transaction count, err=%s", err)
	}

	assert.Equal(t, expectedAmount, *txAmount)
}

func TestGetBlockTransactionCountByHash_ZeroTx(t *testing.T) {
	m, _, _ := rpcdaemontest.CreateTestSentry(t)
	ctx := context.Background()
<<<<<<< HEAD
	api := NewEthAPI(newBaseApiForTest(m), m.DB, nil, nil, nil, 5000000, 100_000, &ethconfig.Defaults, false, 100_000, log.New())
=======
	api := NewEthAPI(newBaseApiForTest(m), m.DB, nil, nil, nil, 5000000, 100_000, false, 100_000, 128, log.New())
>>>>>>> b29d1377
	blockHash := common.HexToHash("0x5883164d4100b95e1d8e931b8b9574586a1dea7507941e6ad3c1e3a2591485fd")

	tx, err := m.DB.BeginRw(ctx)
	if err != nil {
		t.Errorf("could not begin read write transaction: %s", err)
	}
	header, err := rawdb.ReadHeaderByHash(tx, blockHash)
	if err != nil {
		tx.Rollback()
		t.Errorf("failed reading block by hash: %s", err)
	}
	bodyWithTx, err := m.BlockReader.BodyWithTransactions(ctx, tx, blockHash, header.Number.Uint64())
	if err != nil {
		tx.Rollback()
		t.Errorf("failed getting body with transactions: %s", err)
	}
	tx.Rollback()

	expectedAmount := hexutil.Uint(len(bodyWithTx.Transactions))

	txAmount, err := api.GetBlockTransactionCountByHash(ctx, blockHash)
	if err != nil {
		t.Errorf("failed getting the transaction count, err=%s", err)
	}

	assert.Equal(t, expectedAmount, *txAmount)
}

func TestGetBlockTransactionCountByNumber(t *testing.T) {
	m, _, _ := rpcdaemontest.CreateTestSentry(t)
	ctx := context.Background()
<<<<<<< HEAD
	api := NewEthAPI(newBaseApiForTest(m), m.DB, nil, nil, nil, 5000000, 100_000, &ethconfig.Defaults, false, 100_000, log.New())
=======
	api := NewEthAPI(newBaseApiForTest(m), m.DB, nil, nil, nil, 5000000, 100_000, false, 100_000, 128, log.New())
>>>>>>> b29d1377
	blockHash := common.HexToHash("0x6804117de2f3e6ee32953e78ced1db7b20214e0d8c745a03b8fecf7cc8ee76ef")

	tx, err := m.DB.BeginRw(ctx)
	if err != nil {
		t.Errorf("could not begin read write transaction: %s", err)
	}
	header, err := rawdb.ReadHeaderByHash(tx, blockHash)
	if err != nil {
		tx.Rollback()
		t.Errorf("failed reading block by hash: %s", err)
	}
	bodyWithTx, err := m.BlockReader.BodyWithTransactions(ctx, tx, blockHash, header.Number.Uint64())
	if err != nil {
		tx.Rollback()
		t.Errorf("failed getting body with transactions: %s", err)
	}
	tx.Rollback()

	expectedAmount := hexutil.Uint(len(bodyWithTx.Transactions))

	txAmount, err := api.GetBlockTransactionCountByNumber(ctx, rpc.BlockNumber(header.Number.Uint64()))
	if err != nil {
		t.Errorf("failed getting the transaction count, err=%s", err)
	}

	assert.Equal(t, expectedAmount, *txAmount)
}

func TestGetBlockTransactionCountByNumber_ZeroTx(t *testing.T) {
	m, _, _ := rpcdaemontest.CreateTestSentry(t)
	ctx := context.Background()
<<<<<<< HEAD
	api := NewEthAPI(newBaseApiForTest(m), m.DB, nil, nil, nil, 5000000, 100_000, &ethconfig.Defaults, false, 100_000, log.New())
=======
	api := NewEthAPI(newBaseApiForTest(m), m.DB, nil, nil, nil, 5000000, 100_000, false, 100_000, 128, log.New())
>>>>>>> b29d1377

	blockHash := common.HexToHash("0x5883164d4100b95e1d8e931b8b9574586a1dea7507941e6ad3c1e3a2591485fd")

	tx, err := m.DB.BeginRw(ctx)
	if err != nil {
		t.Errorf("could not begin read write transaction: %s", err)
	}
	header, err := rawdb.ReadHeaderByHash(tx, blockHash)
	if err != nil {
		tx.Rollback()
		t.Errorf("failed reading block by hash: %s", err)
	}
	bodyWithTx, err := m.BlockReader.BodyWithTransactions(ctx, tx, blockHash, header.Number.Uint64())
	if err != nil {
		tx.Rollback()
		t.Errorf("failed getting body with transactions: %s", err)
	}
	tx.Rollback()

	expectedAmount := hexutil.Uint(len(bodyWithTx.Transactions))

	txAmount, err := api.GetBlockTransactionCountByNumber(ctx, rpc.BlockNumber(header.Number.Uint64()))
	if err != nil {
		t.Errorf("failed getting the transaction count, err=%s", err)
	}

	assert.Equal(t, expectedAmount, *txAmount)
}<|MERGE_RESOLUTION|>--- conflicted
+++ resolved
@@ -18,7 +18,6 @@
 	"github.com/ledgerwatch/erigon/cmd/rpcdaemon/rpcdaemontest"
 	"github.com/ledgerwatch/erigon/core/rawdb"
 	"github.com/ledgerwatch/erigon/core/types"
-	"github.com/ledgerwatch/erigon/eth/ethconfig"
 	"github.com/ledgerwatch/erigon/rlp"
 	"github.com/ledgerwatch/erigon/rpc"
 	"github.com/ledgerwatch/erigon/rpc/rpccfg"
@@ -30,11 +29,7 @@
 // Gets the latest block number with the latest tag
 func TestGetBlockByNumberWithLatestTag(t *testing.T) {
 	m, _, _ := rpcdaemontest.CreateTestSentry(t)
-<<<<<<< HEAD
-	api := NewEthAPI(newBaseApiForTest(m), m.DB, nil, nil, nil, 5000000, 100_000, &ethconfig.Defaults, false, 100_000, log.New())
-=======
-	api := NewEthAPI(newBaseApiForTest(m), m.DB, nil, nil, nil, 5000000, 100_000, false, 100_000, 128, log.New())
->>>>>>> b29d1377
+	api := NewEthAPI(newBaseApiForTest(m), m.DB, nil, nil, nil, 5000000, 100_000, false, 100_000, 128, log.New())
 	b, err := api.GetBlockByNumber(context.Background(), rpc.LatestBlockNumber, false)
 	expected := common.HexToHash("0x5883164d4100b95e1d8e931b8b9574586a1dea7507941e6ad3c1e3a2591485fd")
 	if err != nil {
@@ -64,11 +59,7 @@
 	}
 	tx.Commit()
 
-<<<<<<< HEAD
-	api := NewEthAPI(newBaseApiForTest(m), m.DB, nil, nil, nil, 5000000, 100_000, &ethconfig.Defaults, false, 100_000, log.New())
-=======
-	api := NewEthAPI(newBaseApiForTest(m), m.DB, nil, nil, nil, 5000000, 100_000, false, 100_000, 128, log.New())
->>>>>>> b29d1377
+	api := NewEthAPI(newBaseApiForTest(m), m.DB, nil, nil, nil, 5000000, 100_000, false, 100_000, 128, log.New())
 	block, err := api.GetBlockByNumber(ctx, rpc.LatestBlockNumber, false)
 	if err != nil {
 		t.Errorf("error retrieving block by number: %s", err)
@@ -99,11 +90,7 @@
 		RplBlock: rlpBlock,
 	})
 
-<<<<<<< HEAD
-	api := NewEthAPI(NewBaseApi(ff, stateCache, m.BlockReader, agg, false, rpccfg.DefaultEvmCallTimeout, m.Engine, m.Dirs), m.DB, nil, nil, nil, 5000000, 100_000, &ethconfig.Defaults, false, 100_000, log.New())
-=======
 	api := NewEthAPI(NewBaseApi(ff, stateCache, m.BlockReader, agg, false, rpccfg.DefaultEvmCallTimeout, m.Engine, m.Dirs), m.DB, nil, nil, nil, 5000000, 100_000, false, 100_000, 128, log.New())
->>>>>>> b29d1377
 	b, err := api.GetBlockByNumber(context.Background(), rpc.PendingBlockNumber, false)
 	if err != nil {
 		t.Errorf("error getting block number with pending tag: %s", err)
@@ -114,11 +101,7 @@
 func TestGetBlockByNumber_WithFinalizedTag_NoFinalizedBlockInDb(t *testing.T) {
 	m, _, _ := rpcdaemontest.CreateTestSentry(t)
 	ctx := context.Background()
-<<<<<<< HEAD
-	api := NewEthAPI(newBaseApiForTest(m), m.DB, nil, nil, nil, 5000000, 100_000, &ethconfig.Defaults, false, 100_000, log.New())
-=======
-	api := NewEthAPI(newBaseApiForTest(m), m.DB, nil, nil, nil, 5000000, 100_000, false, 100_000, 128, log.New())
->>>>>>> b29d1377
+	api := NewEthAPI(newBaseApiForTest(m), m.DB, nil, nil, nil, 5000000, 100_000, false, 100_000, 128, log.New())
 	if _, err := api.GetBlockByNumber(ctx, rpc.FinalizedBlockNumber, false); err != nil {
 		assert.ErrorIs(t, rpchelper.UnknownBlockError, err)
 	}
@@ -145,11 +128,7 @@
 	}
 	tx.Commit()
 
-<<<<<<< HEAD
-	api := NewEthAPI(newBaseApiForTest(m), m.DB, nil, nil, nil, 5000000, 100_000, &ethconfig.Defaults, false, 100_000, log.New())
-=======
-	api := NewEthAPI(newBaseApiForTest(m), m.DB, nil, nil, nil, 5000000, 100_000, false, 100_000, 128, log.New())
->>>>>>> b29d1377
+	api := NewEthAPI(newBaseApiForTest(m), m.DB, nil, nil, nil, 5000000, 100_000, false, 100_000, 128, log.New())
 	block, err := api.GetBlockByNumber(ctx, rpc.FinalizedBlockNumber, false)
 	if err != nil {
 		t.Errorf("error retrieving block by number: %s", err)
@@ -161,11 +140,7 @@
 func TestGetBlockByNumber_WithSafeTag_NoSafeBlockInDb(t *testing.T) {
 	m, _, _ := rpcdaemontest.CreateTestSentry(t)
 	ctx := context.Background()
-<<<<<<< HEAD
-	api := NewEthAPI(newBaseApiForTest(m), m.DB, nil, nil, nil, 5000000, 100_000, &ethconfig.Defaults, false, 100_000, log.New())
-=======
-	api := NewEthAPI(newBaseApiForTest(m), m.DB, nil, nil, nil, 5000000, 100_000, false, 100_000, 128, log.New())
->>>>>>> b29d1377
+	api := NewEthAPI(newBaseApiForTest(m), m.DB, nil, nil, nil, 5000000, 100_000, false, 100_000, 128, log.New())
 	if _, err := api.GetBlockByNumber(ctx, rpc.SafeBlockNumber, false); err != nil {
 		assert.ErrorIs(t, rpchelper.UnknownBlockError, err)
 	}
@@ -192,11 +167,7 @@
 	}
 	tx.Commit()
 
-<<<<<<< HEAD
-	api := NewEthAPI(newBaseApiForTest(m), m.DB, nil, nil, nil, 5000000, 100_000, &ethconfig.Defaults, false, 100_000, log.New())
-=======
-	api := NewEthAPI(newBaseApiForTest(m), m.DB, nil, nil, nil, 5000000, 100_000, false, 100_000, 128, log.New())
->>>>>>> b29d1377
+	api := NewEthAPI(newBaseApiForTest(m), m.DB, nil, nil, nil, 5000000, 100_000, false, 100_000, 128, log.New())
 	block, err := api.GetBlockByNumber(ctx, rpc.SafeBlockNumber, false)
 	if err != nil {
 		t.Errorf("error retrieving block by number: %s", err)
@@ -209,11 +180,7 @@
 	m, _, _ := rpcdaemontest.CreateTestSentry(t)
 	ctx := context.Background()
 
-<<<<<<< HEAD
-	api := NewEthAPI(newBaseApiForTest(m), m.DB, nil, nil, nil, 5000000, 100_000, &ethconfig.Defaults, false, 100_000, log.New())
-=======
-	api := NewEthAPI(newBaseApiForTest(m), m.DB, nil, nil, nil, 5000000, 100_000, false, 100_000, 128, log.New())
->>>>>>> b29d1377
+	api := NewEthAPI(newBaseApiForTest(m), m.DB, nil, nil, nil, 5000000, 100_000, false, 100_000, 128, log.New())
 	blockHash := common.HexToHash("0x6804117de2f3e6ee32953e78ced1db7b20214e0d8c745a03b8fecf7cc8ee76ef")
 
 	tx, err := m.DB.BeginRw(ctx)
@@ -245,11 +212,7 @@
 func TestGetBlockTransactionCountByHash_ZeroTx(t *testing.T) {
 	m, _, _ := rpcdaemontest.CreateTestSentry(t)
 	ctx := context.Background()
-<<<<<<< HEAD
-	api := NewEthAPI(newBaseApiForTest(m), m.DB, nil, nil, nil, 5000000, 100_000, &ethconfig.Defaults, false, 100_000, log.New())
-=======
-	api := NewEthAPI(newBaseApiForTest(m), m.DB, nil, nil, nil, 5000000, 100_000, false, 100_000, 128, log.New())
->>>>>>> b29d1377
+	api := NewEthAPI(newBaseApiForTest(m), m.DB, nil, nil, nil, 5000000, 100_000, false, 100_000, 128, log.New())
 	blockHash := common.HexToHash("0x5883164d4100b95e1d8e931b8b9574586a1dea7507941e6ad3c1e3a2591485fd")
 
 	tx, err := m.DB.BeginRw(ctx)
@@ -281,11 +244,7 @@
 func TestGetBlockTransactionCountByNumber(t *testing.T) {
 	m, _, _ := rpcdaemontest.CreateTestSentry(t)
 	ctx := context.Background()
-<<<<<<< HEAD
-	api := NewEthAPI(newBaseApiForTest(m), m.DB, nil, nil, nil, 5000000, 100_000, &ethconfig.Defaults, false, 100_000, log.New())
-=======
-	api := NewEthAPI(newBaseApiForTest(m), m.DB, nil, nil, nil, 5000000, 100_000, false, 100_000, 128, log.New())
->>>>>>> b29d1377
+	api := NewEthAPI(newBaseApiForTest(m), m.DB, nil, nil, nil, 5000000, 100_000, false, 100_000, 128, log.New())
 	blockHash := common.HexToHash("0x6804117de2f3e6ee32953e78ced1db7b20214e0d8c745a03b8fecf7cc8ee76ef")
 
 	tx, err := m.DB.BeginRw(ctx)
@@ -317,11 +276,7 @@
 func TestGetBlockTransactionCountByNumber_ZeroTx(t *testing.T) {
 	m, _, _ := rpcdaemontest.CreateTestSentry(t)
 	ctx := context.Background()
-<<<<<<< HEAD
-	api := NewEthAPI(newBaseApiForTest(m), m.DB, nil, nil, nil, 5000000, 100_000, &ethconfig.Defaults, false, 100_000, log.New())
-=======
-	api := NewEthAPI(newBaseApiForTest(m), m.DB, nil, nil, nil, 5000000, 100_000, false, 100_000, 128, log.New())
->>>>>>> b29d1377
+	api := NewEthAPI(newBaseApiForTest(m), m.DB, nil, nil, nil, 5000000, 100_000, false, 100_000, 128, log.New())
 
 	blockHash := common.HexToHash("0x5883164d4100b95e1d8e931b8b9574586a1dea7507941e6ad3c1e3a2591485fd")
 
