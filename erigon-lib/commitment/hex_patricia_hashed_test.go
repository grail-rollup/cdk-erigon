--- conflicted
+++ resolved
@@ -264,11 +264,8 @@
 
 // TODO(awskii)
 func Test_HexPatriciaHashed_BrokenUniqueRepr(t *testing.T) {
-<<<<<<< HEAD
-=======
 	t.Skip("awskii should fix issue with insertion of storage before account")
 
->>>>>>> bda29b2a
 	uniqTest := func(t *testing.T, sortHashedKeys bool, trace bool) {
 		t.Helper()
 
@@ -344,11 +341,8 @@
 }
 
 func Test_HexPatriciaHashed_UniqueRepresentation(t *testing.T) {
-<<<<<<< HEAD
-=======
 	t.Skip("has to fix Test_HexPatriciaHashed_BrokenUniqueRepr first to get this green")
 
->>>>>>> bda29b2a
 	stateSeq := NewMockState(t)
 	stateBatch := NewMockState(t)
 
@@ -753,17 +747,11 @@
 }
 
 func Test_HexPatriciaHashed_ProcessUpdates_UniqueRepresentation_AfterStateRestore(t *testing.T) {
-<<<<<<< HEAD
+	t.Skip("has to fix Test_HexPatriciaHashed_BrokenUniqueRepr first to get this green")
+
 	seqState := NewMockState(t)
 	batchState := NewMockState(t)
 
-=======
-	t.Skip("has to fix Test_HexPatriciaHashed_BrokenUniqueRepr first to get this green")
-
-	seqState := NewMockState(t)
-	batchState := NewMockState(t)
-
->>>>>>> bda29b2a
 	plainKeys, updates := NewUpdateBuilder().
 		Balance("f5", 4).
 		Balance("ff", 900234).
