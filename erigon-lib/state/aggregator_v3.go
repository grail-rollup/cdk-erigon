/*
   Copyright 2022 Erigon contributors

   Licensed under the Apache License, Version 2.0 (the "License");
   you may not use this file except in compliance with the License.
   You may obtain a copy of the License at

       http://www.apache.org/licenses/LICENSE-2.0

   Unless required by applicable law or agreed to in writing, software
   distributed under the License is distributed on an "AS IS" BASIS,
   WITHOUT WARRANTIES OR CONDITIONS OF ANY KIND, either express or implied.
   See the License for the specific language governing permissions and
   limitations under the License.
*/

package state

import (
	"context"
	"encoding/binary"
	"errors"
	"fmt"
	math2 "math"
	"os"
	"path/filepath"
	"runtime"
	"strings"
	"sync"
	"sync/atomic"
	"time"

	"github.com/RoaringBitmap/roaring/roaring64"
<<<<<<< HEAD
	"github.com/ledgerwatch/erigon-lib/common/datadir"
=======
>>>>>>> bda29b2a
	"github.com/ledgerwatch/log/v3"
	rand2 "golang.org/x/exp/rand"
	"golang.org/x/sync/errgroup"

	"github.com/ledgerwatch/erigon-lib/commitment"
	common2 "github.com/ledgerwatch/erigon-lib/common"
	"github.com/ledgerwatch/erigon-lib/common/background"
	"github.com/ledgerwatch/erigon-lib/common/cmp"
	"github.com/ledgerwatch/erigon-lib/common/datadir"
	"github.com/ledgerwatch/erigon-lib/common/dbg"
	"github.com/ledgerwatch/erigon-lib/common/dir"
	"github.com/ledgerwatch/erigon-lib/kv"
	"github.com/ledgerwatch/erigon-lib/kv/bitmapdb"
	"github.com/ledgerwatch/erigon-lib/kv/iter"
	"github.com/ledgerwatch/erigon-lib/kv/order"
)

const (
	AccDomainLargeValues        = true
	StorageDomainLargeValues    = true
	CodeDomainLargeValues       = true
	CommitmentDomainLargeValues = true
)

type AggregatorV3 struct {
	db               kv.RoDB
	domains          *SharedDomains
	accounts         *Domain
	storage          *Domain
	code             *Domain
	commitment       *DomainCommitted
	tracesTo         *InvertedIndex
	logAddrs         *InvertedIndex
	logTopics        *InvertedIndex
	tracesFrom       *InvertedIndex
	backgroundResult *BackgroundResult
	dirs             datadir.Dirs
	tmpdir           string
	aggregationStep  uint64
	keepInDB         uint64

	minimaxTxNumInFiles atomic.Uint64
	aggregatedStep      atomic.Uint64

	filesMutationLock sync.Mutex

	// To keep DB small - need move data to small files ASAP.
	// It means goroutine which creating small files - can't be locked by merge or indexing.
	buildingFiles           atomic.Bool
	mergeingFiles           atomic.Bool
	buildingOptionalIndices atomic.Bool

	//warmupWorking          atomic.Bool
	ctx       context.Context
	ctxCancel context.CancelFunc

	needSaveFilesListInDB atomic.Bool

	wg sync.WaitGroup // goroutines spawned by Aggregator, to ensure all of them are finish at agg.Close

	onFreeze OnFreezeFunc

	ps *background.ProgressSet

	// next fields are set only if agg.doTraceCtx is true. can enable by env: TRACE_AGG=true
	leakDetector *dbg.LeakDetector
	logger       log.Logger
}

type OnFreezeFunc func(frozenFileNames []string)

func NewAggregatorV3(ctx context.Context, dirs datadir.Dirs, aggregationStep uint64, db kv.RoDB, logger log.Logger) (*AggregatorV3, error) {
	tmpdir := dirs.Tmp
	salt, err := getIndicesSalt(dirs.Snap)
	if err != nil {
		return nil, err
	}

	ctx, ctxCancel := context.WithCancel(ctx)
	a := &AggregatorV3{
		ctx:              ctx,
		ctxCancel:        ctxCancel,
		onFreeze:         func(frozenFileNames []string) {},
		dirs:             dirs,
		tmpdir:           tmpdir,
		aggregationStep:  aggregationStep,
		db:               db,
		keepInDB:         1 * aggregationStep,
		leakDetector:     dbg.NewLeakDetector("agg", dbg.SlowTx()),
		ps:               background.NewProgressSet(),
		backgroundResult: &BackgroundResult{},
		logger:           logger,
	}
	cfg := domainCfg{
		hist: histCfg{
			iiCfg:             iiCfg{salt: salt, dirs: dirs},
			withLocalityIndex: false, withExistenceIndex: true, compression: CompressNone, historyLargeValues: false,
		},
		domainLargeValues: AccDomainLargeValues,
	}
	if a.accounts, err = NewDomain(cfg, aggregationStep, "accounts", kv.TblAccountKeys, kv.TblAccountVals, kv.TblAccountHistoryKeys, kv.TblAccountHistoryVals, kv.TblAccountIdx, logger); err != nil {
		return nil, err
	}
	cfg = domainCfg{
		hist: histCfg{
			iiCfg:             iiCfg{salt: salt, dirs: dirs},
			withLocalityIndex: false, withExistenceIndex: true, compression: CompressNone, historyLargeValues: false,
		},
		domainLargeValues: StorageDomainLargeValues,
	}
	if a.storage, err = NewDomain(cfg, aggregationStep, "storage", kv.TblStorageKeys, kv.TblStorageVals, kv.TblStorageHistoryKeys, kv.TblStorageHistoryVals, kv.TblStorageIdx, logger); err != nil {
		return nil, err
	}
	cfg = domainCfg{
		hist: histCfg{
			iiCfg:             iiCfg{salt: salt, dirs: dirs},
			withLocalityIndex: false, withExistenceIndex: true, compression: CompressKeys | CompressVals, historyLargeValues: true,
		},
		domainLargeValues: CodeDomainLargeValues,
	}
	if a.code, err = NewDomain(cfg, aggregationStep, "code", kv.TblCodeKeys, kv.TblCodeVals, kv.TblCodeHistoryKeys, kv.TblCodeHistoryVals, kv.TblCodeIdx, logger); err != nil {
		return nil, err
	}
	cfg = domainCfg{
		hist: histCfg{
			iiCfg:             iiCfg{salt: salt, dirs: dirs},
			withLocalityIndex: false, withExistenceIndex: true, compression: CompressNone, historyLargeValues: true,
		},
		domainLargeValues: CommitmentDomainLargeValues,
		compress:          CompressNone,
	}
	commitd, err := NewDomain(cfg, aggregationStep, "commitment", kv.TblCommitmentKeys, kv.TblCommitmentVals, kv.TblCommitmentHistoryKeys, kv.TblCommitmentHistoryVals, kv.TblCommitmentIdx, logger)
	if err != nil {
		return nil, err
	}
	a.commitment = NewCommittedDomain(commitd, CommitmentModeDirect, commitment.VariantHexPatriciaTrie)
	idxCfg := iiCfg{salt: salt, dirs: dirs}
	if a.logAddrs, err = NewInvertedIndex(idxCfg, aggregationStep, "logaddrs", kv.TblLogAddressKeys, kv.TblLogAddressIdx, false, true, nil, logger); err != nil {
		return nil, err
	}
	idxCfg = iiCfg{salt: salt, dirs: dirs}
	if a.logTopics, err = NewInvertedIndex(idxCfg, aggregationStep, "logtopics", kv.TblLogTopicsKeys, kv.TblLogTopicsIdx, false, true, nil, logger); err != nil {
		return nil, err
	}
	idxCfg = iiCfg{salt: salt, dirs: dirs}
	if a.tracesFrom, err = NewInvertedIndex(idxCfg, aggregationStep, "tracesfrom", kv.TblTracesFromKeys, kv.TblTracesFromIdx, false, true, nil, logger); err != nil {
		return nil, err
	}
	idxCfg = iiCfg{salt: salt, dirs: dirs}
	if a.tracesTo, err = NewInvertedIndex(idxCfg, aggregationStep, "tracesto", kv.TblTracesToKeys, kv.TblTracesToIdx, false, true, nil, logger); err != nil {
		return nil, err
	}
	a.recalcMaxTxNum()

	return a, nil
}

// getIndicesSalt - try read salt for all indices from DB. Or fall-back to new salt creation.
// if db is Read-Only (for example remote RPCDaemon or utilities) - we will not create new indices - and existing indices have salt in metadata.
func getIndicesSalt(baseDir string) (salt *uint32, err error) {
	fpath := filepath.Join(baseDir, "salt.txt")
	if !dir.FileExist(fpath) {
		if salt == nil {
			saltV := rand2.Uint32()
			salt = &saltV
		}
		saltBytes := make([]byte, 4)
		binary.BigEndian.PutUint32(saltBytes, *salt)
		if err := dir.WriteFileWithFsync(fpath, saltBytes, os.ModePerm); err != nil {
			return nil, err
		}
	}
	saltBytes, err := os.ReadFile(fpath)
	if err != nil {
		return nil, err
	}
	saltV := binary.BigEndian.Uint32(saltBytes)
	salt = &saltV
	return salt, nil
}

func (a *AggregatorV3) OnFreeze(f OnFreezeFunc) { a.onFreeze = f }
func (a *AggregatorV3) DisableFsync() {
	a.accounts.DisableFsync()
	a.storage.DisableFsync()
	a.code.DisableFsync()
	a.commitment.DisableFsync()
	a.logAddrs.DisableFsync()
	a.logTopics.DisableFsync()
	a.tracesFrom.DisableFsync()
	a.tracesTo.DisableFsync()
}

func (a *AggregatorV3) OpenFolder() error {
	a.filesMutationLock.Lock()
	defer a.filesMutationLock.Unlock()
	var err error
	if err = a.accounts.OpenFolder(); err != nil {
		return fmt.Errorf("OpenFolder: %w", err)
	}
	if err = a.storage.OpenFolder(); err != nil {
		return fmt.Errorf("OpenFolder: %w", err)
	}
	if err = a.code.OpenFolder(); err != nil {
		return fmt.Errorf("OpenFolder: %w", err)
	}
	if err = a.commitment.OpenFolder(); err != nil {
		return fmt.Errorf("OpenFolder: %w", err)
	}
	if err = a.logAddrs.OpenFolder(); err != nil {
		return fmt.Errorf("OpenFolder: %w", err)
	}
	if err = a.logTopics.OpenFolder(); err != nil {
		return fmt.Errorf("OpenFolder: %w", err)
	}
	if err = a.tracesFrom.OpenFolder(); err != nil {
		return fmt.Errorf("OpenFolder: %w", err)
	}
	if err = a.tracesTo.OpenFolder(); err != nil {
		return fmt.Errorf("OpenFolder: %w", err)
	}
	a.recalcMaxTxNum()
	mx := a.minimaxTxNumInFiles.Load()
	if mx > 0 {
		mx--
	}
	a.aggregatedStep.Store(mx / a.aggregationStep)

	return nil
}
func (a *AggregatorV3) OpenList(fNames, warmNames []string) error {
	a.filesMutationLock.Lock()
	defer a.filesMutationLock.Unlock()

	var err error
	if err = a.accounts.OpenList(fNames, warmNames); err != nil {
		return err
	}
	if err = a.storage.OpenList(fNames, warmNames); err != nil {
		return err
	}
	if err = a.code.OpenList(fNames, warmNames); err != nil {
		return err
	}
	if err = a.commitment.OpenList(fNames, warmNames); err != nil {
		return err
	}
	if err = a.logAddrs.OpenList(fNames, warmNames); err != nil {
		return err
	}
	if err = a.logTopics.OpenList(fNames, warmNames); err != nil {
		return err
	}
	if err = a.tracesFrom.OpenList(fNames, warmNames); err != nil {
		return err
	}
	if err = a.tracesTo.OpenList(fNames, warmNames); err != nil {
		return err
	}
	a.recalcMaxTxNum()
	return nil
}

func (a *AggregatorV3) Close() {
	if a.ctxCancel == nil { // invariant: it's safe to call Close multiple times
		return
	}
	a.ctxCancel()
	a.ctxCancel = nil
	a.wg.Wait()

	a.filesMutationLock.Lock()
	defer a.filesMutationLock.Unlock()

	a.accounts.Close()
	a.storage.Close()
	a.code.Close()
	a.commitment.Close()
	a.logAddrs.Close()
	a.logTopics.Close()
	a.tracesFrom.Close()
	a.tracesTo.Close()
}

func (a *AggregatorV3) CloseSharedDomains() {
	if a.domains != nil {
		a.domains.FinishWrites()
		a.domains.SetTx(nil)
		a.domains.Close()
		a.domains = nil
	}
}
func (a *AggregatorV3) SharedDomains(ac *AggregatorV3Context) *SharedDomains {
	if a.domains == nil {
		a.domains = NewSharedDomains(a.accounts, a.code, a.storage, a.commitment)
		a.domains.SetInvertedIndices(a.tracesTo, a.tracesFrom, a.logAddrs, a.logTopics)
	}
	a.domains.SetContext(ac)
	return a.domains
}

func (a *AggregatorV3) SetCompressWorkers(i int) {
	a.accounts.compressWorkers = i
	a.storage.compressWorkers = i
	a.code.compressWorkers = i
	a.commitment.compressWorkers = i
	a.logAddrs.compressWorkers = i
	a.logTopics.compressWorkers = i
	a.tracesFrom.compressWorkers = i
	a.tracesTo.compressWorkers = i
}

func (a *AggregatorV3) HasBackgroundFilesBuild() bool { return a.ps.Has() }
func (a *AggregatorV3) BackgroundProgress() string    { return a.ps.String() }

func (ac *AggregatorV3Context) Files() (res []string) {
	res = append(res, ac.accounts.Files()...)
	res = append(res, ac.storage.Files()...)
	res = append(res, ac.code.Files()...)
	res = append(res, ac.commitment.Files()...)
	res = append(res, ac.logAddrs.Files()...)
	res = append(res, ac.logTopics.Files()...)
	res = append(res, ac.tracesFrom.Files()...)
	res = append(res, ac.tracesTo.Files()...)
	return res
}
func (a *AggregatorV3) BuildOptionalMissedIndicesInBackground(ctx context.Context, workers int) {
	if ok := a.buildingOptionalIndices.CompareAndSwap(false, true); !ok {
		return
	}
	a.wg.Add(1)
	go func() {
		defer a.wg.Done()
		defer a.buildingOptionalIndices.Store(false)
		aggCtx := a.MakeContext()
		defer aggCtx.Close()
		if err := aggCtx.buildOptionalMissedIndices(ctx, workers); err != nil {
			if errors.Is(err, context.Canceled) || errors.Is(err, common2.ErrStopped) {
				return
			}
			log.Warn("[snapshots] BuildOptionalMissedIndicesInBackground", "err", err)
		}
	}()
}

func (a *AggregatorV3) BuildOptionalMissedIndices(ctx context.Context, workers int) error {
	if ok := a.buildingOptionalIndices.CompareAndSwap(false, true); !ok {
		return nil
	}
	defer a.buildingOptionalIndices.Store(false)
	aggCtx := a.MakeContext()
	defer aggCtx.Close()
	if err := aggCtx.buildOptionalMissedIndices(ctx, workers); err != nil {
		if errors.Is(err, context.Canceled) || errors.Is(err, common2.ErrStopped) {
			return nil
		}
		return err
	}
	a.OpenFolder()
	return nil
}

// Useless
func (ac *AggregatorV3Context) buildOptionalMissedIndices(ctx context.Context, workers int) error {
	g, ctx := errgroup.WithContext(ctx)
	g.SetLimit(workers)
	ps := background.NewProgressSet()
	if ac.accounts != nil {
		g.Go(func() error { return ac.accounts.BuildOptionalMissedIndices(ctx, ps) })
	}
	if ac.storage != nil {
		g.Go(func() error { return ac.storage.BuildOptionalMissedIndices(ctx, ps) })
	}
	if ac.code != nil {
		g.Go(func() error { return ac.code.BuildOptionalMissedIndices(ctx, ps) })
	}
	if ac.commitment != nil {
		g.Go(func() error { return ac.commitment.BuildOptionalMissedIndices(ctx, ps) })
	}
	return g.Wait()
}

func (a *AggregatorV3) BuildMissedIndices(ctx context.Context, workers int) error {
	startIndexingTime := time.Now()
	{
		ps := background.NewProgressSet()

		g, ctx := errgroup.WithContext(ctx)
		g.SetLimit(workers)
		go func() {
			logEvery := time.NewTicker(20 * time.Second)
			defer logEvery.Stop()
			for {
				select {
				case <-ctx.Done():
					return
				case <-logEvery.C:
					var m runtime.MemStats
					dbg.ReadMemStats(&m)
					log.Info("[snapshots] Indexing", "progress", ps.String(), "total-indexing-time", time.Since(startIndexingTime).Round(time.Second).String(), "alloc", common2.ByteCount(m.Alloc), "sys", common2.ByteCount(m.Sys))
				}
			}
		}()
		a.accounts.BuildMissedIndices(ctx, g, ps)
		a.storage.BuildMissedIndices(ctx, g, ps)
		a.code.BuildMissedIndices(ctx, g, ps)
		a.commitment.BuildMissedIndices(ctx, g, ps)
		a.logAddrs.BuildMissedIndices(ctx, g, ps)
		a.logTopics.BuildMissedIndices(ctx, g, ps)
		a.tracesFrom.BuildMissedIndices(ctx, g, ps)
		a.tracesTo.BuildMissedIndices(ctx, g, ps)

		if err := g.Wait(); err != nil {
			return err
		}
		if err := a.OpenFolder(); err != nil {
			return err
		}
	}
	return nil
}

// Deprecated
func (a *AggregatorV3) SetTx(tx kv.RwTx) {
	if a.domains != nil {
		a.domains.SetTx(tx)
	}

	a.accounts.SetTx(tx)
	a.storage.SetTx(tx)
	a.code.SetTx(tx)
	a.commitment.SetTx(tx)
	a.logAddrs.SetTx(tx)
	a.logTopics.SetTx(tx)
	a.tracesFrom.SetTx(tx)
	a.tracesTo.SetTx(tx)
}

type AggV3Collation struct {
	logAddrs   map[string]*roaring64.Bitmap
	logTopics  map[string]*roaring64.Bitmap
	tracesFrom map[string]*roaring64.Bitmap
	tracesTo   map[string]*roaring64.Bitmap
	accounts   Collation
	storage    Collation
	code       Collation
	commitment Collation
}

func (c AggV3Collation) Close() {
	c.accounts.Close()
	c.storage.Close()
	c.code.Close()
	c.commitment.Close()

	for _, b := range c.logAddrs {
		bitmapdb.ReturnToPool64(b)
	}
	for _, b := range c.logTopics {
		bitmapdb.ReturnToPool64(b)
	}
	for _, b := range c.tracesFrom {
		bitmapdb.ReturnToPool64(b)
	}
	for _, b := range c.tracesTo {
		bitmapdb.ReturnToPool64(b)
	}
}

type AggV3StaticFiles struct {
	accounts   StaticFiles
	storage    StaticFiles
	code       StaticFiles
	commitment StaticFiles
	logAddrs   InvertedFiles
	logTopics  InvertedFiles
	tracesFrom InvertedFiles
	tracesTo   InvertedFiles
}

// CleanupOnError - call it on collation fail. It closing all files
func (sf AggV3StaticFiles) CleanupOnError() {
	sf.accounts.CleanupOnError()
	sf.storage.CleanupOnError()
	sf.code.CleanupOnError()
	sf.logAddrs.CleanupOnError()
	sf.logTopics.CleanupOnError()
	sf.tracesFrom.CleanupOnError()
	sf.tracesTo.CleanupOnError()
}

func (a *AggregatorV3) buildFiles(ctx context.Context, step uint64) error {
	var (
		logEvery      = time.NewTicker(time.Second * 30)
		txFrom        = step * a.aggregationStep
		txTo          = (step + 1) * a.aggregationStep
		stepStartedAt = time.Now()
	)

	defer logEvery.Stop()

	defer a.needSaveFilesListInDB.Store(true)
	defer a.recalcMaxTxNum()
	var static AggV3StaticFiles

	//log.Warn("[dbg] collate", "step", step)

	closeCollations := true
	collListMu := sync.Mutex{}
	collations := make([]Collation, 0)
	defer func() {
		if !closeCollations {
			return
		}
		for _, c := range collations {
			c.Close()
		}
	}()

	g, ctx := errgroup.WithContext(ctx)
	for _, d := range []*Domain{a.accounts, a.storage, a.code, a.commitment.Domain} {
		d := d

		a.wg.Add(1)
		g.Go(func() error {
			defer a.wg.Done()

			var collation Collation
			err := a.db.View(ctx, func(tx kv.Tx) (err error) {
				collation, err = d.collate(ctx, step, txFrom, txTo, tx)
				return err
			})
			if err != nil {
				return err
			}
			if err != nil {
				return fmt.Errorf("domain collation %q has failed: %w", d.filenameBase, err)
			}
			collListMu.Lock()
			collations = append(collations, collation)
			collListMu.Unlock()

			mxCollationSize.Set(uint64(collation.valuesComp.Count()))
			mxCollationSizeHist.Set(uint64(collation.historyComp.Count()))

			mxRunningMerges.Inc()
			sf, err := d.buildFiles(ctx, step, collation, a.ps)
			mxRunningMerges.Dec()
			collation.Close()
			if err != nil {
				sf.CleanupOnError()
				return err
			}

			switch kv.Domain(d.valsTable) {
			case kv.TblAccountVals:
				static.accounts = sf
			case kv.TblStorageVals:
				static.storage = sf
			case kv.TblCodeVals:
				static.code = sf
			case kv.TblCommitmentVals:
				static.commitment = sf
			default:
				panic("unknown domain " + d.valsTable)
			}

			return nil
		})
	}
	closeCollations = false

	// indices are built concurrently
	for _, d := range []*InvertedIndex{a.logTopics, a.logAddrs, a.tracesFrom, a.tracesTo} {
		d := d
		a.wg.Add(1)
		g.Go(func() error {
			defer a.wg.Done()
			var collation map[string]*roaring64.Bitmap
			err := a.db.View(ctx, func(tx kv.Tx) (err error) {
				collation, err = d.collate(ctx, step, step+1, tx)
				return err
			})
			if err != nil {
				return fmt.Errorf("index collation %q has failed: %w", d.filenameBase, err)
			}
			sf, err := d.buildFiles(ctx, step, collation, a.ps)
			if err != nil {
				sf.CleanupOnError()
				return err
			}

			switch kv.Domain(d.indexKeysTable) {
			case kv.TblLogTopicsKeys:
				static.logTopics = sf
			case kv.TblLogAddressKeys:
				static.logAddrs = sf
			case kv.TblTracesFromKeys:
				static.tracesFrom = sf
			case kv.TblTracesToKeys:
				static.tracesTo = sf
			default:
				panic("unknown index " + d.indexKeysTable)
			}
			return nil
		})
	}

	if err := g.Wait(); err != nil {
		static.CleanupOnError()
		return fmt.Errorf("domain collate-build: %w", err)
	}
	mxStepTook.UpdateDuration(stepStartedAt)
	a.integrateFiles(static, txFrom, txTo)
	a.aggregatedStep.Store(step)

	a.logger.Info("[snapshots] aggregation", "step", step, "took", time.Since(stepStartedAt))

	return nil
}

func (a *AggregatorV3) BuildFiles(toTxNum uint64) (err error) {
	finished := a.BuildFilesInBackground(toTxNum)
	if !(a.buildingFiles.Load() || a.mergeingFiles.Load() || a.buildingOptionalIndices.Load()) {
		return nil
	}

	logEvery := time.NewTicker(20 * time.Second)
	defer logEvery.Stop()
Loop:
	for {
		select {
		case <-a.ctx.Done():
			return a.ctx.Err()
		case <-finished:
			break Loop
		case <-logEvery.C:
			if !(a.buildingFiles.Load() || a.mergeingFiles.Load() || a.buildingOptionalIndices.Load()) {
				break Loop
			}
			if a.HasBackgroundFilesBuild() {
				log.Info("[snapshots] Files build", "progress", a.BackgroundProgress())
			}
		}
	}

	return nil
}

func (a *AggregatorV3) mergeLoopStep(ctx context.Context, workers int) (somethingDone bool, err error) {
	ac := a.MakeContext()
	defer ac.Close()

	closeAll := true
	maxSpan := a.aggregationStep * StepsInColdFile
	r := ac.findMergeRange(a.minimaxTxNumInFiles.Load(), maxSpan)
	if !r.any() {
		return false, nil
	}

	outs, err := ac.staticFilesInRange(r)
	defer func() {
		if closeAll {
			outs.Close()
		}
	}()
	if err != nil {
		return false, err
	}

	in, err := ac.mergeFiles(ctx, outs, r, workers)
	if err != nil {
		return true, err
	}
	defer func() {
		if closeAll {
			in.Close()
		}
	}()
	a.integrateMergedFiles(outs, in)
	a.onFreeze(in.FrozenList())
	closeAll = false
	return true, nil
}

func (a *AggregatorV3) MergeLoop(ctx context.Context, workers int) error {
	a.logger.Warn("[dbg] MergeLoop start")
	defer a.logger.Warn("[dbg] MergeLoop done")
	for {
		somethingMerged, err := a.mergeLoopStep(ctx, workers)
		if err != nil {
			return err
		}
		if !somethingMerged {
			return nil
		}
	}
}

func (a *AggregatorV3) integrateFiles(sf AggV3StaticFiles, txNumFrom, txNumTo uint64) {
	a.filesMutationLock.Lock()
	defer a.filesMutationLock.Unlock()
	defer a.needSaveFilesListInDB.Store(true)
	defer a.recalcMaxTxNum()
	a.accounts.integrateFiles(sf.accounts, txNumFrom, txNumTo)
	a.storage.integrateFiles(sf.storage, txNumFrom, txNumTo)
	a.code.integrateFiles(sf.code, txNumFrom, txNumTo)
	a.commitment.integrateFiles(sf.commitment, txNumFrom, txNumTo)
	a.logAddrs.integrateFiles(sf.logAddrs, txNumFrom, txNumTo)
	a.logTopics.integrateFiles(sf.logTopics, txNumFrom, txNumTo)
	a.tracesFrom.integrateFiles(sf.tracesFrom, txNumFrom, txNumTo)
	a.tracesTo.integrateFiles(sf.tracesTo, txNumFrom, txNumTo)
}

func (a *AggregatorV3) HasNewFrozenFiles() bool {
	return a.needSaveFilesListInDB.CompareAndSwap(true, false)
}

func (a *AggregatorV3) Warmup(ctx context.Context, txFrom, limit uint64) error {
	if a.db == nil {
		return nil
	}
	e, ctx := errgroup.WithContext(ctx)
	e.Go(func() error {
		return a.db.View(ctx, func(tx kv.Tx) error { return a.accounts.warmup(ctx, txFrom, limit, tx) })
	})
	e.Go(func() error {
		return a.db.View(ctx, func(tx kv.Tx) error { return a.storage.warmup(ctx, txFrom, limit, tx) })
	})
	e.Go(func() error {
		return a.db.View(ctx, func(tx kv.Tx) error { return a.code.warmup(ctx, txFrom, limit, tx) })
	})
	e.Go(func() error {
		return a.db.View(ctx, func(tx kv.Tx) error { return a.commitment.warmup(ctx, txFrom, limit, tx) })
	})
	e.Go(func() error {
		return a.db.View(ctx, func(tx kv.Tx) error { return a.logAddrs.warmup(ctx, txFrom, limit, tx) })
	})
	e.Go(func() error {
		return a.db.View(ctx, func(tx kv.Tx) error { return a.logTopics.warmup(ctx, txFrom, limit, tx) })
	})
	e.Go(func() error {
		return a.db.View(ctx, func(tx kv.Tx) error { return a.tracesFrom.warmup(ctx, txFrom, limit, tx) })
	})
	e.Go(func() error {
		return a.db.View(ctx, func(tx kv.Tx) error { return a.tracesTo.warmup(ctx, txFrom, limit, tx) })
	})
	return e.Wait()
}

// StartWrites - pattern: `defer agg.StartWrites().FinishWrites()`
func (a *AggregatorV3) DiscardHistory() *AggregatorV3 {
	a.accounts.DiscardHistory()
	a.storage.DiscardHistory()
	a.code.DiscardHistory()
	a.commitment.DiscardHistory()
	a.logAddrs.DiscardHistory(a.tmpdir)
	a.logTopics.DiscardHistory(a.tmpdir)
	a.tracesFrom.DiscardHistory(a.tmpdir)
	a.tracesTo.DiscardHistory(a.tmpdir)
	return a
}

// StartWrites - pattern: `defer agg.StartWrites().FinishWrites()`
func (a *AggregatorV3) StartWrites() *AggregatorV3 {
	if a.domains == nil {
		a.SharedDomains(a.MakeContext())
	}
	//a.walLock.Lock()
	//defer a.walLock.Unlock()
	//a.accounts.StartWrites()
	//a.storage.StartWrites()
	//a.code.StartWrites()
	//a.commitment.StartWrites()
	//a.logAddrs.StartWrites()
	//a.logTopics.StartWrites()
	//a.tracesFrom.StartWrites()
	//a.tracesTo.StartWrites()
	//return a
	a.domains.StartWrites()
	return a
}

func (a *AggregatorV3) StartUnbufferedWrites() *AggregatorV3 {
	if a.domains == nil {
		a.SharedDomains(a.MakeContext())
	}
	//a.walLock.Lock()
	//defer a.walLock.Unlock()
	//a.accounts.StartUnbufferedWrites()
	//a.storage.StartUnbufferedWrites()
	//a.code.StartUnbufferedWrites()
	//a.commitment.StartUnbufferedWrites()
	//a.logAddrs.StartUnbufferedWrites()
	//a.logTopics.StartUnbufferedWrites()
	//a.tracesFrom.StartUnbufferedWrites()
	//a.tracesTo.StartUnbufferedWrites()
	//return a
	a.domains.StartUnbufferedWrites()
	return a
}
func (a *AggregatorV3) FinishWrites() {
	//a.walLock.Lock()
	//defer a.walLock.Unlock()
	//a.accounts.FinishWrites()
	//a.storage.FinishWrites()
	//a.code.FinishWrites()
	//a.commitment.FinishWrites()
	//a.logAddrs.FinishWrites()
	//a.logTopics.FinishWrites()
	//a.tracesFrom.FinishWrites()
	//a.tracesTo.FinishWrites()
	if a.domains != nil {
		a.domains.FinishWrites()
	}
}

type flusher interface {
	Flush(ctx context.Context, tx kv.RwTx) error
}

func (a *AggregatorV3) Flush(ctx context.Context, tx kv.RwTx) error {
	return a.domains.Flush(ctx, tx)
}

func (ac *AggregatorV3Context) maxTxNumInFiles(cold bool) uint64 {
	return cmp.Min(
		cmp.Min(
			cmp.Min(
				ac.accounts.maxTxNumInFiles(cold),
				ac.code.maxTxNumInFiles(cold)),
			cmp.Min(
				ac.storage.maxTxNumInFiles(cold),
				ac.commitment.maxTxNumInFiles(cold)),
		),
		cmp.Min(
			cmp.Min(
				ac.logAddrs.maxTxNumInFiles(cold),
				ac.logTopics.maxTxNumInFiles(cold)),
			cmp.Min(
				ac.tracesFrom.maxTxNumInFiles(cold),
				ac.tracesTo.maxTxNumInFiles(cold)),
		),
	)
}

func (ac *AggregatorV3Context) CanPrune(tx kv.Tx) bool {
	//fmt.Printf("can prune: from=%d < current=%d, keep=%d\n", ac.CanPruneFrom(tx)/ac.a.aggregationStep, ac.maxTxNumInFiles(false)/ac.a.aggregationStep, ac.a.keepInDB)
	return ac.CanPruneFrom(tx) < ac.maxTxNumInFiles(false)
}
func (ac *AggregatorV3Context) CanPruneFrom(tx kv.Tx) uint64 {
	fst, _ := kv.FirstKey(tx, ac.a.tracesTo.indexKeysTable)
	fst2, _ := kv.FirstKey(tx, ac.a.storage.History.indexKeysTable)
	fst3, _ := kv.FirstKey(tx, ac.a.commitment.History.indexKeysTable)
	if len(fst) > 0 && len(fst2) > 0 && len(fst3) > 0 {
		fstInDb := binary.BigEndian.Uint64(fst)
		fstInDb2 := binary.BigEndian.Uint64(fst2)
		fstInDb3 := binary.BigEndian.Uint64(fst3)
		return cmp.Min(cmp.Min(fstInDb, fstInDb2), fstInDb3)
	}
	return math2.MaxUint64
}

func (ac *AggregatorV3Context) PruneWithTimeout(ctx context.Context, timeout time.Duration, tx kv.RwTx) error {
	cc, cancel := context.WithTimeout(ctx, timeout)
	defer cancel()

	//for s := ac.a.stepToPrune.Load(); s < ac.a.aggregatedStep.Load(); s++ {
	if err := ac.Prune(cc, ac.a.aggregatedStep.Load(), math2.MaxUint64, tx); err != nil { // prune part of retired data, before commit
		if errors.Is(err, context.DeadlineExceeded) {
			return nil
		}
		return err
	}
	if cc.Err() != nil { //nolint
		return nil //nolint
	}
	//}
	return nil
}

func (a *AggregatorV3) StepsRangeInDBAsStr(tx kv.Tx) string {
	return strings.Join([]string{
		a.accounts.stepsRangeInDBAsStr(tx),
		a.storage.stepsRangeInDBAsStr(tx),
		a.code.stepsRangeInDBAsStr(tx),
		a.commitment.stepsRangeInDBAsStr(tx),
		a.logAddrs.stepsRangeInDBAsStr(tx),
		a.logTopics.stepsRangeInDBAsStr(tx),
		a.tracesFrom.stepsRangeInDBAsStr(tx),
		a.tracesTo.stepsRangeInDBAsStr(tx),
	}, ", ")
}

func (ac *AggregatorV3Context) Prune(ctx context.Context, step, limit uint64, tx kv.RwTx) error {
	if dbg.NoPrune() {
		return nil
	}

	txTo := (step + 1) * ac.a.aggregationStep
	var txFrom uint64

	logEvery := time.NewTicker(30 * time.Second)
	defer logEvery.Stop()
	ac.a.logger.Info("aggregator prune", "step", step,
		"range", fmt.Sprintf("[%d,%d)", txFrom, txTo), /*"limit", limit,
		"stepsLimit", limit/ac.a.aggregationStep,*/"stepsRangeInDB", ac.a.StepsRangeInDBAsStr(tx))

	if err := ac.accounts.Prune(ctx, tx, step, txFrom, txTo, limit, logEvery); err != nil {
		return err
	}
	if err := ac.storage.Prune(ctx, tx, step, txFrom, txTo, limit, logEvery); err != nil {
		return err
	}
	if err := ac.code.Prune(ctx, tx, step, txFrom, txTo, limit, logEvery); err != nil {
		return err
	}
	if err := ac.commitment.Prune(ctx, tx, step, txFrom, txTo, limit, logEvery); err != nil {
		return err
	}
	if err := ac.logAddrs.Prune(ctx, tx, txFrom, txTo, limit, logEvery); err != nil {
		return err
	}
	if err := ac.logTopics.Prune(ctx, tx, txFrom, txTo, limit, logEvery); err != nil {
		return err
	}
	if err := ac.tracesFrom.Prune(ctx, tx, txFrom, txTo, limit, logEvery); err != nil {
		return err
	}
	if err := ac.tracesTo.Prune(ctx, tx, txFrom, txTo, limit, logEvery); err != nil {
		return err
	}
	return nil
}

func (ac *AggregatorV3Context) Unwind(ctx context.Context, txUnwindTo uint64, rwTx kv.RwTx) error {
	step := txUnwindTo / ac.a.aggregationStep

	logEvery := time.NewTicker(30 * time.Second)
	defer logEvery.Stop()
	ac.a.logger.Info("aggregator unwind", "step", step,
		"txUnwindTo", txUnwindTo, "stepsRangeInDB", ac.a.StepsRangeInDBAsStr(rwTx))

	if err := ac.accounts.Unwind(ctx, rwTx, step, txUnwindTo, math2.MaxUint64, math2.MaxUint64, nil); err != nil {
		return err
	}
	if err := ac.storage.Unwind(ctx, rwTx, step, txUnwindTo, math2.MaxUint64, math2.MaxUint64, nil); err != nil {
		return err
	}
	if err := ac.code.Unwind(ctx, rwTx, step, txUnwindTo, math2.MaxUint64, math2.MaxUint64, nil); err != nil {
		return err
	}
	if err := ac.commitment.Unwind(ctx, rwTx, step, txUnwindTo, math2.MaxUint64, math2.MaxUint64, nil); err != nil {
		return err
	}
	if err := ac.logAddrs.Prune(ctx, rwTx, txUnwindTo, math2.MaxUint64, math2.MaxUint64, logEvery); err != nil {
		return err
	}
	if err := ac.logTopics.Prune(ctx, rwTx, txUnwindTo, math2.MaxUint64, math2.MaxUint64, logEvery); err != nil {
		return err
	}
	if err := ac.tracesFrom.Prune(ctx, rwTx, txUnwindTo, math2.MaxUint64, math2.MaxUint64, logEvery); err != nil {
		return err
	}
	if err := ac.tracesTo.Prune(ctx, rwTx, txUnwindTo, math2.MaxUint64, math2.MaxUint64, logEvery); err != nil {
		return err
	}
	if err := ac.a.domains.Unwind(ctx, rwTx, txUnwindTo); err != nil {
		return err
	}
	return nil
}

func (ac *AggregatorV3Context) LogStats(tx kv.Tx, tx2block func(endTxNumMinimax uint64) uint64) {
	if ac.a.minimaxTxNumInFiles.Load() == 0 {
		return
	}

	histBlockNumProgress := tx2block(ac.maxTxNumInFiles(false))
	str := make([]string, 0, len(ac.accounts.files))
	for _, item := range ac.accounts.files {
		bn := tx2block(item.endTxNum)
		str = append(str, fmt.Sprintf("%d=%dK", item.endTxNum/ac.a.aggregationStep, bn/1_000))
	}
	//str2 := make([]string, 0, len(ac.storage.files))
	//for _, item := range ac.storage.files {
	//	str2 = append(str2, fmt.Sprintf("%s:%dm", item.src.decompressor.FileName(), item.src.decompressor.Count()/1_000_000))
	//}
	//for _, item := range ac.commitment.files {
	//	bn := tx2block(item.endTxNum) / 1_000
	//	str2 = append(str2, fmt.Sprintf("%s:%dK", item.src.decompressor.FileName(), bn))
	//}
	var lastCommitmentBlockNum, lastCommitmentTxNum uint64
	if len(ac.commitment.files) > 0 {
		lastCommitmentTxNum = ac.commitment.files[len(ac.commitment.files)-1].endTxNum
		lastCommitmentBlockNum = tx2block(lastCommitmentTxNum)
	}
	firstHistoryIndexBlockInDB := tx2block(ac.a.accounts.FirstStepInDB(tx) * ac.a.aggregationStep)
	var m runtime.MemStats
	dbg.ReadMemStats(&m)
	log.Info("[snapshots] History Stat",
		"blocks", fmt.Sprintf("%dk", (histBlockNumProgress+1)/1000),
		"txs", fmt.Sprintf("%dm", ac.a.minimaxTxNumInFiles.Load()/1_000_000),
		"txNum2blockNum", strings.Join(str, ","),
		"first_history_idx_in_db", firstHistoryIndexBlockInDB,
		"last_comitment_block", lastCommitmentBlockNum,
		"last_comitment_tx_num", lastCommitmentTxNum,
		//"cnt_in_files", strings.Join(str2, ","),
		//"used_files", strings.Join(ac.Files(), ","),
		"alloc", common2.ByteCount(m.Alloc), "sys", common2.ByteCount(m.Sys))

}

func (a *AggregatorV3) EndTxNumNoCommitment() uint64 {
	min := a.accounts.endTxNumMinimax()
	if txNum := a.storage.endTxNumMinimax(); txNum < min {
		min = txNum
	}
	if txNum := a.code.endTxNumMinimax(); txNum < min {
		min = txNum
	}
	return min
}

func (a *AggregatorV3) EndTxNumMinimax() uint64 { return a.minimaxTxNumInFiles.Load() }
func (a *AggregatorV3) EndTxNumFrozenAndIndexed() uint64 {
	return cmp.Min(
		cmp.Min(
			a.accounts.endIndexedTxNumMinimax(true),
			a.storage.endIndexedTxNumMinimax(true),
		),
		cmp.Min(
			a.code.endIndexedTxNumMinimax(true),
			a.commitment.endIndexedTxNumMinimax(true),
		),
	)
}
func (a *AggregatorV3) recalcMaxTxNum() {
	min := a.accounts.endTxNumMinimax()
	if txNum := a.storage.endTxNumMinimax(); txNum < min {
		min = txNum
	}
	if txNum := a.code.endTxNumMinimax(); txNum < min {
		min = txNum
	}
	if txNum := a.commitment.endTxNumMinimax(); txNum < min {
		min = txNum
	}
	if txNum := a.logAddrs.endTxNumMinimax(); txNum < min {
		min = txNum
	}
	if txNum := a.logTopics.endTxNumMinimax(); txNum < min {
		min = txNum
	}
	if txNum := a.tracesFrom.endTxNumMinimax(); txNum < min {
		min = txNum
	}
	if txNum := a.tracesTo.endTxNumMinimax(); txNum < min {
		min = txNum
	}
	a.minimaxTxNumInFiles.Store(min)
}

type RangesV3 struct {
	accounts             DomainRanges
	storage              DomainRanges
	code                 DomainRanges
	commitment           DomainRanges
	logTopicsStartTxNum  uint64
	logAddrsEndTxNum     uint64
	logAddrsStartTxNum   uint64
	logTopicsEndTxNum    uint64
	tracesFromStartTxNum uint64
	tracesFromEndTxNum   uint64
	tracesToStartTxNum   uint64
	tracesToEndTxNum     uint64
	logAddrs             bool
	logTopics            bool
	tracesFrom           bool
	tracesTo             bool
}

func (r RangesV3) String() string {
	ss := []string{}
	if r.accounts.any() {
		ss = append(ss, fmt.Sprintf("accounts(%s)", r.accounts.String()))
	}
	if r.storage.any() {
		ss = append(ss, fmt.Sprintf("storage(%s)", r.storage.String()))
	}
	if r.code.any() {
		ss = append(ss, fmt.Sprintf("code(%s)", r.code.String()))
	}
	if r.commitment.any() {
		ss = append(ss, fmt.Sprintf("commitment(%s)", r.commitment.String()))
	}
	if r.logAddrs {
		ss = append(ss, fmt.Sprintf("logAddr=%d-%d", r.logAddrsStartTxNum/r.accounts.aggStep, r.logAddrsEndTxNum/r.accounts.aggStep))
	}
	if r.logTopics {
		ss = append(ss, fmt.Sprintf("logTopic=%d-%d", r.logTopicsStartTxNum/r.accounts.aggStep, r.logTopicsEndTxNum/r.accounts.aggStep))
	}
	if r.tracesFrom {
		ss = append(ss, fmt.Sprintf("traceFrom=%d-%d", r.tracesFromStartTxNum/r.accounts.aggStep, r.tracesFromEndTxNum/r.accounts.aggStep))
	}
	if r.tracesTo {
		ss = append(ss, fmt.Sprintf("traceTo=%d-%d", r.tracesToStartTxNum/r.accounts.aggStep, r.tracesToEndTxNum/r.accounts.aggStep))
	}
	return strings.Join(ss, ", ")
}
func (r RangesV3) any() bool {
	return r.accounts.any() || r.storage.any() || r.code.any() || r.commitment.any() || r.logAddrs || r.logTopics || r.tracesFrom || r.tracesTo
}

func (ac *AggregatorV3Context) findMergeRange(maxEndTxNum, maxSpan uint64) RangesV3 {
	var r RangesV3
	r.accounts = ac.accounts.findMergeRange(maxEndTxNum, maxSpan)
	r.storage = ac.storage.findMergeRange(maxEndTxNum, maxSpan)
	r.code = ac.code.findMergeRange(maxEndTxNum, maxSpan)
	r.commitment = ac.commitment.findMergeRange(maxEndTxNum, maxSpan)
	r.logAddrs, r.logAddrsStartTxNum, r.logAddrsEndTxNum = ac.logAddrs.findMergeRange(maxEndTxNum, maxSpan)
	r.logTopics, r.logTopicsStartTxNum, r.logTopicsEndTxNum = ac.logTopics.findMergeRange(maxEndTxNum, maxSpan)
	r.tracesFrom, r.tracesFromStartTxNum, r.tracesFromEndTxNum = ac.tracesFrom.findMergeRange(maxEndTxNum, maxSpan)
	r.tracesTo, r.tracesToStartTxNum, r.tracesToEndTxNum = ac.tracesTo.findMergeRange(maxEndTxNum, maxSpan)
	//log.Info(fmt.Sprintf("findMergeRange(%d, %d)=%s\n", maxEndTxNum/ac.a.aggregationStep, maxSpan/ac.a.aggregationStep, r))
	return r
}

type SelectedStaticFilesV3 struct {
	accounts       []*filesItem
	accountsIdx    []*filesItem
	accountsHist   []*filesItem
	storage        []*filesItem
	storageIdx     []*filesItem
	storageHist    []*filesItem
	code           []*filesItem
	codeIdx        []*filesItem
	codeHist       []*filesItem
	commitment     []*filesItem
	commitmentIdx  []*filesItem
	commitmentHist []*filesItem
	logTopics      []*filesItem
	tracesTo       []*filesItem
	tracesFrom     []*filesItem
	logAddrs       []*filesItem
	accountsI      int
	storageI       int
	codeI          int
	commitmentI    int
	logAddrsI      int
	logTopicsI     int
	tracesFromI    int
	tracesToI      int
}

func (sf SelectedStaticFilesV3) Close() {
	clist := [...][]*filesItem{
		sf.accounts, sf.accountsIdx, sf.accountsHist,
		sf.storage, sf.storageIdx, sf.accountsHist,
		sf.code, sf.codeIdx, sf.codeHist,
		sf.commitment, sf.commitmentIdx, sf.commitmentHist,
		sf.logAddrs, sf.logTopics, sf.tracesFrom, sf.tracesTo,
	}
	for _, group := range clist {
		for _, item := range group {
			if item != nil {
				if item.decompressor != nil {
					item.decompressor.Close()
				}
				if item.index != nil {
					item.index.Close()
				}
			}
		}
	}
}

func (ac *AggregatorV3Context) staticFilesInRange(r RangesV3) (sf SelectedStaticFilesV3, err error) {
	if r.accounts.any() {
		sf.accounts, sf.accountsIdx, sf.accountsHist, sf.accountsI = ac.accounts.staticFilesInRange(r.accounts)
	}
	if r.storage.any() {
		sf.storage, sf.storageIdx, sf.storageHist, sf.storageI = ac.storage.staticFilesInRange(r.storage)
	}
	if r.code.any() {
		sf.code, sf.codeIdx, sf.codeHist, sf.codeI = ac.code.staticFilesInRange(r.code)
	}
	if r.commitment.any() {
		sf.commitment, sf.commitmentIdx, sf.commitmentHist, sf.commitmentI = ac.commitment.staticFilesInRange(r.commitment)
	}
	if r.logAddrs {
		sf.logAddrs, sf.logAddrsI = ac.logAddrs.staticFilesInRange(r.logAddrsStartTxNum, r.logAddrsEndTxNum)
	}
	if r.logTopics {
		sf.logTopics, sf.logTopicsI = ac.logTopics.staticFilesInRange(r.logTopicsStartTxNum, r.logTopicsEndTxNum)
	}
	if r.tracesFrom {
		sf.tracesFrom, sf.tracesFromI = ac.tracesFrom.staticFilesInRange(r.tracesFromStartTxNum, r.tracesFromEndTxNum)
	}
	if r.tracesTo {
		sf.tracesTo, sf.tracesToI = ac.tracesTo.staticFilesInRange(r.tracesToStartTxNum, r.tracesToEndTxNum)
	}
	return sf, err
}

type MergedFilesV3 struct {
	accounts                      *filesItem
	accountsIdx, accountsHist     *filesItem
	storage                       *filesItem
	storageIdx, storageHist       *filesItem
	code                          *filesItem
	codeIdx, codeHist             *filesItem
	commitment                    *filesItem
	commitmentIdx, commitmentHist *filesItem
	logAddrs                      *filesItem
	logTopics                     *filesItem
	tracesFrom                    *filesItem
	tracesTo                      *filesItem
}

func (mf MergedFilesV3) FrozenList() (frozen []string) {
	if mf.accountsHist != nil && mf.accountsHist.frozen {
		frozen = append(frozen, mf.accountsHist.decompressor.FileName())
	}
	if mf.accountsIdx != nil && mf.accountsIdx.frozen {
		frozen = append(frozen, mf.accountsIdx.decompressor.FileName())
	}

	if mf.storageHist != nil && mf.storageHist.frozen {
		frozen = append(frozen, mf.storageHist.decompressor.FileName())
	}
	if mf.storageIdx != nil && mf.storageIdx.frozen {
		frozen = append(frozen, mf.storageIdx.decompressor.FileName())
	}

	if mf.codeHist != nil && mf.codeHist.frozen {
		frozen = append(frozen, mf.codeHist.decompressor.FileName())
	}
	if mf.codeIdx != nil && mf.codeIdx.frozen {
		frozen = append(frozen, mf.codeIdx.decompressor.FileName())
	}

	if mf.logAddrs != nil && mf.logAddrs.frozen {
		frozen = append(frozen, mf.logAddrs.decompressor.FileName())
	}
	if mf.logTopics != nil && mf.logTopics.frozen {
		frozen = append(frozen, mf.logTopics.decompressor.FileName())
	}
	if mf.tracesFrom != nil && mf.tracesFrom.frozen {
		frozen = append(frozen, mf.tracesFrom.decompressor.FileName())
	}
	if mf.tracesTo != nil && mf.tracesTo.frozen {
		frozen = append(frozen, mf.tracesTo.decompressor.FileName())
	}
	return frozen
}
func (mf MergedFilesV3) Close() {
	clist := [...]*filesItem{
		mf.accounts, mf.accountsIdx, mf.accountsHist,
		mf.storage, mf.storageIdx, mf.storageHist,
		mf.code, mf.codeIdx, mf.codeHist,
		mf.commitment, mf.commitmentIdx, mf.commitmentHist,
		mf.logAddrs, mf.logTopics, mf.tracesFrom, mf.tracesTo,
	}

	for _, item := range clist {
		if item != nil {
			if item.decompressor != nil {
				item.decompressor.Close()
			}
			if item.index != nil {
				item.index.Close()
			}
		}
	}
}

func (ac *AggregatorV3Context) mergeFiles(ctx context.Context, files SelectedStaticFilesV3, r RangesV3, workers int) (MergedFilesV3, error) {
	var mf MergedFilesV3
	g, ctx := errgroup.WithContext(ctx)
	g.SetLimit(workers)
	closeFiles := true
	defer func() {
		if closeFiles {
			mf.Close()
		}
	}()

	var predicates sync.WaitGroup
	if r.accounts.any() {
		log.Info(fmt.Sprintf("[snapshots] merge: %s", r.String()))
		predicates.Add(1)
		g.Go(func() (err error) {
			defer predicates.Done()
			mf.accounts, mf.accountsIdx, mf.accountsHist, err = ac.a.accounts.mergeFiles(ctx, files.accounts, files.accountsIdx, files.accountsHist, r.accounts, workers, ac.a.ps)
			return err
		})
	}

	if r.storage.any() {
		predicates.Add(1)
		g.Go(func() (err error) {
			defer predicates.Done()
			mf.storage, mf.storageIdx, mf.storageHist, err = ac.a.storage.mergeFiles(ctx, files.storage, files.storageIdx, files.storageHist, r.storage, workers, ac.a.ps)
			return err
		})
	}
	if r.code.any() {
		g.Go(func() (err error) {
			mf.code, mf.codeIdx, mf.codeHist, err = ac.a.code.mergeFiles(ctx, files.code, files.codeIdx, files.codeHist, r.code, workers, ac.a.ps)
			return err
		})
	}
	if r.commitment.any() {
		predicates.Wait()
		//log.Info(fmt.Sprintf("[snapshots] merge commitment: %d-%d", r.accounts.historyStartTxNum/ac.a.aggregationStep, r.accounts.historyEndTxNum/ac.a.aggregationStep))
		g.Go(func() (err error) {
			var v4Files SelectedStaticFiles
			var v4MergedF MergedFiles

			mf.commitment, mf.commitmentIdx, mf.commitmentHist, err = ac.a.commitment.mergeFiles(ctx, v4Files.FillV3(&files), v4MergedF.FillV3(&mf), r.commitment, workers, ac.a.ps)
			return err
		})
	}

	if r.logAddrs {
		g.Go(func() error {
			var err error
			mf.logAddrs, err = ac.a.logAddrs.mergeFiles(ctx, files.logAddrs, r.logAddrsStartTxNum, r.logAddrsEndTxNum, workers, ac.a.ps)
			return err
		})
	}
	if r.logTopics {
		g.Go(func() error {
			var err error
			mf.logTopics, err = ac.a.logTopics.mergeFiles(ctx, files.logTopics, r.logTopicsStartTxNum, r.logTopicsEndTxNum, workers, ac.a.ps)
			return err
		})
	}
	if r.tracesFrom {
		g.Go(func() error {
			var err error
			mf.tracesFrom, err = ac.a.tracesFrom.mergeFiles(ctx, files.tracesFrom, r.tracesFromStartTxNum, r.tracesFromEndTxNum, workers, ac.a.ps)
			return err
		})
	}
	if r.tracesTo {
		g.Go(func() error {
			var err error
			mf.tracesTo, err = ac.a.tracesTo.mergeFiles(ctx, files.tracesTo, r.tracesToStartTxNum, r.tracesToEndTxNum, workers, ac.a.ps)
			return err
		})
	}
	err := g.Wait()
	if err == nil {
		closeFiles = false
	}
	return mf, err
}

func (a *AggregatorV3) integrateMergedFiles(outs SelectedStaticFilesV3, in MergedFilesV3) (frozen []string) {
	a.filesMutationLock.Lock()
	defer a.filesMutationLock.Unlock()
	defer a.needSaveFilesListInDB.Store(true)
	defer a.recalcMaxTxNum()

	a.accounts.integrateMergedFiles(outs.accounts, outs.accountsIdx, outs.accountsHist, in.accounts, in.accountsIdx, in.accountsHist)
	a.storage.integrateMergedFiles(outs.storage, outs.storageIdx, outs.storageHist, in.storage, in.storageIdx, in.storageHist)
	a.code.integrateMergedFiles(outs.code, outs.codeIdx, outs.codeHist, in.code, in.codeIdx, in.codeHist)
	a.commitment.integrateMergedFiles(outs.commitment, outs.commitmentIdx, outs.commitmentHist, in.commitment, in.commitmentIdx, in.commitmentHist)
	a.logAddrs.integrateMergedFiles(outs.logAddrs, in.logAddrs)
	a.logTopics.integrateMergedFiles(outs.logTopics, in.logTopics)
	a.tracesFrom.integrateMergedFiles(outs.tracesFrom, in.tracesFrom)
	a.tracesTo.integrateMergedFiles(outs.tracesTo, in.tracesTo)
	a.cleanAfterNewFreeze(in)
	return frozen
}
func (a *AggregatorV3) cleanAfterNewFreeze(in MergedFilesV3) {
	a.accounts.cleanAfterFreeze(in.accounts, in.accountsHist, in.accountsIdx)
	a.storage.cleanAfterFreeze(in.storage, in.storageHist, in.storageIdx)
	a.code.cleanAfterFreeze(in.code, in.codeHist, in.codeIdx)
	a.commitment.cleanAfterFreeze(in.commitment, in.commitmentHist, in.commitmentIdx)
	if in.logAddrs != nil && in.logAddrs.frozen {
		a.logAddrs.cleanAfterFreeze(in.logAddrs.endTxNum)
	}
	if in.logTopics != nil && in.logTopics.frozen {
		a.logTopics.cleanAfterFreeze(in.logTopics.endTxNum)
	}
	if in.tracesFrom != nil && in.tracesFrom.frozen {
		a.tracesFrom.cleanAfterFreeze(in.tracesFrom.endTxNum)
	}
	if in.tracesTo != nil && in.tracesTo.frozen {
		a.tracesTo.cleanAfterFreeze(in.tracesTo.endTxNum)
	}
}

// KeepStepsInDB - usually equal to one a.aggregationStep, but when we exec blocks from snapshots
// we can set it to 0, because no re-org on this blocks are possible
func (a *AggregatorV3) KeepStepsInDB(steps uint64) *AggregatorV3 {
	a.keepInDB = steps * a.aggregationStep
	return a
}

// Returns channel which is closed when aggregation is done
func (a *AggregatorV3) BuildFilesInBackground(txNum uint64) chan struct{} {
	fin := make(chan struct{})

	if (txNum + 1) <= a.minimaxTxNumInFiles.Load()+a.keepInDB {
		return fin
	}

	if ok := a.buildingFiles.CompareAndSwap(false, true); !ok {
		return fin
	}

	step := a.minimaxTxNumInFiles.Load() / a.aggregationStep
	a.wg.Add(1)
	go func() {
		defer a.wg.Done()
		defer a.buildingFiles.Store(false)

		// check if db has enough data (maybe we didn't commit them yet or all keys are unique so history is empty)
		lastInDB := lastIdInDB(a.db, a.accounts)
		hasData := lastInDB > step // `step` must be fully-written - means `step+1` records must be visible
		if !hasData {
			close(fin)
			return
		}

		// trying to create as much small-step-files as possible:
		// - to reduce amount of small merges
		// - to remove old data from db as early as possible
		// - during files build, may happen commit of new data. on each loop step getting latest id in db
		for ; step < lastIdInDB(a.db, a.accounts); step++ { //`step` must be fully-written - means `step+1` records must be visible
			if err := a.buildFiles(a.ctx, step); err != nil {
				if errors.Is(err, context.Canceled) || errors.Is(err, common2.ErrStopped) {
					close(fin)
					return
				}
				log.Warn("[snapshots] buildFilesInBackground", "err", err)
				break
			}
		}
		a.BuildOptionalMissedIndicesInBackground(a.ctx, 1)

		if ok := a.mergeingFiles.CompareAndSwap(false, true); !ok {
			close(fin)
			return
		}
		a.wg.Add(1)
		go func() {
			defer a.wg.Done()
			defer a.mergeingFiles.Store(false)
			defer func() { close(fin) }()
			if err := a.MergeLoop(a.ctx, 1); err != nil {
				if errors.Is(err, context.Canceled) || errors.Is(err, common2.ErrStopped) {
					return
				}
				log.Warn("[snapshots] merge", "err", err)
			}

			a.BuildOptionalMissedIndicesInBackground(a.ctx, 1)
		}()
	}()
	return fin
}

func (a *AggregatorV3) BatchHistoryWriteStart() *AggregatorV3 {
	//a.walLock.RLock()
	a.domains.BatchHistoryWriteStart()
	return a
}

func (a *AggregatorV3) BatchHistoryWriteEnd() {
	//a.walLock.RUnlock()
	a.domains.BatchHistoryWriteEnd()
}

// ComputeCommitment evaluates commitment for processed state.
// If `saveStateAfter`=true, then trie state will be saved to DB after commitment evaluation.
func (a *AggregatorV3) ComputeCommitment(saveStateAfter, trace bool) (rootHash []byte, err error) {
	// if commitment mode is Disabled, there will be nothing to compute on.
	// TODO: create new SharedDomain with new aggregator Context to compute commitment on most recent committed state.
	//       for now we use only one sharedDomain -> no major difference among contexts.
	//aggCtx := a.MakeContext()
	//defer aggCtx.Close()
	return a.domains.Commit(saveStateAfter, trace)
}

func (ac *AggregatorV3Context) IndexRange(name kv.InvertedIdx, k []byte, fromTs, toTs int, asc order.By, limit int, tx kv.Tx) (timestamps iter.U64, err error) {
	switch name {
	case kv.AccountsHistoryIdx:
		return ac.accounts.hc.IdxRange(k, fromTs, toTs, asc, limit, tx)
	case kv.StorageHistoryIdx:
		return ac.storage.hc.IdxRange(k, fromTs, toTs, asc, limit, tx)
	case kv.CodeHistoryIdx:
		return ac.code.hc.IdxRange(k, fromTs, toTs, asc, limit, tx)
	case kv.LogTopicIdx:
		return ac.logTopics.IdxRange(k, fromTs, toTs, asc, limit, tx)
	case kv.LogAddrIdx:
		return ac.logAddrs.IdxRange(k, fromTs, toTs, asc, limit, tx)
	case kv.TracesFromIdx:
		return ac.tracesFrom.IdxRange(k, fromTs, toTs, asc, limit, tx)
	case kv.TracesToIdx:
		return ac.tracesTo.IdxRange(k, fromTs, toTs, asc, limit, tx)
	default:
		return nil, fmt.Errorf("unexpected history name: %s", name)
	}
}

// -- range end

func (ac *AggregatorV3Context) ReadAccountDataNoStateWithRecent(addr []byte, txNum uint64, tx kv.Tx) ([]byte, bool, error) {
	return ac.accounts.hc.GetNoStateWithRecent(addr, txNum, tx)
}

func (ac *AggregatorV3Context) ReadAccountStorageNoStateWithRecent(addr []byte, loc []byte, txNum uint64, tx kv.Tx) ([]byte, bool, error) {
	if cap(ac.keyBuf) < len(addr)+len(loc) {
		ac.keyBuf = make([]byte, len(addr)+len(loc))
	} else if len(ac.keyBuf) != len(addr)+len(loc) {
		ac.keyBuf = ac.keyBuf[:len(addr)+len(loc)]
	}
	copy(ac.keyBuf, addr)
	copy(ac.keyBuf[len(addr):], loc)
	return ac.storage.hc.GetNoStateWithRecent(ac.keyBuf, txNum, tx)
}
func (ac *AggregatorV3Context) ReadAccountStorageNoStateWithRecent2(key []byte, txNum uint64, tx kv.Tx) ([]byte, bool, error) {
	return ac.storage.hc.GetNoStateWithRecent(key, txNum, tx)
}

func (ac *AggregatorV3Context) ReadAccountCodeNoStateWithRecent(addr []byte, txNum uint64, tx kv.Tx) ([]byte, bool, error) {
	return ac.code.hc.GetNoStateWithRecent(addr, txNum, tx)
}
func (ac *AggregatorV3Context) AccountHistoryRange(startTxNum, endTxNum int, asc order.By, limit int, tx kv.Tx) (iter.KV, error) {
	return ac.accounts.hc.HistoryRange(startTxNum, endTxNum, asc, limit, tx)
}

func (ac *AggregatorV3Context) StorageHistoryRange(startTxNum, endTxNum int, asc order.By, limit int, tx kv.Tx) (iter.KV, error) {
	return ac.storage.hc.HistoryRange(startTxNum, endTxNum, asc, limit, tx)
}

func (ac *AggregatorV3Context) CodeHistoryRange(startTxNum, endTxNum int, asc order.By, limit int, tx kv.Tx) (iter.KV, error) {
	return ac.code.hc.HistoryRange(startTxNum, endTxNum, asc, limit, tx)
}

type FilesStats22 struct{}

func (a *AggregatorV3) Stats() FilesStats22 {
	var fs FilesStats22
	return fs
}

// AggregatorV3Context guarantee consistent View of files:
//   - long-living consistent view of all files (no limitations)
//   - hiding garbage and files overlaps
//   - protecting useful files from removal
//   - other will not see "partial writes" or "new files appearance"
type AggregatorV3Context struct {
	a          *AggregatorV3
	accounts   *DomainContext
	storage    *DomainContext
	code       *DomainContext
	commitment *DomainContext
	logAddrs   *InvertedIndexContext
	logTopics  *InvertedIndexContext
	tracesFrom *InvertedIndexContext
	tracesTo   *InvertedIndexContext
	keyBuf     []byte

	id uint64 // set only if TRACE_AGG=true
}

func (a *AggregatorV3) MakeContext() *AggregatorV3Context {
	ac := &AggregatorV3Context{
		a:          a,
		accounts:   a.accounts.MakeContext(),
		storage:    a.storage.MakeContext(),
		code:       a.code.MakeContext(),
		commitment: a.commitment.MakeContext(),
		logAddrs:   a.logAddrs.MakeContext(),
		logTopics:  a.logTopics.MakeContext(),
		tracesFrom: a.tracesFrom.MakeContext(),
		tracesTo:   a.tracesTo.MakeContext(),

		id: a.leakDetector.Add(),
	}

	return ac
}

// --- Domain part START ---

func (ac *AggregatorV3Context) DomainRange(tx kv.Tx, domain kv.Domain, fromKey, toKey []byte, ts uint64, asc order.By, limit int) (it iter.KV, err error) {
	switch domain {
	case kv.AccountsDomain:
		return ac.accounts.DomainRange(tx, fromKey, toKey, ts, asc, limit)
	case kv.StorageDomain:
		return ac.storage.DomainRange(tx, fromKey, toKey, ts, asc, limit)
	case kv.CodeDomain:
		return ac.code.DomainRange(tx, fromKey, toKey, ts, asc, limit)
	case kv.CommitmentDomain:
		return ac.commitment.DomainRange(tx, fromKey, toKey, ts, asc, limit)
	default:
		panic(domain)
	}
}
func (ac *AggregatorV3Context) DomainRangeLatest(tx kv.Tx, domain kv.Domain, from, to []byte, limit int) (iter.KV, error) {
	switch domain {
	case kv.AccountsDomain:
		return ac.accounts.DomainRangeLatest(tx, from, to, limit)
	case kv.StorageDomain:
		return ac.storage.DomainRangeLatest(tx, from, to, limit)
	case kv.CodeDomain:
		return ac.code.DomainRangeLatest(tx, from, to, limit)
	case kv.CommitmentDomain:
		return ac.commitment.DomainRangeLatest(tx, from, to, limit)
	default:
		panic(domain)
	}
}

func (ac *AggregatorV3Context) DomainGetAsOf(tx kv.Tx, name kv.Domain, key []byte, ts uint64) (v []byte, ok bool, err error) {
	switch name {
	case kv.AccountsDomain:
		v, err := ac.accounts.GetAsOf(key, ts, tx)
		return v, v != nil, err
	case kv.StorageDomain:
		v, err := ac.storage.GetAsOf(key, ts, tx)
		return v, v != nil, err
	case kv.CodeDomain:
		v, err := ac.code.GetAsOf(key, ts, tx)
		return v, v != nil, err
	case kv.CommitmentDomain:
		v, err := ac.commitment.GetAsOf(key, ts, tx)
		return v, v != nil, err
	default:
		panic(fmt.Sprintf("unexpected: %s", name))
	}
}
func (ac *AggregatorV3Context) GetLatest(domain kv.Domain, k, k2 []byte, tx kv.Tx) (v []byte, ok bool, err error) {
	switch domain {
	case kv.AccountsDomain:
		return ac.accounts.GetLatest(k, k2, tx)
	case kv.StorageDomain:
		return ac.storage.GetLatest(k, k2, tx)
	case kv.CodeDomain:
		return ac.code.GetLatest(k, k2, tx)
	case kv.CommitmentDomain:
		return ac.commitment.GetLatest(k, k2, tx)
	default:
		panic(fmt.Sprintf("unexpected: %s", domain))
	}
}

// --- Domain part END ---

func (ac *AggregatorV3Context) Close() {
	if ac.a == nil { // invariant: it's safe to call Close multiple times
		return
	}
	ac.a.leakDetector.Del(ac.id)
	ac.a = nil

	ac.accounts.Close()
	ac.storage.Close()
	ac.code.Close()
	ac.commitment.Close()
	ac.logAddrs.Close()
	ac.logTopics.Close()
	ac.tracesFrom.Close()
	ac.tracesTo.Close()
}

// BackgroundResult - used only indicate that some work is done
// no much reason to pass exact results by this object, just get latest state when need
type BackgroundResult struct {
	err error
	has bool
}

func (br *BackgroundResult) Has() bool     { return br.has }
func (br *BackgroundResult) Set(err error) { br.has, br.err = true, err }
func (br *BackgroundResult) GetAndReset() (bool, error) {
	has, err := br.has, br.err
	br.has, br.err = false, nil
	return has, err
}

// Inverted index tables only
func lastIdInDB(db kv.RoDB, domain *Domain) (lstInDb uint64) {
	if err := db.View(context.Background(), func(tx kv.Tx) error {
		lstInDb = domain.LastStepInDB(tx)
		return nil
	}); err != nil {
		log.Warn("[snapshots] lastIdInDB", "err", err)
	}
	return lstInDb
}

// AggregatorStep is used for incremental reconstitution, it allows
// accessing history in isolated way for each step
type AggregatorStep struct {
	a          *AggregatorV3
	accounts   *HistoryStep
	storage    *HistoryStep
	code       *HistoryStep
	commitment *HistoryStep
	keyBuf     []byte
}

func (a *AggregatorV3) MakeSteps() ([]*AggregatorStep, error) {
	frozenAndIndexed := a.EndTxNumFrozenAndIndexed()
	accountSteps := a.accounts.MakeSteps(frozenAndIndexed)
	codeSteps := a.code.MakeSteps(frozenAndIndexed)
	storageSteps := a.storage.MakeSteps(frozenAndIndexed)
	commitmentSteps := a.commitment.MakeSteps(frozenAndIndexed)
	if len(accountSteps) != len(storageSteps) || len(storageSteps) != len(codeSteps) {
		return nil, fmt.Errorf("different limit of steps (try merge snapshots): accountSteps=%d, storageSteps=%d, codeSteps=%d", len(accountSteps), len(storageSteps), len(codeSteps))
	}
	steps := make([]*AggregatorStep, len(accountSteps))
	for i, accountStep := range accountSteps {
		steps[i] = &AggregatorStep{
			a:          a,
			accounts:   accountStep,
			storage:    storageSteps[i],
			code:       codeSteps[i],
			commitment: commitmentSteps[i],
		}
	}
	return steps, nil
}

func (as *AggregatorStep) TxNumRange() (uint64, uint64) {
	return as.accounts.indexFile.startTxNum, as.accounts.indexFile.endTxNum
}

func (as *AggregatorStep) IterateAccountsTxs() *ScanIteratorInc {
	return as.accounts.iterateTxs()
}

func (as *AggregatorStep) IterateStorageTxs() *ScanIteratorInc {
	return as.storage.iterateTxs()
}

func (as *AggregatorStep) IterateCodeTxs() *ScanIteratorInc {
	return as.code.iterateTxs()
}

func (as *AggregatorStep) ReadAccountDataNoState(addr []byte, txNum uint64) ([]byte, bool, uint64) {
	return as.accounts.GetNoState(addr, txNum)
}

func (as *AggregatorStep) ReadAccountStorageNoState(addr []byte, loc []byte, txNum uint64) ([]byte, bool, uint64) {
	if cap(as.keyBuf) < len(addr)+len(loc) {
		as.keyBuf = make([]byte, len(addr)+len(loc))
	} else if len(as.keyBuf) != len(addr)+len(loc) {
		as.keyBuf = as.keyBuf[:len(addr)+len(loc)]
	}
	copy(as.keyBuf, addr)
	copy(as.keyBuf[len(addr):], loc)
	return as.storage.GetNoState(as.keyBuf, txNum)
}

func (as *AggregatorStep) ReadAccountCodeNoState(addr []byte, txNum uint64) ([]byte, bool, uint64) {
	return as.code.GetNoState(addr, txNum)
}

func (as *AggregatorStep) ReadAccountCodeSizeNoState(addr []byte, txNum uint64) (int, bool, uint64) {
	code, noState, stateTxNum := as.code.GetNoState(addr, txNum)
	return len(code), noState, stateTxNum
}

func (as *AggregatorStep) MaxTxNumAccounts(addr []byte) (bool, uint64) {
	return as.accounts.MaxTxNum(addr)
}

func (as *AggregatorStep) MaxTxNumStorage(addr []byte, loc []byte) (bool, uint64) {
	if cap(as.keyBuf) < len(addr)+len(loc) {
		as.keyBuf = make([]byte, len(addr)+len(loc))
	} else if len(as.keyBuf) != len(addr)+len(loc) {
		as.keyBuf = as.keyBuf[:len(addr)+len(loc)]
	}
	copy(as.keyBuf, addr)
	copy(as.keyBuf[len(addr):], loc)
	return as.storage.MaxTxNum(as.keyBuf)
}

func (as *AggregatorStep) MaxTxNumCode(addr []byte) (bool, uint64) {
	return as.code.MaxTxNum(addr)
}

func (as *AggregatorStep) IterateAccountsHistory(txNum uint64) *HistoryIteratorInc {
	return as.accounts.interateHistoryBeforeTxNum(txNum)
}

func (as *AggregatorStep) IterateStorageHistory(txNum uint64) *HistoryIteratorInc {
	return as.storage.interateHistoryBeforeTxNum(txNum)
}

func (as *AggregatorStep) IterateCodeHistory(txNum uint64) *HistoryIteratorInc {
	return as.code.interateHistoryBeforeTxNum(txNum)
}

func (as *AggregatorStep) Clone() *AggregatorStep {
	return &AggregatorStep{
		a:        as.a,
		accounts: as.accounts.Clone(),
		storage:  as.storage.Clone(),
		code:     as.code.Clone(),
	}
}<|MERGE_RESOLUTION|>--- conflicted
+++ resolved
@@ -31,10 +31,6 @@
 	"time"
 
 	"github.com/RoaringBitmap/roaring/roaring64"
-<<<<<<< HEAD
-	"github.com/ledgerwatch/erigon-lib/common/datadir"
-=======
->>>>>>> bda29b2a
 	"github.com/ledgerwatch/log/v3"
 	rand2 "golang.org/x/exp/rand"
 	"golang.org/x/sync/errgroup"
@@ -721,8 +717,6 @@
 }
 
 func (a *AggregatorV3) MergeLoop(ctx context.Context, workers int) error {
-	a.logger.Warn("[dbg] MergeLoop start")
-	defer a.logger.Warn("[dbg] MergeLoop done")
 	for {
 		somethingMerged, err := a.mergeLoopStep(ctx, workers)
 		if err != nil {
