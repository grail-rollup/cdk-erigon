/*
   Copyright 2022 Erigon contributors

   Licensed under the Apache License, Version 2.0 (the "License");
   you may not use this file except in compliance with the License.
   You may obtain a copy of the License at

       http://www.apache.org/licenses/LICENSE-2.0

   Unless required by applicable law or agreed to in writing, software
   distributed under the License is distributed on an "AS IS" BASIS,
   WITHOUT WARRANTIES OR CONDITIONS OF ANY KIND, either express or implied.
   See the License for the specific language governing permissions and
   limitations under the License.
*/

package state

import (
	"bytes"
	"container/heap"
	"context"
	"encoding/binary"
	"fmt"
	"path/filepath"
	"strings"

	"github.com/ledgerwatch/log/v3"

	"github.com/ledgerwatch/erigon-lib/common"
	"github.com/ledgerwatch/erigon-lib/common/background"
	"github.com/ledgerwatch/erigon-lib/common/cmp"
	"github.com/ledgerwatch/erigon-lib/common/dir"
	"github.com/ledgerwatch/erigon-lib/compress"
	"github.com/ledgerwatch/erigon-lib/etl"
	"github.com/ledgerwatch/erigon-lib/recsplit"
	"github.com/ledgerwatch/erigon-lib/recsplit/eliasfano32"
)

func (d *Domain) endTxNumMinimax() uint64 {
	minimax := d.History.endTxNumMinimax()
	if max, ok := d.files.Max(); ok {
		endTxNum := max.endTxNum
		if minimax == 0 || endTxNum < minimax {
			minimax = endTxNum
		}
	}
	return minimax
}

func (ii *InvertedIndex) endTxNumMinimax() uint64 {
	var minimax uint64
	if max, ok := ii.files.Max(); ok {
		endTxNum := max.endTxNum
		if minimax == 0 || endTxNum < minimax {
			minimax = endTxNum
		}
	}
	return minimax
}
func (ii *InvertedIndex) endIndexedTxNumMinimax(needFrozen bool) uint64 {
	var max uint64
	ii.files.Walk(func(items []*filesItem) bool {
		for _, item := range items {
			if item.index == nil || (needFrozen && !item.frozen) {
				continue
			}
			max = cmp.Max(max, item.endTxNum)
		}
		return true
	})
	return max
}

func (h *History) endTxNumMinimax() uint64 {
	minimax := h.InvertedIndex.endTxNumMinimax()
	if max, ok := h.files.Max(); ok {
		endTxNum := max.endTxNum
		if minimax == 0 || endTxNum < minimax {
			minimax = endTxNum
		}
	}
	return minimax
}
func (h *History) endIndexedTxNumMinimax(needFrozen bool) uint64 {
	var max uint64
	h.files.Walk(func(items []*filesItem) bool {
		for _, item := range items {
			if item.index == nil || (needFrozen && !item.frozen) {
				continue
			}
			max = cmp.Max(max, item.endTxNum)
		}
		return true
	})
	return cmp.Min(max, h.InvertedIndex.endIndexedTxNumMinimax(needFrozen))
}

type DomainRanges struct {
	valuesStartTxNum  uint64
	valuesEndTxNum    uint64
	historyStartTxNum uint64
	historyEndTxNum   uint64
	indexStartTxNum   uint64
	indexEndTxNum     uint64
	values            bool
	history           bool
	index             bool

	aggStep uint64
}

func (r DomainRanges) String() string {
	var b strings.Builder
	if r.values {
		b.WriteString(fmt.Sprintf("val:%d-%d", r.valuesStartTxNum/r.aggStep, r.valuesEndTxNum/r.aggStep))
	}
	if r.history {
		if b.Len() > 0 {
			b.WriteString(", ")
		}
		b.WriteString(fmt.Sprintf("hist:%d-%d", r.historyStartTxNum/r.aggStep, r.historyEndTxNum/r.aggStep))
	}
	if r.index {
		if b.Len() > 0 {
			b.WriteString(", ")
		}
		b.WriteString(fmt.Sprintf("idx:%d-%d", r.indexStartTxNum/r.aggStep, r.indexEndTxNum/r.aggStep))
	}
	return b.String()
}

func (r DomainRanges) any() bool {
	return r.values || r.history || r.index
}

// findMergeRange
// assumes that all fTypes in d.files have items at least as far as maxEndTxNum
// That is why only Values type is inspected
//
// As any other methods of DomainContext - it can't see any files overlaps or garbage
func (dc *DomainContext) findMergeRange(maxEndTxNum, maxSpan uint64) DomainRanges {
	hr := dc.hc.findMergeRange(maxEndTxNum, maxSpan)
	r := DomainRanges{
		historyStartTxNum: hr.historyStartTxNum,
		historyEndTxNum:   hr.historyEndTxNum,
		history:           hr.history,
		indexStartTxNum:   hr.indexStartTxNum,
		indexEndTxNum:     hr.indexEndTxNum,
		index:             hr.index,
		aggStep:           dc.d.aggregationStep,
	}
	for _, item := range dc.files {
		if item.endTxNum > maxEndTxNum {
			break
		}
		endStep := item.endTxNum / dc.d.aggregationStep
		spanStep := endStep & -endStep // Extract rightmost bit in the binary representation of endStep, this corresponds to size of maximally possible merge ending at endStep
		span := spanStep * dc.d.aggregationStep
		start := item.endTxNum - span
		if start < item.startTxNum {
			if !r.values || start < r.valuesStartTxNum {
				r.values = true
				r.valuesStartTxNum = start
				r.valuesEndTxNum = item.endTxNum
			}
		}
	}
	return r
}

func (hc *HistoryContext) findMergeRange(maxEndTxNum, maxSpan uint64) HistoryRanges {
	var r HistoryRanges
	r.index, r.indexStartTxNum, r.indexEndTxNum = hc.ic.findMergeRange(maxEndTxNum, maxSpan)
	for _, item := range hc.files {
		if item.endTxNum > maxEndTxNum {
			continue
		}
		endStep := item.endTxNum / hc.h.aggregationStep
		spanStep := endStep & -endStep // Extract rightmost bit in the binary representation of endStep, this corresponds to size of maximally possible merge ending at endStep
		span := cmp.Min(spanStep*hc.h.aggregationStep, maxSpan)
		start := item.endTxNum - span
		foundSuperSet := r.indexStartTxNum == item.startTxNum && item.endTxNum >= r.historyEndTxNum
		if foundSuperSet {
			r.history = false
			r.historyStartTxNum = start
			r.historyEndTxNum = item.endTxNum
		} else if start < item.startTxNum {
			if !r.history || start < r.historyStartTxNum {
				r.history = true
				r.historyStartTxNum = start
				r.historyEndTxNum = item.endTxNum
			}
		}
	}

	if r.history && r.index {
		// history is behind idx: then merge only history
		historyIsAgead := r.historyEndTxNum > r.indexEndTxNum
		if historyIsAgead {
			r.history, r.historyStartTxNum, r.historyEndTxNum = false, 0, 0
			return r
		}

		historyIsBehind := r.historyEndTxNum < r.indexEndTxNum
		if historyIsBehind {
			r.index, r.indexStartTxNum, r.indexEndTxNum = false, 0, 0
			return r
		}
	}
	return r
}

// 0-1,1-2,2-3,3-4: allow merge 0-1
// 0-2,2-3,3-4: allow merge 0-4
// 0-2,2-4: allow merge 0-4
//
// 0-1,1-2,2-3: allow merge 0-2
//
// 0-2,2-3: nothing to merge
func (ic *InvertedIndexContext) findMergeRange(maxEndTxNum, maxSpan uint64) (bool, uint64, uint64) {
	var minFound bool
	var startTxNum, endTxNum uint64
	for _, item := range ic.files {
		if item.endTxNum > maxEndTxNum {
			continue
		}
		endStep := item.endTxNum / ic.ii.aggregationStep
		spanStep := endStep & -endStep // Extract rightmost bit in the binary representation of endStep, this corresponds to size of maximally possible merge ending at endStep
		span := cmp.Min(spanStep*ic.ii.aggregationStep, maxSpan)
		start := item.endTxNum - span
		foundSuperSet := startTxNum == item.startTxNum && item.endTxNum >= endTxNum
		if foundSuperSet {
			minFound = false
			startTxNum = start
			endTxNum = item.endTxNum
		} else if start < item.startTxNum {
			if !minFound || start < startTxNum {
				minFound = true
				startTxNum = start
				endTxNum = item.endTxNum
			}
		}
	}
	return minFound, startTxNum, endTxNum
}

type HistoryRanges struct {
	historyStartTxNum uint64
	historyEndTxNum   uint64
	indexStartTxNum   uint64
	indexEndTxNum     uint64
	history           bool
	index             bool
}

func (r HistoryRanges) String(aggStep uint64) string {
	var str string
	if r.history {
		str += fmt.Sprintf("hist: %d-%d, ", r.historyStartTxNum/aggStep, r.historyEndTxNum/aggStep)
	}
	if r.index {
		str += fmt.Sprintf("idx: %d-%d", r.indexStartTxNum/aggStep, r.indexEndTxNum/aggStep)
	}
	return str
}
func (r HistoryRanges) any() bool {
	return r.history || r.index
}

func (dc *DomainContext) BuildOptionalMissedIndices(ctx context.Context, ps *background.ProgressSet) (err error) {
	if err := dc.hc.ic.BuildOptionalMissedIndices(ctx, ps); err != nil {
		return err
	}
	return nil
}

func (ic *InvertedIndexContext) BuildOptionalMissedIndices(ctx context.Context, ps *background.ProgressSet) (err error) {
	if ic.ii.withLocalityIndex && ic.ii.coldLocalityIdx != nil {
		from, to := uint64(0), ic.maxColdStep()
		if to == 0 || ic.ii.coldLocalityIdx.exists(from, to) {
			return nil
		}
		defer func() {
			if ic.ii.filenameBase == AggTraceFileLife {
				ic.ii.logger.Warn(fmt.Sprintf("[agg] BuildColdLocality done: %s.%d-%d", ic.ii.filenameBase, from, to))
			}
		}()
		if err = ic.ii.coldLocalityIdx.BuildMissedIndices(ctx, from, to, true, ps,
			func() *LocalityIterator { return ic.iterateKeysLocality(ctx, from, to, nil) },
		); err != nil {
			return err
		}
	}
	return nil
}

func (dc *DomainContext) maxColdStep() uint64 {
	return dc.maxTxNumInFiles(true) / dc.d.aggregationStep
}
func (ic *InvertedIndexContext) maxColdStep() uint64 {
	return ic.maxTxNumInFiles(true) / ic.ii.aggregationStep
}
func (ic *InvertedIndexContext) minWarmStep() uint64 {
	return ic.maxTxNumInFiles(true) / ic.ii.aggregationStep
}
func (ic *InvertedIndexContext) maxWarmStep() uint64 {
	return ic.maxTxNumInFiles(false) / ic.ii.aggregationStep
}

func (dc *DomainContext) maxTxNumInFiles(cold bool) uint64 {
	if len(dc.files) == 0 {
		return 0
	}
	var max uint64
	if cold {
		for i := len(dc.files) - 1; i >= 0; i-- {
			if !dc.files[i].src.frozen {
				continue
			}
			max = dc.files[i].endTxNum
			break
		}
	} else {
		max = dc.files[len(dc.files)-1].endTxNum
	}
	return cmp.Min(max, dc.hc.maxTxNumInFiles(cold))
}

func (hc *HistoryContext) maxTxNumInFiles(cold bool) uint64 {
	if len(hc.files) == 0 {
		return 0
	}
	var max uint64
	if cold {
		for i := len(hc.files) - 1; i >= 0; i-- {
			if !hc.files[i].src.frozen {
				continue
			}
			max = hc.files[i].endTxNum
			break
		}
	} else {
		max = hc.files[len(hc.files)-1].endTxNum
	}
	return cmp.Min(max, hc.ic.maxTxNumInFiles(cold))
}
func (ic *InvertedIndexContext) maxTxNumInFiles(cold bool) uint64 {
	if len(ic.files) == 0 {
		return 0
	}
	if !cold {
		return ic.files[len(ic.files)-1].endTxNum
	}
	for i := len(ic.files) - 1; i >= 0; i-- {
		if !ic.files[i].src.frozen {
			continue
		}
		return ic.files[i].endTxNum
	}
	return 0
}

// staticFilesInRange returns list of static files with txNum in specified range [startTxNum; endTxNum)
// files are in the descending order of endTxNum
func (dc *DomainContext) staticFilesInRange(r DomainRanges) (valuesFiles, indexFiles, historyFiles []*filesItem, startJ int) {
	if r.index || r.history {
		var err error
		indexFiles, historyFiles, startJ, err = dc.hc.staticFilesInRange(HistoryRanges{
			historyStartTxNum: r.historyStartTxNum,
			historyEndTxNum:   r.historyEndTxNum,
			history:           r.history,
			indexStartTxNum:   r.indexStartTxNum,
			indexEndTxNum:     r.indexEndTxNum,
			index:             r.index,
		})
		if err != nil {
			panic(err)
		}
	}
	if r.values {
		for _, item := range dc.files {
			if item.startTxNum < r.valuesStartTxNum {
				startJ++
				continue
			}
			if item.endTxNum > r.valuesEndTxNum {
				break
			}
			valuesFiles = append(valuesFiles, item.src)
		}
		for _, f := range valuesFiles {
			if f == nil {
				panic("must not happen")
			}
		}
	}
	return
}

func (ic *InvertedIndexContext) staticFilesInRange(startTxNum, endTxNum uint64) ([]*filesItem, int) {
	files := make([]*filesItem, 0, len(ic.files))
	var startJ int

	for _, item := range ic.files {
		if item.startTxNum < startTxNum {
			startJ++
			continue
		}
		if item.endTxNum > endTxNum {
			break
		}
		files = append(files, item.src)
	}
	for _, f := range files {
		if f == nil {
			panic("must not happen")
		}
	}

	return files, startJ
}

// nolint
func (ii *InvertedIndex) staticFilesInRange(startTxNum, endTxNum uint64, ic *InvertedIndexContext) ([]*filesItem, int) {
	panic("deprecated: use InvertedIndexContext.staticFilesInRange")
}

func (hc *HistoryContext) staticFilesInRange(r HistoryRanges) (indexFiles, historyFiles []*filesItem, startJ int, err error) {
	if !r.history && r.index {
		indexFiles, startJ = hc.ic.staticFilesInRange(r.indexStartTxNum, r.indexEndTxNum)
		return indexFiles, historyFiles, startJ, nil
	}

	if r.history {
		// Get history files from HistoryContext (no "garbage/overalps"), but index files not from InvertedIndexContext
		// because index files may already be merged (before `kill -9`) and it means not visible in InvertedIndexContext
		startJ = 0
		for _, item := range hc.files {
			if item.startTxNum < r.historyStartTxNum {
				startJ++
				continue
			}
			if item.endTxNum > r.historyEndTxNum {
				break
			}

			historyFiles = append(historyFiles, item.src)
			idxFile, ok := hc.h.InvertedIndex.files.Get(item.src)
			if ok {
				indexFiles = append(indexFiles, idxFile)
			} else {
				walkErr := fmt.Errorf("History.staticFilesInRange: required file not found: %s.%d-%d.efi", hc.h.filenameBase, item.startTxNum/hc.h.aggregationStep, item.endTxNum/hc.h.aggregationStep)
				return nil, nil, 0, walkErr
			}
		}

		for _, f := range historyFiles {
			if f == nil {
				panic("must not happen")
			}
		}
		if r.index && len(indexFiles) != len(historyFiles) {
			var sIdx, sHist []string
			for _, f := range indexFiles {
				if f.index != nil {
					_, fName := filepath.Split(f.index.FilePath())
					sIdx = append(sIdx, fmt.Sprintf("%+v", fName))
				}
			}
			for _, f := range historyFiles {
				if f.decompressor != nil {
					_, fName := filepath.Split(f.decompressor.FilePath())
					sHist = append(sHist, fmt.Sprintf("%+v", fName))
				}
			}
			log.Warn("[snapshots] something wrong with files for merge", "idx", strings.Join(sIdx, ","), "hist", strings.Join(sHist, ","))
		}
	}
	return
}

// nolint
func (h *History) staticFilesInRange(r HistoryRanges, hc *HistoryContext) (indexFiles, historyFiles []*filesItem, startJ int, err error) {
	panic("deprecated: use HistoryContext.staticFilesInRange")
}

func mergeEfs(preval, val, buf []byte) ([]byte, error) {
	preef, _ := eliasfano32.ReadEliasFano(preval)
	ef, _ := eliasfano32.ReadEliasFano(val)
	preIt := preef.Iterator()
	efIt := ef.Iterator()
	newEf := eliasfano32.NewEliasFano(preef.Count()+ef.Count(), ef.Max())
	for preIt.HasNext() {
		v, err := preIt.Next()
		if err != nil {
			return nil, err
		}
		newEf.AddOffset(v)
	}
	for efIt.HasNext() {
		v, err := efIt.Next()
		if err != nil {
			return nil, err
		}
		newEf.AddOffset(v)
	}
	newEf.Build()
	return newEf.AppendBytes(buf), nil
}

func (d *Domain) mergeFiles(ctx context.Context, domainFiles, indexFiles, historyFiles []*filesItem, r DomainRanges, workers int, ps *background.ProgressSet) (valuesIn, indexIn, historyIn *filesItem, err error) {
	if !r.any() {
		return
	}

	closeItem := true
	var comp ArchiveWriter
	defer func() {
		if closeItem {
			if comp != nil {
				comp.Close()
			}
			if indexIn != nil {
				indexIn.closeFilesAndRemove()
			}
			if historyIn != nil {
				historyIn.closeFilesAndRemove()
			}
			if valuesIn != nil {
				valuesIn.closeFilesAndRemove()
			}
		}
	}()
	if indexIn, historyIn, err = d.History.mergeFiles(ctx, indexFiles, historyFiles,
		HistoryRanges{
			historyStartTxNum: r.historyStartTxNum,
			historyEndTxNum:   r.historyEndTxNum,
			history:           r.history,
			indexStartTxNum:   r.indexStartTxNum,
			indexEndTxNum:     r.indexEndTxNum,
			index:             r.index}, workers, ps); err != nil {
		return nil, nil, nil, err
	}

	if !r.values {
		closeItem = false
		return
	}

	for _, f := range domainFiles {
		f := f
		defer f.decompressor.EnableReadAhead().DisableReadAhead()
	}

	datPath := d.kvFilePath(r.valuesStartTxNum/d.aggregationStep, r.valuesEndTxNum/d.aggregationStep)
	_, datFileName := filepath.Split(datPath)
	p := ps.AddNew(datFileName, 1)
	defer ps.Delete(p)
	compr, err := compress.NewCompressor(ctx, "merge", datPath, d.dirs.Tmp, compress.MinPatternScore, workers, log.LvlTrace, d.logger)
	if err != nil {
		return nil, nil, nil, fmt.Errorf("merge %s compressor: %w", d.filenameBase, err)
	}

	comp = NewArchiveWriter(compr, d.compression)
	if d.noFsync {
		comp.DisableFsync()
	}

	var cp CursorHeap
	heap.Init(&cp)
	for _, item := range domainFiles {
		g := NewArchiveGetter(item.decompressor.MakeGetter(), d.compression)
		g.Reset(0)
		if g.HasNext() {
			key, _ := g.Next(nil)
			val, _ := g.Next(nil)
			heap.Push(&cp, &CursorItem{
				t:        FILE_CURSOR,
				dg:       g,
				key:      key,
				val:      val,
				endTxNum: item.endTxNum,
				reverse:  true,
			})
		}
	}
	// In the loop below, the pair `keyBuf=>valBuf` is always 1 item behind `lastKey=>lastVal`.
	// `lastKey` and `lastVal` are taken from the top of the multi-way merge (assisted by the CursorHeap cp), but not processed right away
	// instead, the pair from the previous iteration is processed first - `keyBuf=>valBuf`. After that, `keyBuf` and `valBuf` are assigned
	// to `lastKey` and `lastVal` correspondingly, and the next step of multi-way merge happens. Therefore, after the multi-way merge loop
	// (when CursorHeap cp is empty), there is a need to process the last pair `keyBuf=>valBuf`, because it was one step behind
	var keyBuf, valBuf []byte
	for cp.Len() > 0 {
		lastKey := common.Copy(cp[0].key)
		lastVal := common.Copy(cp[0].val)
		// Advance all the items that have this key (including the top)
		for cp.Len() > 0 && bytes.Equal(cp[0].key, lastKey) {
			ci1 := heap.Pop(&cp).(*CursorItem)
			if ci1.dg.HasNext() {
				ci1.key, _ = ci1.dg.Next(nil)
				ci1.val, _ = ci1.dg.Next(nil)
				heap.Push(&cp, ci1)
			}
		}

		// For the rest of types, empty value means deletion
		deleted := r.valuesStartTxNum == 0 && len(lastVal) == 0
		if !deleted {
			if keyBuf != nil {
				if err = comp.AddWord(keyBuf); err != nil {
					return nil, nil, nil, err
				}
				if err = comp.AddWord(valBuf); err != nil {
					return nil, nil, nil, err
				}
			}
			keyBuf = append(keyBuf[:0], lastKey...)
			valBuf = append(valBuf[:0], lastVal...)
		}
	}
	if keyBuf != nil {
		if err = comp.AddWord(keyBuf); err != nil {
			return nil, nil, nil, err
		}
		if err = comp.AddWord(valBuf); err != nil {
			return nil, nil, nil, err
		}
	}
	if err = comp.Compress(); err != nil {
		return nil, nil, nil, err
	}
	comp.Close()
	comp = nil
	ps.Delete(p)

	valuesIn = newFilesItem(r.valuesStartTxNum, r.valuesEndTxNum, d.aggregationStep)
	valuesIn.frozen = false
	if valuesIn.decompressor, err = compress.NewDecompressor(datPath); err != nil {
		return nil, nil, nil, fmt.Errorf("merge %s decompressor [%d-%d]: %w", d.filenameBase, r.valuesStartTxNum, r.valuesEndTxNum, err)
	}

	if !UseBpsTree {
		idxPath := d.kvAccessorFilePath(r.valuesStartTxNum/d.aggregationStep, r.valuesEndTxNum/d.aggregationStep)
		if valuesIn.index, err = buildIndexThenOpen(ctx, valuesIn.decompressor, d.compression, idxPath, d.dirs.Tmp, false, d.salt, ps, d.logger, d.noFsync); err != nil {
			return nil, nil, nil, fmt.Errorf("merge %s buildIndex [%d-%d]: %w", d.filenameBase, r.valuesStartTxNum, r.valuesEndTxNum, err)
		}
	}

	if UseBpsTree {
		btPath := d.kvBtFilePath(r.valuesStartTxNum/d.aggregationStep, r.valuesEndTxNum/d.aggregationStep)
		valuesIn.bindex, err = CreateBtreeIndexWithDecompressor(btPath, DefaultBtreeM, valuesIn.decompressor, d.compression, *d.salt, ps, d.dirs.Tmp, d.logger)
		if err != nil {
			return nil, nil, nil, fmt.Errorf("merge %s btindex [%d-%d]: %w", d.filenameBase, r.valuesStartTxNum, r.valuesEndTxNum, err)
		}
	}

	{
<<<<<<< HEAD
		eiPath := d.kvExistenceIdxFilePath(r.valuesStartTxNum/d.aggregationStep, r.valuesEndTxNum/d.aggregationStep)
		if dir.FileExist(eiPath) {
			valuesIn.existence, err = OpenBloom(eiPath)
=======
		fileName := fmt.Sprintf("%s.%d-%d.kvei", d.filenameBase, r.valuesStartTxNum/d.aggregationStep, r.valuesEndTxNum/d.aggregationStep)
		if dir.FileExist(filepath.Join(d.dir, fileName)) {
			valuesIn.existence, err = OpenExistenceFilter(filepath.Join(d.dir, fileName))
>>>>>>> 242c160c
			if err != nil {
				return nil, nil, nil, fmt.Errorf("merge %s existence [%d-%d]: %w", d.filenameBase, r.valuesStartTxNum, r.valuesEndTxNum, err)
			}
		}
	}

	closeItem = false
	d.stats.MergesCount++
	return
}

func (d *DomainCommitted) mergeFiles(ctx context.Context, oldFiles SelectedStaticFiles, mergedFiles MergedFiles, r DomainRanges, workers int, ps *background.ProgressSet) (valuesIn, indexIn, historyIn *filesItem, err error) {
	if !r.any() {
		return
	}

	domainFiles := oldFiles.commitment
	indexFiles := oldFiles.commitmentIdx
	historyFiles := oldFiles.commitmentHist

	var comp ArchiveWriter
	closeItem := true
	defer func() {
		if closeItem {
			if comp != nil {
				comp.Close()
			}
			if indexIn != nil {
				indexIn.closeFilesAndRemove()
			}
			if historyIn != nil {
				historyIn.closeFilesAndRemove()
			}
			if valuesIn != nil {
				valuesIn.closeFilesAndRemove()
			}
		}
	}()
	if indexIn, historyIn, err = d.History.mergeFiles(ctx, indexFiles, historyFiles,
		HistoryRanges{
			historyStartTxNum: r.historyStartTxNum,
			historyEndTxNum:   r.historyEndTxNum,
			history:           r.history,
			indexStartTxNum:   r.indexStartTxNum,
			indexEndTxNum:     r.indexEndTxNum,
			index:             r.index}, workers, ps); err != nil {
		return nil, nil, nil, err
	}

	if !r.values {
		closeItem = false
		return
	}

	for _, f := range domainFiles {
		f := f
		defer f.decompressor.EnableReadAhead().DisableReadAhead()
	}

	datPath := d.kvFilePath(r.valuesStartTxNum/d.aggregationStep, r.valuesEndTxNum/d.aggregationStep)
	_, datFileName := filepath.Split(datPath)
	p := ps.AddNew(datFileName, 1)
	defer ps.Delete(p)
	compr, err := compress.NewCompressor(ctx, "merge", datPath, d.dirs.Tmp, compress.MinPatternScore, workers, log.LvlTrace, d.logger)
	if err != nil {
		return nil, nil, nil, fmt.Errorf("merge %s compressor: %w", d.filenameBase, err)
	}

	comp = NewArchiveWriter(compr, d.compression)
	if d.noFsync {
		comp.DisableFsync()
	}

	var cp CursorHeap
	heap.Init(&cp)
	for _, item := range domainFiles {
		g := NewArchiveGetter(item.decompressor.MakeGetter(), d.compression)
		g.Reset(0)
		if g.HasNext() {
			key, _ := g.Next(nil)
			val, _ := g.Next(nil)
			heap.Push(&cp, &CursorItem{
				t:        FILE_CURSOR,
				dg:       g,
				key:      key,
				val:      val,
				endTxNum: item.endTxNum,
				reverse:  true,
			})
		}
	}
	// In the loop below, the pair `keyBuf=>valBuf` is always 1 item behind `lastKey=>lastVal`.
	// `lastKey` and `lastVal` are taken from the top of the multi-way merge (assisted by the CursorHeap cp), but not processed right away
	// instead, the pair from the previous iteration is processed first - `keyBuf=>valBuf`. After that, `keyBuf` and `valBuf` are assigned
	// to `lastKey` and `lastVal` correspondingly, and the next step of multi-way merge happens. Therefore, after the multi-way merge loop
	// (when CursorHeap cp is empty), there is a need to process the last pair `keyBuf=>valBuf`, because it was one step behind
	var keyBuf, valBuf []byte
	for cp.Len() > 0 {
		lastKey := common.Copy(cp[0].key)
		lastVal := common.Copy(cp[0].val)
		// Advance all the items that have this key (including the top)
		for cp.Len() > 0 && bytes.Equal(cp[0].key, lastKey) {
			ci1 := heap.Pop(&cp).(*CursorItem)
			if ci1.dg.HasNext() {
				ci1.key, _ = ci1.dg.Next(nil)
				ci1.val, _ = ci1.dg.Next(nil)
				heap.Push(&cp, ci1)
			}
		}

		// For the rest of types, empty value means deletion
		deleted := r.valuesStartTxNum == 0 && len(lastVal) == 0
		if !deleted {
			if keyBuf != nil {
				if err = comp.AddWord(keyBuf); err != nil {
					return nil, nil, nil, err
				}
				if err = comp.AddWord(valBuf); err != nil {
					return nil, nil, nil, err
				}
			}
			keyBuf = append(keyBuf[:0], lastKey...)
			valBuf = append(valBuf[:0], lastVal...)
		}
	}
	if keyBuf != nil {
		if err = comp.AddWord(keyBuf); err != nil {
			return nil, nil, nil, err
		}
		//fmt.Printf("last heap key %x\n", keyBuf)
		if !bytes.Equal(keyBuf, keyCommitmentState) { // no replacement for state key
			valBuf, err = d.commitmentValTransform(&oldFiles, &mergedFiles, valBuf)
			if err != nil {
				return nil, nil, nil, fmt.Errorf("merge: 2valTransform [%x] %w", valBuf, err)
			}
		}
		if err = comp.AddWord(valBuf); err != nil {
			return nil, nil, nil, err
		}
	}
	if err = comp.Compress(); err != nil {
		return nil, nil, nil, err
	}
	comp.Close()
	comp = nil
	ps.Delete(p)

	valuesIn = newFilesItem(r.valuesStartTxNum, r.valuesEndTxNum, d.aggregationStep)
	valuesIn.frozen = false
	if valuesIn.decompressor, err = compress.NewDecompressor(datPath); err != nil {
		return nil, nil, nil, fmt.Errorf("merge %s decompressor [%d-%d]: %w", d.filenameBase, r.valuesStartTxNum, r.valuesEndTxNum, err)
	}

	if !UseBpsTree {
		idxPath := d.kvAccessorFilePath(r.valuesStartTxNum/d.aggregationStep, r.valuesEndTxNum/d.aggregationStep)
		if valuesIn.index, err = buildIndexThenOpen(ctx, valuesIn.decompressor, d.compression, idxPath, d.dirs.Tmp, false, d.salt, ps, d.logger, d.noFsync); err != nil {
			return nil, nil, nil, fmt.Errorf("merge %s buildIndex [%d-%d]: %w", d.filenameBase, r.valuesStartTxNum, r.valuesEndTxNum, err)
		}
	}

	if UseBpsTree {
		btPath := d.kvBtFilePath(r.valuesStartTxNum/d.aggregationStep, r.valuesEndTxNum/d.aggregationStep)
		valuesIn.bindex, err = CreateBtreeIndexWithDecompressor(btPath, DefaultBtreeM, valuesIn.decompressor, d.compression, *d.salt, ps, d.dirs.Tmp, d.logger)
		if err != nil {
			return nil, nil, nil, fmt.Errorf("merge %s btindex [%d-%d]: %w", d.filenameBase, r.valuesStartTxNum, r.valuesEndTxNum, err)
		}
	}

	{
<<<<<<< HEAD
		btPath := d.kvExistenceIdxFilePath(r.valuesStartTxNum/d.aggregationStep, r.valuesEndTxNum/d.aggregationStep)
		if dir.FileExist(btPath) {
			valuesIn.existence, err = OpenBloom(btPath)
=======
		fileName := fmt.Sprintf("%s.%d-%d.kvei", d.filenameBase, r.valuesStartTxNum/d.aggregationStep, r.valuesEndTxNum/d.aggregationStep)
		if dir.FileExist(filepath.Join(d.dir, fileName)) {
			valuesIn.existence, err = OpenExistenceFilter(filepath.Join(d.dir, fileName))
>>>>>>> 242c160c
			if err != nil {
				return nil, nil, nil, fmt.Errorf("merge %s existence [%d-%d]: %w", d.filenameBase, r.valuesStartTxNum, r.valuesEndTxNum, err)
			}
		}
	}

	closeItem = false
	d.stats.MergesCount++
	return
}

func (ii *InvertedIndex) mergeFiles(ctx context.Context, files []*filesItem, startTxNum, endTxNum uint64, workers int, ps *background.ProgressSet) (*filesItem, error) {
	for _, h := range files {
		defer h.decompressor.EnableReadAhead().DisableReadAhead()
	}

	var outItem *filesItem
	var comp *compress.Compressor
	var decomp *compress.Decompressor
	var err error
	var closeItem = true
	defer func() {
		if closeItem {
			if comp != nil {
				comp.Close()
			}
			if decomp != nil {
				decomp.Close()
			}
			if outItem != nil {
				outItem.closeFilesAndRemove()
			}
		}
	}()
	if ctx.Err() != nil {
		return nil, ctx.Err()
	}

	datPath := ii.efFilePath(startTxNum/ii.aggregationStep, endTxNum/ii.aggregationStep)
	if comp, err = compress.NewCompressor(ctx, "Snapshots merge", datPath, ii.dirs.Tmp, compress.MinPatternScore, workers, log.LvlTrace, ii.logger); err != nil {
		return nil, fmt.Errorf("merge %s inverted index compressor: %w", ii.filenameBase, err)
	}
	if ii.noFsync {
		comp.DisableFsync()
	}
	write := NewArchiveWriter(comp, ii.compression)
	_, datFileName := filepath.Split(datPath)
	p := ps.AddNew(datFileName, 1)
	defer ps.Delete(p)

	var cp CursorHeap
	heap.Init(&cp)

	for _, item := range files {
		g := NewArchiveGetter(item.decompressor.MakeGetter(), ii.compression)
		g.Reset(0)
		if g.HasNext() {
			key, _ := g.Next(nil)
			val, _ := g.Next(nil)
			//fmt.Printf("heap push %s [%d] %x\n", item.decompressor.FilePath(), item.endTxNum, key)
			heap.Push(&cp, &CursorItem{
				t:        FILE_CURSOR,
				dg:       g,
				key:      key,
				val:      val,
				endTxNum: item.endTxNum,
				reverse:  true,
			})
		}
	}

	// In the loop below, the pair `keyBuf=>valBuf` is always 1 item behind `lastKey=>lastVal`.
	// `lastKey` and `lastVal` are taken from the top of the multi-way merge (assisted by the CursorHeap cp), but not processed right away
	// instead, the pair from the previous iteration is processed first - `keyBuf=>valBuf`. After that, `keyBuf` and `valBuf` are assigned
	// to `lastKey` and `lastVal` correspondingly, and the next step of multi-way merge happens. Therefore, after the multi-way merge loop
	// (when CursorHeap cp is empty), there is a need to process the last pair `keyBuf=>valBuf`, because it was one step behind
	var keyBuf, valBuf []byte
	for cp.Len() > 0 {
		lastKey := common.Copy(cp[0].key)
		lastVal := common.Copy(cp[0].val)
		var mergedOnce bool

		// Advance all the items that have this key (including the top)
		for cp.Len() > 0 && bytes.Equal(cp[0].key, lastKey) {
			ci1 := heap.Pop(&cp).(*CursorItem)
			if mergedOnce {
				if lastVal, err = mergeEfs(ci1.val, lastVal, nil); err != nil {
					return nil, fmt.Errorf("merge %s inverted index: %w", ii.filenameBase, err)
				}
			} else {
				mergedOnce = true
			}
			//fmt.Printf("multi-way %s [%d] %x\n", ii.indexKeysTable, ci1.endTxNum, ci1.key)
			if ci1.dg.HasNext() {
				ci1.key, _ = ci1.dg.Next(nil)
				ci1.val, _ = ci1.dg.Next(nil)
				//fmt.Printf("heap next push %s [%d] %x\n", ii.indexKeysTable, ci1.endTxNum, ci1.key)
				heap.Push(&cp, ci1)
			}
		}
		if keyBuf != nil {
			if err = write.AddWord(keyBuf); err != nil {
				return nil, err
			}
			if err = write.AddWord(valBuf); err != nil {
				return nil, err
			}
		}
		keyBuf = append(keyBuf[:0], lastKey...)
		valBuf = append(valBuf[:0], lastVal...)
	}
	if keyBuf != nil {
		if err = write.AddWord(keyBuf); err != nil {
			return nil, err
		}
		if err = write.AddWord(valBuf); err != nil {
			return nil, err
		}
	}
	if err = write.Compress(); err != nil {
		return nil, err
	}
	comp.Close()
	comp = nil

	outItem = newFilesItem(startTxNum, endTxNum, ii.aggregationStep)
	if outItem.decompressor, err = compress.NewDecompressor(datPath); err != nil {
		return nil, fmt.Errorf("merge %s decompressor [%d-%d]: %w", ii.filenameBase, startTxNum, endTxNum, err)
	}
	ps.Delete(p)

	{
		idxPath := ii.efAccessorFilePath(startTxNum/ii.aggregationStep, endTxNum/ii.aggregationStep)
		if outItem.index, err = buildIndexThenOpen(ctx, outItem.decompressor, ii.compression, idxPath, ii.dirs.Tmp, false, ii.salt, ps, ii.logger, ii.noFsync); err != nil {
			return nil, fmt.Errorf("merge %s buildIndex [%d-%d]: %w", ii.filenameBase, startTxNum, endTxNum, err)
		}
	}
	if ii.withExistenceIndex {
<<<<<<< HEAD
		idxPath := ii.efExistenceIdxFilePath(startTxNum/ii.aggregationStep, endTxNum/ii.aggregationStep)
		if outItem.existence, err = buildIndexFilterThenOpen(ctx, outItem.decompressor, ii.compression, idxPath, ii.dirs.Tmp, ii.salt, ps, ii.logger, ii.noFsync); err != nil {
=======
		idxFileName := fmt.Sprintf("%s.%d-%d.efei", ii.filenameBase, startTxNum/ii.aggregationStep, endTxNum/ii.aggregationStep)
		idxPath := filepath.Join(ii.dir, idxFileName)
		if outItem.existence, err = buildIndexFilterThenOpen(ctx, outItem.decompressor, ii.compression, idxPath, ii.tmpdir, ii.salt, ps, ii.logger, ii.noFsync); err != nil {
>>>>>>> 242c160c
			return nil, err
		}
	}

	closeItem = false
	return outItem, nil
}

func (h *History) mergeFiles(ctx context.Context, indexFiles, historyFiles []*filesItem, r HistoryRanges, workers int, ps *background.ProgressSet) (indexIn, historyIn *filesItem, err error) {
	if !r.any() {
		return nil, nil, nil
	}
	var closeIndex = true
	defer func() {
		if closeIndex {
			if indexIn != nil {
				indexIn.closeFilesAndRemove()
			}
		}
	}()
	if indexIn, err = h.InvertedIndex.mergeFiles(ctx, indexFiles, r.indexStartTxNum, r.indexEndTxNum, workers, ps); err != nil {
		return nil, nil, err
	}
	if r.history {
		for _, f := range indexFiles {
			defer f.decompressor.EnableReadAhead().DisableReadAhead()
		}
		for _, f := range historyFiles {
			defer f.decompressor.EnableReadAhead().DisableReadAhead()
		}

		var comp *compress.Compressor
		var decomp *compress.Decompressor
		var rs *recsplit.RecSplit
		var index *recsplit.Index
		var closeItem = true
		defer func() {
			if closeItem {
				if comp != nil {
					comp.Close()
				}
				if decomp != nil {
					decomp.Close()
				}
				if rs != nil {
					rs.Close()
				}
				if index != nil {
					index.Close()
				}
				if historyIn != nil {
					historyIn.closeFilesAndRemove()
				}
			}
		}()
		datPath := h.vFilePath(r.historyStartTxNum/h.aggregationStep, r.historyEndTxNum/h.aggregationStep)
		idxPath := h.vAccessorFilePath(r.historyStartTxNum/h.aggregationStep, r.historyEndTxNum/h.aggregationStep)
		if comp, err = compress.NewCompressor(ctx, "merge", datPath, h.dirs.Tmp, compress.MinPatternScore, workers, log.LvlTrace, h.logger); err != nil {
			return nil, nil, fmt.Errorf("merge %s history compressor: %w", h.filenameBase, err)
		}
		compr := NewArchiveWriter(comp, h.compression)
		if h.noFsync {
			compr.DisableFsync()
		}
		_, datFileName := filepath.Split(datPath)
		p := ps.AddNew(datFileName, 1)
		defer ps.Delete(p)

		var cp CursorHeap
		heap.Init(&cp)
		for _, item := range indexFiles {
			g := NewArchiveGetter(item.decompressor.MakeGetter(), h.compression)
			g.Reset(0)
			if g.HasNext() {
				var g2 ArchiveGetter
				for _, hi := range historyFiles { // full-scan, because it's ok to have different amount files. by unclean-shutdown.
					if hi.startTxNum == item.startTxNum && hi.endTxNum == item.endTxNum {
						g2 = NewArchiveGetter(hi.decompressor.MakeGetter(), h.compression)
						break
					}
				}
				if g2 == nil {
					panic(fmt.Sprintf("for file: %s, not found corresponding file to merge", g.FileName()))
				}
				key, _ := g.Next(nil)
				val, _ := g.Next(nil)
				heap.Push(&cp, &CursorItem{
					t:        FILE_CURSOR,
					dg:       g,
					dg2:      g2,
					key:      key,
					val:      val,
					endTxNum: item.endTxNum,
					reverse:  false,
				})
			}
		}
		// In the loop below, the pair `keyBuf=>valBuf` is always 1 item behind `lastKey=>lastVal`.
		// `lastKey` and `lastVal` are taken from the top of the multi-way merge (assisted by the CursorHeap cp), but not processed right away
		// instead, the pair from the previous iteration is processed first - `keyBuf=>valBuf`. After that, `keyBuf` and `valBuf` are assigned
		// to `lastKey` and `lastVal` correspondingly, and the next step of multi-way merge happens. Therefore, after the multi-way merge loop
		// (when CursorHeap cp is empty), there is a need to process the last pair `keyBuf=>valBuf`, because it was one step behind
		var valBuf []byte
		var keyCount int
		for cp.Len() > 0 {
			lastKey := common.Copy(cp[0].key)
			// Advance all the items that have this key (including the top)
			for cp.Len() > 0 && bytes.Equal(cp[0].key, lastKey) {
				ci1 := heap.Pop(&cp).(*CursorItem)
				count := eliasfano32.Count(ci1.val)
				for i := uint64(0); i < count; i++ {
					if !ci1.dg2.HasNext() {
						panic(fmt.Errorf("assert: no value??? %s, i=%d, count=%d, lastKey=%x, ci1.key=%x", ci1.dg2.FileName(), i, count, lastKey, ci1.key))
					}

					valBuf, _ = ci1.dg2.Next(valBuf[:0])
					if err = compr.AddWord(valBuf); err != nil {
						return nil, nil, err
					}
				}
				keyCount += int(count)
				if ci1.dg.HasNext() {
					ci1.key, _ = ci1.dg.Next(nil)
					ci1.val, _ = ci1.dg.Next(nil)
					heap.Push(&cp, ci1)
				}
			}
		}
		if err = compr.Compress(); err != nil {
			return nil, nil, err
		}
		compr.Close()
		comp = nil
		if decomp, err = compress.NewDecompressor(datPath); err != nil {
			return nil, nil, err
		}
		ps.Delete(p)

		_, idxFileName := filepath.Split(idxPath)
		p = ps.AddNew(idxFileName, uint64(decomp.Count()/2))
		defer ps.Delete(p)
		if rs, err = recsplit.NewRecSplit(recsplit.RecSplitArgs{
			KeyCount:    keyCount,
			Enums:       false,
			BucketSize:  2000,
			LeafSize:    8,
			TmpDir:      h.dirs.Tmp,
			IndexFile:   idxPath,
			EtlBufLimit: etl.BufferOptimalSize / 2,
			Salt:        h.salt,
		}, h.logger); err != nil {
			return nil, nil, fmt.Errorf("create recsplit: %w", err)
		}
		rs.LogLvl(log.LvlTrace)

		if h.noFsync {
			rs.DisableFsync()
		}

		var (
			txKey      [8]byte
			historyKey []byte
			keyBuf     []byte
			valOffset  uint64
		)

		g := NewArchiveGetter(indexIn.decompressor.MakeGetter(), h.InvertedIndex.compression)
		g2 := NewArchiveGetter(decomp.MakeGetter(), h.compression)

		for {
			g.Reset(0)
			g2.Reset(0)
			valOffset = 0
			for g.HasNext() {
				keyBuf, _ = g.Next(nil)
				valBuf, _ = g.Next(nil)
				ef, _ := eliasfano32.ReadEliasFano(valBuf)
				efIt := ef.Iterator()
				for efIt.HasNext() {
					txNum, _ := efIt.Next()
					binary.BigEndian.PutUint64(txKey[:], txNum)
					historyKey = append(append(historyKey[:0], txKey[:]...), keyBuf...)
					if err = rs.AddKey(historyKey, valOffset); err != nil {
						return nil, nil, err
					}
					valOffset, _ = g2.Skip()
				}
				p.Processed.Add(1)
			}
			if err = rs.Build(ctx); err != nil {
				if rs.Collision() {
					log.Info("Building recsplit. Collision happened. It's ok. Restarting...")
					rs.ResetNextSalt()
				} else {
					return nil, nil, fmt.Errorf("build %s idx: %w", h.filenameBase, err)
				}
			} else {
				break
			}
		}
		rs.Close()
		rs = nil
		if index, err = recsplit.OpenIndex(idxPath); err != nil {
			return nil, nil, fmt.Errorf("open %s idx: %w", h.filenameBase, err)
		}
		historyIn = newFilesItem(r.historyStartTxNum, r.historyEndTxNum, h.aggregationStep)
		historyIn.decompressor = decomp
		historyIn.index = index

		closeItem = false
	}

	closeIndex = false
	return
}

func (d *Domain) integrateMergedFiles(valuesOuts, indexOuts, historyOuts []*filesItem, valuesIn, indexIn, historyIn *filesItem) {
	d.History.integrateMergedFiles(indexOuts, historyOuts, indexIn, historyIn)
	if valuesIn != nil {
		d.files.Set(valuesIn)

		// `kill -9` may leave some garbage
		// but it still may be useful for merges, until we finish merge frozen file
		d.files.Walk(func(items []*filesItem) bool {
			for _, item := range items {
				if item.frozen {
					continue
				}
				if item.startTxNum < valuesIn.startTxNum {
					continue
				}
				if item.endTxNum > valuesIn.endTxNum {
					continue
				}
				if item.startTxNum == valuesIn.startTxNum && item.endTxNum == valuesIn.endTxNum {
					continue
				}
				valuesOuts = append(valuesOuts, item)
			}
			return true
		})
	}
	for _, out := range valuesOuts {
		if out == nil {
			panic("must not happen")
		}
		d.files.Delete(out)
		out.canDelete.Store(true)
	}
	d.reCalcRoFiles()
}

func (ii *InvertedIndex) integrateMergedFiles(outs []*filesItem, in *filesItem) {
	if in != nil {
		ii.files.Set(in)

		// `kill -9` may leave some garbage
		// but it still may be useful for merges, until we finish merge frozen file
		if in.frozen {
			ii.files.Walk(func(items []*filesItem) bool {
				for _, item := range items {
					if item.frozen || item.endTxNum > in.endTxNum {
						continue
					}
					outs = append(outs, item)
				}
				return true
			})
		}
	}
	for _, out := range outs {
		if out == nil {
			panic("must not happen: " + ii.filenameBase)
		}
		ii.files.Delete(out)

		if ii.filenameBase == AggTraceFileLife {
			ii.logger.Warn(fmt.Sprintf("[agg] mark can delete: %s, triggered by merge of: %s", out.decompressor.FileName(), in.decompressor.FileName()))
		}
		out.canDelete.Store(true)
	}
	ii.reCalcRoFiles()
}

func (h *History) integrateMergedFiles(indexOuts, historyOuts []*filesItem, indexIn, historyIn *filesItem) {
	h.InvertedIndex.integrateMergedFiles(indexOuts, indexIn)
	//TODO: handle collision
	if historyIn != nil {
		h.files.Set(historyIn)

		// `kill -9` may leave some garbage
		// but it still may be useful for merges, until we finish merge frozen file
		if historyIn.frozen {
			h.files.Walk(func(items []*filesItem) bool {
				for _, item := range items {
					if item.frozen || item.endTxNum > historyIn.endTxNum {
						continue
					}
					historyOuts = append(historyOuts, item)
				}
				return true
			})
		}
	}
	for _, out := range historyOuts {
		if out == nil {
			panic("must not happen: " + h.filenameBase)
		}
		h.files.Delete(out)
		out.canDelete.Store(true)
	}
	h.reCalcRoFiles()
}

// nolint
func (dc *DomainContext) frozenTo() uint64 {
	if len(dc.files) == 0 {
		return 0
	}
	for i := len(dc.files) - 1; i >= 0; i-- {
		if dc.files[i].src.frozen {
			return cmp.Min(dc.files[i].endTxNum, dc.hc.frozenTo())
		}
	}
	return 0
}

// nolint
func (hc *HistoryContext) frozenTo() uint64 {
	if len(hc.files) == 0 {
		return 0
	}
	for i := len(hc.files) - 1; i >= 0; i-- {
		if hc.files[i].src.frozen {
			return cmp.Min(hc.files[i].endTxNum, hc.ic.frozenTo())
		}
	}
	return 0
}

// nolint
func (ic *InvertedIndexContext) frozenTo() uint64 {
	if len(ic.files) == 0 {
		return 0
	}
	for i := len(ic.files) - 1; i >= 0; i-- {
		if ic.files[i].src.frozen {
			return ic.files[i].endTxNum
		}
	}
	return 0
}

func (d *Domain) cleanAfterFreeze(mergedDomain, mergedHist, mergedIdx *filesItem) {
	if mergedHist != nil && mergedHist.frozen {
		d.History.cleanAfterFreeze(mergedHist.endTxNum)
	}
	if mergedDomain == nil {
		return
	}
	var outs []*filesItem
	mergedFrom, mergedTo := mergedDomain.startTxNum, mergedDomain.endTxNum
	// `kill -9` may leave some garbage
	// but it may be useful for merges, until merge `frozen` file
	d.files.Walk(func(items []*filesItem) bool {
		for _, item := range items {
			if item.startTxNum > mergedFrom && item.endTxNum < mergedTo {
				outs = append(outs, item)
			}
			//TODO: domain doesn't have .frozen flag. Somehow need delete all earlier sub-sets, but keep largest one.
		}
		return true
	})

	for _, out := range outs {
		if out == nil {
			panic("must not happen: " + d.filenameBase)
		}
		d.files.Delete(out)
		out.canDelete.Store(true)
		if out.refcount.Load() == 0 {
			if d.filenameBase == AggTraceFileLife && out.decompressor != nil {
				d.logger.Info(fmt.Sprintf("[agg] cleanAfterFreeze remove: %s\n", out.decompressor.FileName()))
			}
			// if it has no readers (invisible even for us) - it's safe to remove file right here
			out.closeFilesAndRemove()
		} else {
			if d.filenameBase == AggTraceFileLife && out.decompressor != nil {
				d.logger.Warn(fmt.Sprintf("[agg] cleanAfterFreeze mark as delete: %s, refcnt=%d", out.decompressor.FileName(), out.refcount.Load()))
			}
		}
	}
}

// cleanAfterFreeze - sometime inverted_index may be already merged, but history not yet. and power-off happening.
// in this case we need keep small files, but when history already merged to `frozen` state - then we can cleanup
// all earlier small files, by mark tem as `canDelete=true`
func (h *History) cleanAfterFreeze(frozenTo uint64) {
	if frozenTo == 0 {
		return
	}
	//if h.filenameBase == "accounts" {
	//	log.Warn("[history] History.cleanAfterFreeze", "frozenTo", frozenTo/h.aggregationStep, "stack", dbg.Stack())
	//}
	var outs []*filesItem
	// `kill -9` may leave some garbage
	// but it may be useful for merges, until merge `frozen` file
	h.files.Walk(func(items []*filesItem) bool {
		for _, item := range items {
			if item.frozen || item.endTxNum > frozenTo {
				continue
			}
			outs = append(outs, item)
		}
		return true
	})

	for _, out := range outs {
		if out == nil {
			panic("must not happen: " + h.filenameBase)
		}
		out.canDelete.Store(true)

		//if out.refcount.Load() == 0 {
		//	if h.filenameBase == "accounts" {
		//		log.Warn("[history] History.cleanAfterFreeze: immediately delete", "name", out.decompressor.FileName())
		//	}
		//} else {
		//	if h.filenameBase == "accounts" {
		//		log.Warn("[history] History.cleanAfterFreeze: mark as 'canDelete=true'", "name", out.decompressor.FileName())
		//	}
		//}

		// if it has no readers (invisible even for us) - it's safe to remove file right here
		if out.refcount.Load() == 0 {
			out.closeFilesAndRemove()
		}
		h.files.Delete(out)
	}
	h.InvertedIndex.cleanAfterFreeze(frozenTo)
}

// cleanAfterFreeze - mark all small files before `f` as `canDelete=true`
func (ii *InvertedIndex) cleanAfterFreeze(frozenTo uint64) {
	if frozenTo == 0 {
		return
	}
	var outs []*filesItem
	// `kill -9` may leave some garbage
	// but it may be useful for merges, until merge `frozen` file
	ii.files.Walk(func(items []*filesItem) bool {
		for _, item := range items {
			if item.frozen || item.endTxNum > frozenTo {
				continue
			}
			outs = append(outs, item)
		}
		return true
	})

	for _, out := range outs {
		if out == nil {
			panic("must not happen: " + ii.filenameBase)
		}
		out.canDelete.Store(true)
		if out.refcount.Load() == 0 {
			// if it has no readers (invisible even for us) - it's safe to remove file right here
			out.closeFilesAndRemove()
		}
		ii.files.Delete(out)
	}
}<|MERGE_RESOLUTION|>--- conflicted
+++ resolved
@@ -656,15 +656,9 @@
 	}
 
 	{
-<<<<<<< HEAD
 		eiPath := d.kvExistenceIdxFilePath(r.valuesStartTxNum/d.aggregationStep, r.valuesEndTxNum/d.aggregationStep)
 		if dir.FileExist(eiPath) {
-			valuesIn.existence, err = OpenBloom(eiPath)
-=======
-		fileName := fmt.Sprintf("%s.%d-%d.kvei", d.filenameBase, r.valuesStartTxNum/d.aggregationStep, r.valuesEndTxNum/d.aggregationStep)
-		if dir.FileExist(filepath.Join(d.dir, fileName)) {
-			valuesIn.existence, err = OpenExistenceFilter(filepath.Join(d.dir, fileName))
->>>>>>> 242c160c
+			valuesIn.existence, err = OpenExistenceFilter(eiPath)
 			if err != nil {
 				return nil, nil, nil, fmt.Errorf("merge %s existence [%d-%d]: %w", d.filenameBase, r.valuesStartTxNum, r.valuesEndTxNum, err)
 			}
@@ -834,15 +828,9 @@
 	}
 
 	{
-<<<<<<< HEAD
 		btPath := d.kvExistenceIdxFilePath(r.valuesStartTxNum/d.aggregationStep, r.valuesEndTxNum/d.aggregationStep)
 		if dir.FileExist(btPath) {
-			valuesIn.existence, err = OpenBloom(btPath)
-=======
-		fileName := fmt.Sprintf("%s.%d-%d.kvei", d.filenameBase, r.valuesStartTxNum/d.aggregationStep, r.valuesEndTxNum/d.aggregationStep)
-		if dir.FileExist(filepath.Join(d.dir, fileName)) {
-			valuesIn.existence, err = OpenExistenceFilter(filepath.Join(d.dir, fileName))
->>>>>>> 242c160c
+			valuesIn.existence, err = OpenExistenceFilter(btPath)
 			if err != nil {
 				return nil, nil, nil, fmt.Errorf("merge %s existence [%d-%d]: %w", d.filenameBase, r.valuesStartTxNum, r.valuesEndTxNum, err)
 			}
@@ -981,14 +969,8 @@
 		}
 	}
 	if ii.withExistenceIndex {
-<<<<<<< HEAD
 		idxPath := ii.efExistenceIdxFilePath(startTxNum/ii.aggregationStep, endTxNum/ii.aggregationStep)
 		if outItem.existence, err = buildIndexFilterThenOpen(ctx, outItem.decompressor, ii.compression, idxPath, ii.dirs.Tmp, ii.salt, ps, ii.logger, ii.noFsync); err != nil {
-=======
-		idxFileName := fmt.Sprintf("%s.%d-%d.efei", ii.filenameBase, startTxNum/ii.aggregationStep, endTxNum/ii.aggregationStep)
-		idxPath := filepath.Join(ii.dir, idxFileName)
-		if outItem.existence, err = buildIndexFilterThenOpen(ctx, outItem.decompressor, ii.compression, idxPath, ii.tmpdir, ii.salt, ps, ii.logger, ii.noFsync); err != nil {
->>>>>>> 242c160c
 			return nil, err
 		}
 	}
