--- conflicted
+++ resolved
@@ -311,15 +311,8 @@
 
 	domainLargeValues bool
 	compression       FileCompression
-<<<<<<< HEAD
-
-	dir string
-}
-
-=======
-}
-
->>>>>>> bda29b2a
+}
+
 type domainCfg struct {
 	hist              histCfg
 	compress          FileCompression
@@ -331,10 +324,6 @@
 		panic("empty `dirs` varialbe")
 	}
 	d := &Domain{
-<<<<<<< HEAD
-		dir:         cfg.hist.iiCfg.dirs.SnapDomain,
-=======
->>>>>>> bda29b2a
 		keysTable:   keysTable,
 		valsTable:   valsTable,
 		compression: cfg.compress,
@@ -370,7 +359,6 @@
 	lstIdx, _ := kv.LastKey(tx, d.History.indexKeysTable)
 	if len(lstIdx) == 0 {
 		return 0
-<<<<<<< HEAD
 	}
 	return binary.BigEndian.Uint64(lstIdx) / d.aggregationStep
 }
@@ -381,18 +369,6 @@
 	}
 	return binary.BigEndian.Uint64(lstIdx) / d.aggregationStep
 }
-=======
-	}
-	return binary.BigEndian.Uint64(lstIdx) / d.aggregationStep
-}
-func (d *Domain) FirstStepInDB(tx kv.Tx) (lstInDb uint64) {
-	lstIdx, _ := kv.FirstKey(tx, d.History.indexKeysTable)
-	if len(lstIdx) == 0 {
-		return 0
-	}
-	return binary.BigEndian.Uint64(lstIdx) / d.aggregationStep
-}
->>>>>>> bda29b2a
 
 func (d *Domain) DiscardHistory() {
 	d.History.DiscardHistory()
@@ -1066,11 +1042,7 @@
 	}()
 
 	coll.valuesPath = d.kvFilePath(step, step+1)
-<<<<<<< HEAD
-	if coll.valuesComp, err = compress.NewCompressor(context.Background(), "collate values", coll.valuesPath, d.tmpdir, compress.MinPatternScore, d.compressWorkers, log.LvlTrace, d.logger); err != nil {
-=======
 	if coll.valuesComp, err = compress.NewCompressor(context.Background(), "collate values", coll.valuesPath, d.dirs.Tmp, compress.MinPatternScore, d.compressWorkers, log.LvlTrace, d.logger); err != nil {
->>>>>>> bda29b2a
 		return Collation{}, fmt.Errorf("create %s values compressor: %w", d.filenameBase, err)
 	}
 	comp := NewArchiveWriter(coll.valuesComp, d.compression)
@@ -1132,19 +1104,11 @@
 			}
 			if err != nil {
 				return fmt.Errorf("find last %s value for aggregation step k=[%x]: %w", d.filenameBase, k, err)
-<<<<<<< HEAD
 			}
 
 			if err = comp.AddWord(k); err != nil {
 				return fmt.Errorf("add %s values key [%x]: %w", d.filenameBase, k, err)
 			}
-=======
-			}
-
-			if err = comp.AddWord(k); err != nil {
-				return fmt.Errorf("add %s values key [%x]: %w", d.filenameBase, k, err)
-			}
->>>>>>> bda29b2a
 			if err = comp.AddWord(v); err != nil {
 				return fmt.Errorf("add %s values [%x]=>[%x]: %w", d.filenameBase, k, v, err)
 			}
@@ -1245,15 +1209,9 @@
 		return StaticFiles{}, fmt.Errorf("open %s values decompressor: %w", d.filenameBase, err)
 	}
 
-<<<<<<< HEAD
-	valuesIdxPath := d.kvAccessorFilePath(step, step+1)
-	if !UseBpsTree {
-		if valuesIdx, err = buildIndexThenOpen(ctx, valuesDecomp, d.compression, valuesIdxPath, d.tmpdir, false, d.salt, ps, d.logger, d.noFsync); err != nil {
-=======
 	if !UseBpsTree {
 		valuesIdxPath := d.kvAccessorFilePath(step, step+1)
 		if valuesIdx, err = buildIndexThenOpen(ctx, valuesDecomp, d.compression, valuesIdxPath, d.dirs.Tmp, false, d.salt, ps, d.logger, d.noFsync); err != nil {
->>>>>>> bda29b2a
 			return StaticFiles{}, fmt.Errorf("build %s values idx: %w", d.filenameBase, err)
 		}
 	}
@@ -1261,26 +1219,16 @@
 	var bt *BtIndex
 	{
 		btPath := d.kvBtFilePath(step, step+1)
-<<<<<<< HEAD
-		bt, err = CreateBtreeIndexWithDecompressor(btPath, DefaultBtreeM, valuesDecomp, d.compression, *d.salt, ps, d.tmpdir, d.logger)
-=======
 		bt, err = CreateBtreeIndexWithDecompressor(btPath, DefaultBtreeM, valuesDecomp, d.compression, *d.salt, ps, d.dirs.Tmp, d.logger)
->>>>>>> bda29b2a
 		if err != nil {
 			return StaticFiles{}, fmt.Errorf("build %s .bt idx: %w", d.filenameBase, err)
 		}
 	}
 	var bloom *ExistenceFilter
 	{
-<<<<<<< HEAD
-		bloomIdxPath := d.kvExistenceIdxFilePath(step, step+1)
-		if dir.FileExist(bloomIdxPath) {
-			bloom, err = OpenExistenceFilter(bloomIdxPath)
-=======
 		fPath := d.kvExistenceIdxFilePath(step, step+1)
 		if dir.FileExist(fPath) {
 			bloom, err = OpenExistenceFilter(fPath)
->>>>>>> bda29b2a
 			if err != nil {
 				return StaticFiles{}, fmt.Errorf("build %s .kvei: %w", d.filenameBase, err)
 			}
@@ -1320,13 +1268,8 @@
 	d.files.Walk(func(items []*filesItem) bool { // don't run slow logic while iterating on btree
 		for _, item := range items {
 			fromStep, toStep := item.startTxNum/d.aggregationStep, item.endTxNum/d.aggregationStep
-<<<<<<< HEAD
-			indexPath := d.kvAccessorFilePath(fromStep, toStep)
-			if !dir.FileExist(indexPath) {
-=======
 			fPath := d.kvAccessorFilePath(fromStep, toStep)
 			if !dir.FileExist(fPath) {
->>>>>>> bda29b2a
 				l = append(l, item)
 			}
 		}
@@ -1357,13 +1300,6 @@
 			continue
 		}
 		item := item
-<<<<<<< HEAD
-		g.Go(func() error {
-			idxPath := item.decompressor.FilePath()
-			idxPath = strings.TrimSuffix(idxPath, "kv") + "bt"
-			if err := BuildBtreeIndexWithDecompressor(idxPath, item.decompressor, CompressNone, ps, d.tmpdir, *d.salt, d.logger); err != nil {
-				return fmt.Errorf("failed to build btree index for %s:  %w", item.decompressor.FileName(), err)
-=======
 		g.Go(func() error {
 			fromStep, toStep := item.startTxNum/d.aggregationStep, item.endTxNum/d.aggregationStep
 			idxPath := d.kvBtFilePath(fromStep, toStep)
@@ -1388,31 +1324,11 @@
 			ix, err := buildIndexThenOpen(ctx, item.decompressor, d.compression, idxPath, d.dirs.Tmp, false, d.salt, ps, d.logger, d.noFsync)
 			if err != nil {
 				return fmt.Errorf("build %s values recsplit index: %w", d.filenameBase, err)
->>>>>>> bda29b2a
 			}
 			ix.Close()
 			return nil
 		})
 	}
-<<<<<<< HEAD
-	for _, item := range d.missedKviIdxFiles() {
-		if UseBpsTree {
-			continue
-		}
-		item := item
-		g.Go(func() error {
-			idxPath := item.decompressor.FilePath()
-			idxPath = strings.TrimSuffix(idxPath, "kv") + "kvi"
-			ix, err := buildIndexThenOpen(ctx, item.decompressor, d.compression, idxPath, d.tmpdir, false, d.salt, ps, d.logger, d.noFsync)
-			if err != nil {
-				return fmt.Errorf("build %s values recsplit index: %w", d.filenameBase, err)
-			}
-			ix.Close()
-			return nil
-		})
-	}
-=======
->>>>>>> bda29b2a
 }
 
 func buildIndexThenOpen(ctx context.Context, d *compress.Decompressor, compressed FileCompression, idxPath, tmpdir string, values bool, salt *uint32, ps *background.ProgressSet, logger log.Logger, noFsync bool) (*recsplit.Index, error) {
@@ -1438,15 +1354,9 @@
 	}
 	p := ps.AddNew(fileName, uint64(count))
 	defer ps.Delete(p)
-<<<<<<< HEAD
 
 	defer d.EnableReadAhead().DisableReadAhead()
 
-=======
-
-	defer d.EnableReadAhead().DisableReadAhead()
-
->>>>>>> bda29b2a
 	g := NewArchiveGetter(d.MakeGetter(), compressed)
 	var rs *recsplit.RecSplit
 	var err error
@@ -1560,11 +1470,7 @@
 	stepBytes := make([]byte, 8)
 	binary.BigEndian.PutUint64(stepBytes, ^step)
 
-<<<<<<< HEAD
-	restore := d.newWriter(filepath.Join(d.tmpdir, "unwind"+d.filenameBase), true, false)
-=======
 	restore := d.newWriter(filepath.Join(d.dirs.Tmp, "unwind"+d.filenameBase), true, false)
->>>>>>> bda29b2a
 
 	for k, v, err = keysCursor.First(); err == nil && k != nil; k, v, err = keysCursor.Next() {
 		if !bytes.Equal(v, stepBytes) {
@@ -1761,27 +1667,16 @@
 			}
 		}
 
-<<<<<<< HEAD
-		t := time.Now()
-=======
 		//t := time.Now()
->>>>>>> bda29b2a
 		v, found, err = dc.getFromFile2(i, filekey)
 		if err != nil {
 			return nil, false, err
 		}
 		if !found {
-<<<<<<< HEAD
-			LatestStateReadGrindNotFound.UpdateDuration(t)
-			continue
-		}
-		LatestStateReadGrind.UpdateDuration(t)
-=======
 			//	LatestStateReadGrindNotFound.UpdateDuration(t)
 			continue
 		}
 		//LatestStateReadGrind.UpdateDuration(t)
->>>>>>> bda29b2a
 		return v, true, nil
 	}
 	return nil, false, nil
@@ -1822,7 +1717,6 @@
 	for i := len(dc.files) - 1; i >= 0; i-- {
 		isUseful := dc.files[i].startTxNum <= exactTxNum && dc.files[i].endTxNum > exactTxNum
 		if !isUseful {
-<<<<<<< HEAD
 			continue
 		}
 
@@ -1889,81 +1783,10 @@
 		}
 		LatestStateReadGrind.UpdateDuration(t)
 		return v, true, nil
-=======
-			continue
-		}
-
-		v, found, err := dc.getFromFile(i, filekey)
-		if err != nil {
-			return nil, false, err
-		}
-		if !found {
-			LatestStateReadWarmNotFound.UpdateDuration(t)
-			t = time.Now()
-			continue
-		}
-		// fmt.Printf("warm [%d] want %x keys i idx %v %v\n", i, filekey, bt.ef.Count(), bt.decompressor.FileName())
-
-		LatestStateReadWarm.UpdateDuration(t)
-		return v, found, nil
->>>>>>> bda29b2a
 	}
 	return nil, false, nil
 }
 
-<<<<<<< HEAD
-=======
-func (dc *DomainContext) getLatestFromColdFilesGrind(filekey []byte) (v []byte, found bool, err error) {
-	// sometimes there is a gap between indexed cold files and indexed warm files. just grind them.
-	// possible reasons:
-	// - no locality indices at all
-	// - cold locality index is "lazy"-built
-	// corner cases:
-	// - cold and warm segments can overlap
-	lastColdIndexedTxNum := dc.hc.ic.coldLocality.indexedTo()
-	firstWarmIndexedTxNum, haveWarmIdx := dc.hc.ic.warmLocality.indexedFrom()
-	if !haveWarmIdx && len(dc.files) > 0 {
-		firstWarmIndexedTxNum = dc.files[len(dc.files)-1].endTxNum
-	}
-
-	if firstWarmIndexedTxNum <= lastColdIndexedTxNum {
-		return nil, false, nil
-	}
-
-	t := time.Now()
-	//if firstWarmIndexedTxNum/dc.d.aggregationStep-lastColdIndexedTxNum/dc.d.aggregationStep > 0 && dc.d.withLocalityIndex {
-	//	if dc.d.filenameBase != "commitment" {
-	//		log.Warn("[dbg] gap between warm and cold locality", "cold", lastColdIndexedTxNum/dc.d.aggregationStep, "warm", firstWarmIndexedTxNum/dc.d.aggregationStep, "nil", dc.hc.ic.coldLocality == nil, "name", dc.d.filenameBase)
-	//		if dc.hc.ic.coldLocality != nil && dc.hc.ic.coldLocality.file != nil {
-	//			log.Warn("[dbg] gap", "cold_f", dc.hc.ic.coldLocality.file.src.bm.FileName())
-	//		}
-	//		if dc.hc.ic.warmLocality != nil && dc.hc.ic.warmLocality.file != nil {
-	//			log.Warn("[dbg] gap", "warm_f", dc.hc.ic.warmLocality.file.src.bm.FileName())
-	//		}
-	//	}
-	//}
-
-	for i := len(dc.files) - 1; i >= 0; i-- {
-		isUseful := dc.files[i].startTxNum >= lastColdIndexedTxNum && dc.files[i].endTxNum <= firstWarmIndexedTxNum
-		if !isUseful {
-			continue
-		}
-		v, ok, err := dc.getFromFile(i, filekey)
-		if err != nil {
-			return nil, false, err
-		}
-		if !ok {
-			LatestStateReadGrindNotFound.UpdateDuration(t)
-			t = time.Now()
-			continue
-		}
-		LatestStateReadGrind.UpdateDuration(t)
-		return v, true, nil
-	}
-	return nil, false, nil
-}
-
->>>>>>> bda29b2a
 func (dc *DomainContext) getLatestFromColdFiles(filekey []byte) (v []byte, found bool, err error) {
 	// exactColdShard, ok, err := dc.hc.ic.coldLocality.lookupLatest(filekey)
 	// if err != nil {
@@ -2053,7 +1876,6 @@
 	}
 	return r
 }
-<<<<<<< HEAD
 
 func (dc *DomainContext) statelessIdxReader(i int) *recsplit.IndexReader {
 	if dc.idxReaders == nil {
@@ -2067,21 +1889,6 @@
 	return r
 }
 
-=======
-
-func (dc *DomainContext) statelessIdxReader(i int) *recsplit.IndexReader {
-	if dc.idxReaders == nil {
-		dc.idxReaders = make([]*recsplit.IndexReader, len(dc.files))
-	}
-	r := dc.idxReaders[i]
-	if r == nil {
-		r = dc.files[i].src.index.GetReaderFromPool()
-		dc.idxReaders[i] = r
-	}
-	return r
-}
-
->>>>>>> bda29b2a
 func (dc *DomainContext) statelessBtree(i int) *BtIndex {
 	if dc.readers == nil {
 		dc.readers = make([]*BtIndex, len(dc.files))
