--- conflicted
+++ resolved
@@ -86,19 +86,20 @@
 func newRohanInstructionSet() JumpTable {
 	instructionSet := newBerlinInstructionSet()
 
-<<<<<<< HEAD
 	instructionSet[NUMBER] = &operation{
 		execute:     opNumberV2,
-=======
-	instructionSet[DIFFICULTY] = &operation{
-		execute:     opDifficultyV2,
->>>>>>> 9245ab6d
 		constantGas: GasQuickStep,
 		numPop:      0,
 		numPush:     1,
 	}
 
-<<<<<<< HEAD
+	instructionSet[DIFFICULTY] = &operation{
+		execute:     opDifficultyV2,
+		constantGas: GasQuickStep,
+		numPop:      0,
+		numPush:     1,
+	}
+
 	instructionSet[BLOCKHASH] = &operation{
 		execute:     opBlockhashV2,
 		constantGas: GasExtStep,
@@ -106,8 +107,6 @@
 		numPush:     1,
 	}
 
-=======
->>>>>>> 9245ab6d
 	validateAndFillMaxStack(&instructionSet)
 	return instructionSet
 }
