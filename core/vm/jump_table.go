--- conflicted
+++ resolved
@@ -86,7 +86,6 @@
 func newRohanInstructionSet() JumpTable {
 	instructionSet := newBerlinInstructionSet()
 
-<<<<<<< HEAD
 	instructionSet[NUMBER] = &operation{
 		execute:     opNumberV2,
 		constantGas: GasQuickStep,
@@ -104,11 +103,13 @@
 	instructionSet[BLOCKHASH] = &operation{
 		execute:     opBlockhashV2,
 		constantGas: GasExtStep,
-=======
+		numPop:      1,
+		numPush:     1,
+	}
+
 	instructionSet[EXTCODEHASH] = &operation{
 		execute:     opExtCodeHashV2,
 		constantGas: params.ExtcodeHashGasConstantinople,
->>>>>>> fda5dd55
 		numPop:      1,
 		numPush:     1,
 	}
