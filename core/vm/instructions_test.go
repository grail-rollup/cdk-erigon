--- conflicted
+++ resolved
@@ -236,8 +236,6 @@
 		}
 	}
 }
-
-<<<<<<< HEAD
 func TestBlockhashV2(t *testing.T) {
 	gethashFn := func(bn uint64) libcommon.Hash {
 		return libcommon.BigToHash(new(big.Int).SetUint64(bn))
@@ -245,17 +243,11 @@
 
 	var (
 		env            = NewEVM(evmtypes.BlockContext{GetHash: gethashFn}, evmtypes.TxContext{}, nil, params.TestChainConfig, Config{})
-=======
-func TestDifficultyV2(t *testing.T) {
-	var (
-		env            = NewEVM(evmtypes.BlockContext{}, evmtypes.TxContext{}, TestIntraBlockState{}, params.TestChainConfig, Config{})
->>>>>>> 9245ab6d
 		stack          = stack.New()
 		evmInterpreter = NewEVMInterpreter(env, env.Config())
 		pc             = uint64(0)
 	)
 
-<<<<<<< HEAD
 	tests := []struct {
 		blockNumber uint64
 		expected    libcommon.Hash
@@ -269,7 +261,33 @@
 		}, {
 			blockNumber: 2000000000,
 			expected:    libcommon.BigToHash(new(big.Int).SetUint64(2000000000)),
-=======
+		},
+	}
+
+	for i, test := range tests {
+		expected := new(uint256.Int).SetBytes(test.expected.Bytes())
+		blockNumberBytes := new(uint256.Int).SetUint64(test.blockNumber)
+		stack.Push(blockNumberBytes)
+
+		opBlockhashV2(&pc, evmInterpreter, &ScopeContext{nil, stack, nil})
+		actual := stack.Pop()
+
+		fmt.Println(actual)
+
+		if actual.Cmp(expected) != 0 {
+			t.Errorf("Testcase %d, expected  %x, got %x", i, expected, actual)
+		}
+	}
+}
+
+func TestDifficultyV2(t *testing.T) {
+	var (
+		env            = NewEVM(evmtypes.BlockContext{}, evmtypes.TxContext{}, TestIntraBlockState{}, params.TestChainConfig, Config{})
+		stack          = stack.New()
+		evmInterpreter = NewEVMInterpreter(env, env.Config())
+		pc             = uint64(0)
+	)
+
 	zeroInt := new(big.Int).SetUint64(0)
 	v, _ := uint256.FromBig(zeroInt)
 
@@ -278,24 +296,15 @@
 	}{
 		{
 			expected: v,
->>>>>>> 9245ab6d
 		},
 	}
 
 	for i, test := range tests {
 		expected := new(uint256.Int).SetBytes(test.expected.Bytes())
-<<<<<<< HEAD
-		blockNumberBytes := new(uint256.Int).SetUint64(test.blockNumber)
-		stack.Push(blockNumberBytes)
-
-		opBlockhashV2(&pc, evmInterpreter, &ScopeContext{nil, stack, nil})
-		actual := stack.Pop()
-
-		fmt.Println(actual)
-=======
+
 		opDifficultyV2(&pc, evmInterpreter, &ScopeContext{nil, stack, nil})
 		actual := stack.Pop()
->>>>>>> 9245ab6d
+
 		if actual.Cmp(expected) != 0 {
 			t.Errorf("Testcase %d, expected  %x, got %x", i, expected, actual)
 		}
