// Copyright 2019 The go-ethereum Authors
// This file is part of the go-ethereum library.
//
// The go-ethereum library is free software: you can redistribute it and/or modify
// it under the terms of the GNU Lesser General Public License as published by
// the Free Software Foundation, either version 3 of the License, or
// (at your option) any later version.
//
// The go-ethereum library is distributed in the hope that it will be useful,
// but WITHOUT ANY WARRANTY; without even the implied warranty of
// MERCHANTABILITY or FITNESS FOR A PARTICULAR PURPOSE. See the
// GNU Lesser General Public License for more details.
//
// You should have received a copy of the GNU Lesser General Public License
// along with the go-ethereum library. If not, see <http://www.gnu.org/licenses/>.

// Package state provides a caching layer atop the Ethereum state trie.
package state

import (
	"fmt"
	"sort"

	"github.com/holiman/uint256"
	"github.com/ledgerwatch/erigon-lib/chain"
	libcommon "github.com/ledgerwatch/erigon-lib/common"
	types2 "github.com/ledgerwatch/erigon-lib/types"
	"github.com/ledgerwatch/erigon/common/u256"
	"github.com/ledgerwatch/erigon/core/types"
	"github.com/ledgerwatch/erigon/core/types/accounts"
	"github.com/ledgerwatch/erigon/crypto"
	"github.com/ledgerwatch/erigon/turbo/trie"
)

type revision struct {
	id           int
	journalIndex int
}

// SystemAddress - sender address for internal state updates.
var SystemAddress = libcommon.HexToAddress("0xfffffffffffffffffffffffffffffffffffffffe")

// BalanceIncrease represents the increase of balance of an account that did not require
// reading the account first
type BalanceIncrease struct {
	increase    uint256.Int
	transferred bool // Set to true when the corresponding stateObject is created and balance increase is transferred to the stateObject
	count       int  // Number of increases - this needs tracking for proper reversion
}

// IntraBlockState is responsible for caching and managing state changes
// that occur during block's execution.
// NOT THREAD SAFE!
type IntraBlockState struct {
	stateReader StateReader

	// This map holds 'live' objects, which will get modified while processing a state transition.
	stateObjects      map[libcommon.Address]*stateObject
	stateObjectsDirty map[libcommon.Address]struct{}

	nilAccounts map[libcommon.Address]struct{} // Remember non-existent account to avoid reading them again

	// DB error.
	// State objects are used by the consensus core and VM which are
	// unable to deal with database-level errors. Any error that occurs
	// during a database read is memoized here and will eventually be returned
	// by IntraBlockState.Commit.
	savedErr error

	// The refund counter, also used by state transitioning.
	refund uint64

	thash, bhash libcommon.Hash
	txIndex      int
	logs         [][]*types.Log
	logSize      uint

	// Journal of state modifications. This is the backbone of
	// Snapshot and RevertToSnapshot.
	journal        *journal
	validRevisions []revision
	nextRevisionID int
	trace          bool
	accessList     *accessList
	balanceInc     map[libcommon.Address]*BalanceIncrease // Map of balance increases (without first reading the account)
}

// Create a new state from a given trie
func New(stateReader StateReader) *IntraBlockState {
	return &IntraBlockState{
		stateReader:       stateReader,
		stateObjects:      map[libcommon.Address]*stateObject{},
		stateObjectsDirty: map[libcommon.Address]struct{}{},
		nilAccounts:       map[libcommon.Address]struct{}{},
		logs:              [][]*types.Log{},
		journal:           newJournal(),
		accessList:        newAccessList(),
		balanceInc:        map[libcommon.Address]*BalanceIncrease{},
	}
}

func (sdb *IntraBlockState) SetTrace(trace bool) {
	sdb.trace = trace
}

// setErrorUnsafe sets error but should be called in medhods that already have locks
func (sdb *IntraBlockState) setErrorUnsafe(err error) {
	if sdb.savedErr == nil {
		sdb.savedErr = err
	}
}

func (sdb *IntraBlockState) Error() error {
	return sdb.savedErr
}

// Reset clears out all ephemeral state objects from the state db, but keeps
// the underlying state trie to avoid reloading data for the next operations.
func (sdb *IntraBlockState) Reset() {
<<<<<<< HEAD
	//if len(sdb.nilAccounts) == 0 || len(sdb.stateObjects) == 0 || len(sdb.stateObjectsDirty) == 0 || len(sdb.balanceInc) == 0 {
	//	log.Warn("zero", "len(sdb.nilAccounts)", len(sdb.nilAccounts),
	//		"len(sdb.stateObjects)", len(sdb.stateObjects),
	//		"len(sdb.stateObjectsDirty)", len(sdb.stateObjectsDirty),
	//		"len(sdb.balanceInc)", len(sdb.balanceInc))
	//}
	sdb.nilAccounts = make(map[libcommon.Address]struct{})
	sdb.stateObjects = make(map[libcommon.Address]*stateObject)
	sdb.stateObjectsDirty = make(map[libcommon.Address]struct{})
	//sdb.logs = sdb.logs[:0]
	for i, logs := range sdb.logs {
		for j := range logs {
			logs[j] = nil
		}
		sdb.logs[i] = nil
	}
=======
	sdb.nilAccounts = make(map[libcommon.Address]struct{})
	sdb.stateObjects = make(map[libcommon.Address]*stateObject)
	sdb.stateObjectsDirty = make(map[libcommon.Address]struct{})
	sdb.logs = make(map[libcommon.Hash][]*types.Log)
>>>>>>> 0b19aaaa
	sdb.balanceInc = make(map[libcommon.Address]*BalanceIncrease)
	sdb.thash = libcommon.Hash{}
	sdb.bhash = libcommon.Hash{}
	sdb.txIndex = 0
	sdb.logSize = 0
}

func (sdb *IntraBlockState) AddLog(log2 *types.Log) {
	sdb.journal.append(addLogTxIndexChange(sdb.txIndex))
	log2.TxHash = sdb.thash
	log2.BlockHash = sdb.bhash
	log2.TxIndex = uint(sdb.txIndex)
	log2.Index = sdb.logSize
	if len(sdb.logs) <= sdb.txIndex && cap(sdb.logs) > sdb.txIndex {
		sdb.logs = sdb.logs[:sdb.txIndex+1]
	} else if len(sdb.logs) <= sdb.txIndex {
		for len(sdb.logs) < sdb.txIndex+1 {
			sdb.logs = append(sdb.logs, nil)
		}
	}
	sdb.logs[sdb.txIndex] = append(sdb.logs[sdb.txIndex], log2)
	sdb.logSize++
}

func (sdb *IntraBlockState) GetLogs(txIdx int, toBuf []*types.Log) []*types.Log {
	if len(sdb.logs) <= txIdx {
		return nil
	}
	return append(toBuf, sdb.logs[txIdx]...)
}

func (sdb *IntraBlockState) Logs() []*types.Log {
	var logs []*types.Log
	for _, lgs := range sdb.logs {
		logs = append(logs, lgs...)
	}
	return logs
}

// AddRefund adds gas to the refund counter
func (sdb *IntraBlockState) AddRefund(gas uint64) {
	sdb.journal.append(refundChange{prev: sdb.refund})
	sdb.refund += gas
}

// SubRefund removes gas from the refund counter.
// This method will panic if the refund counter goes below zero
func (sdb *IntraBlockState) SubRefund(gas uint64) {
	sdb.journal.append(refundChange{prev: sdb.refund})
	if gas > sdb.refund {
		sdb.setErrorUnsafe(fmt.Errorf("refund counter below zero"))
	}
	sdb.refund -= gas
}

// Exist reports whether the given account address exists in the state.
// Notably this also returns true for suicided accounts.
func (sdb *IntraBlockState) Exist(addr libcommon.Address) bool {
	s := sdb.getStateObject(addr)
	return s != nil && !s.deleted
}

// Empty returns whether the state object is either non-existent
// or empty according to the EIP161 specification (balance = nonce = code = 0)
func (sdb *IntraBlockState) Empty(addr libcommon.Address) bool {
	so := sdb.getStateObject(addr)
	return so == nil || so.deleted || so.empty()
}

// GetBalance retrieves the balance from the given address or 0 if object not found
// DESCRIBED: docs/programmers_guide/guide.md#address---identifier-of-an-account
func (sdb *IntraBlockState) GetBalance(addr libcommon.Address) *uint256.Int {
	stateObject := sdb.getStateObject(addr)
	if stateObject != nil && !stateObject.deleted {
		return stateObject.Balance()
	}
	return u256.Num0
}

// DESCRIBED: docs/programmers_guide/guide.md#address---identifier-of-an-account
func (sdb *IntraBlockState) GetNonce(addr libcommon.Address) uint64 {
	stateObject := sdb.getStateObject(addr)
	if stateObject != nil && !stateObject.deleted {
		return stateObject.Nonce()
	}

	return 0
}

// TxIndex returns the current transaction index set by Prepare.
func (sdb *IntraBlockState) TxIndex() int {
	return sdb.txIndex
}

// DESCRIBED: docs/programmers_guide/guide.md#address---identifier-of-an-account
func (sdb *IntraBlockState) GetCode(addr libcommon.Address) []byte {
	stateObject := sdb.getStateObject(addr)
	if stateObject != nil && !stateObject.deleted {
		if sdb.trace {
			fmt.Printf("GetCode %x, returned %d\n", addr, len(stateObject.Code()))
		}
		return stateObject.Code()
	}
	if sdb.trace {
		fmt.Printf("GetCode %x, returned nil\n", addr)
	}
	return nil
}

// DESCRIBED: docs/programmers_guide/guide.md#address---identifier-of-an-account
func (sdb *IntraBlockState) GetCodeSize(addr libcommon.Address) int {
	stateObject := sdb.getStateObject(addr)
	if stateObject == nil || stateObject.deleted {
		return 0
	}
	if stateObject.code != nil {
		return len(stateObject.code)
	}
	len, err := sdb.stateReader.ReadAccountCodeSize(addr, stateObject.data.Incarnation, stateObject.data.CodeHash)
	if err != nil {
		sdb.setErrorUnsafe(err)
	}
	return len
}

// DESCRIBED: docs/programmers_guide/guide.md#address---identifier-of-an-account
func (sdb *IntraBlockState) GetCodeHash(addr libcommon.Address) libcommon.Hash {
	stateObject := sdb.getStateObject(addr)
	if stateObject == nil || stateObject.deleted {
		return libcommon.Hash{}
	}
	return libcommon.BytesToHash(stateObject.CodeHash())
}

// GetState retrieves a value from the given account's storage trie.
// DESCRIBED: docs/programmers_guide/guide.md#address---identifier-of-an-account
func (sdb *IntraBlockState) GetState(addr libcommon.Address, key *libcommon.Hash, value *uint256.Int) {
	stateObject := sdb.getStateObject(addr)
	if stateObject != nil && !stateObject.deleted {
		stateObject.GetState(key, value)
	} else {
		value.Clear()
	}
}

// GetCommittedState retrieves a value from the given account's committed storage trie.
// DESCRIBED: docs/programmers_guide/guide.md#address---identifier-of-an-account
func (sdb *IntraBlockState) GetCommittedState(addr libcommon.Address, key *libcommon.Hash, value *uint256.Int) {
	stateObject := sdb.getStateObject(addr)
	if stateObject != nil && !stateObject.deleted {
		stateObject.GetCommittedState(key, value)
	} else {
		value.Clear()
	}
}

func (sdb *IntraBlockState) HasSelfdestructed(addr libcommon.Address) bool {
	stateObject := sdb.getStateObject(addr)
	if stateObject == nil {
		return false
	}
	if stateObject.deleted {
		return false
	}
	if stateObject.created {
		return false
	}
	return stateObject.selfdestructed
}

/*
 * SETTERS
 */

// AddBalance adds amount to the account associated with addr.
// DESCRIBED: docs/programmers_guide/guide.md#address---identifier-of-an-account
func (sdb *IntraBlockState) AddBalance(addr libcommon.Address, amount *uint256.Int) {
	if sdb.trace {
		fmt.Printf("AddBalance %x, %d\n", addr, amount)
	}
	// If this account has not been read, add to the balance increment map
	_, needAccount := sdb.stateObjects[addr]
	if !needAccount && addr == ripemd && amount.IsZero() {
		needAccount = true
	}
	if !needAccount {
		sdb.journal.append(balanceIncrease{
			account:  &addr,
			increase: *amount,
		})
		bi, ok := sdb.balanceInc[addr]
		if !ok {
			bi = &BalanceIncrease{}
			sdb.balanceInc[addr] = bi
		}
		bi.increase.Add(&bi.increase, amount)
		bi.count++
		return
	}

	stateObject := sdb.GetOrNewStateObject(addr)
	stateObject.AddBalance(amount)
}

// SubBalance subtracts amount from the account associated with addr.
// DESCRIBED: docs/programmers_guide/guide.md#address---identifier-of-an-account
func (sdb *IntraBlockState) SubBalance(addr libcommon.Address, amount *uint256.Int) {
	if sdb.trace {
		fmt.Printf("SubBalance %x, %d\n", addr, amount)
	}

	stateObject := sdb.GetOrNewStateObject(addr)
	if stateObject != nil {
		stateObject.SubBalance(amount)
	}
}

// DESCRIBED: docs/programmers_guide/guide.md#address---identifier-of-an-account
func (sdb *IntraBlockState) SetBalance(addr libcommon.Address, amount *uint256.Int) {
	stateObject := sdb.GetOrNewStateObject(addr)
	if stateObject != nil {
		stateObject.SetBalance(amount)
	}
}

// DESCRIBED: docs/programmers_guide/guide.md#address---identifier-of-an-account
func (sdb *IntraBlockState) SetNonce(addr libcommon.Address, nonce uint64) {
	stateObject := sdb.GetOrNewStateObject(addr)
	if stateObject != nil {
		stateObject.SetNonce(nonce)
	}
}

// DESCRIBED: docs/programmers_guide/guide.md#code-hash
// DESCRIBED: docs/programmers_guide/guide.md#address---identifier-of-an-account
func (sdb *IntraBlockState) SetCode(addr libcommon.Address, code []byte) {
	stateObject := sdb.GetOrNewStateObject(addr)
	if stateObject != nil {
		stateObject.SetCode(crypto.Keccak256Hash(code), code)
	}
}

// DESCRIBED: docs/programmers_guide/guide.md#address---identifier-of-an-account
func (sdb *IntraBlockState) SetState(addr libcommon.Address, key *libcommon.Hash, value uint256.Int) {
	stateObject := sdb.GetOrNewStateObject(addr)
	if stateObject != nil {
		stateObject.SetState(key, value)
	}
}

// SetStorage replaces the entire storage for the specified account with given
// storage. This function should only be used for debugging.
func (sdb *IntraBlockState) SetStorage(addr libcommon.Address, storage Storage) {
	stateObject := sdb.GetOrNewStateObject(addr)
	if stateObject != nil {
		stateObject.SetStorage(storage)
	}
}

// SetIncarnation sets incarnation for account if account exists
func (sdb *IntraBlockState) SetIncarnation(addr libcommon.Address, incarnation uint64) {
	stateObject := sdb.GetOrNewStateObject(addr)
	if stateObject != nil {
		stateObject.setIncarnation(incarnation)
	}
}

func (sdb *IntraBlockState) GetIncarnation(addr libcommon.Address) uint64 {
	stateObject := sdb.getStateObject(addr)
	if stateObject != nil {
		return stateObject.data.Incarnation
	}
	return 0
}

// Selfdestruct marks the given account as suicided.
// This clears the account balance.
//
// The account's state object is still available until the state is committed,
// getStateObject will return a non-nil account after Suicide.
func (sdb *IntraBlockState) Selfdestruct(addr libcommon.Address) bool {
	stateObject := sdb.getStateObject(addr)
	if stateObject == nil || stateObject.deleted {
		return false
	}
	sdb.journal.append(selfdestructChange{
		account:     &addr,
		prev:        stateObject.selfdestructed,
		prevbalance: *stateObject.Balance(),
	})
	stateObject.markSelfdestructed()
	stateObject.created = false
	stateObject.data.Balance.Clear()

	return true
}

func (sdb *IntraBlockState) getStateObject(addr libcommon.Address) (stateObject *stateObject) {
	// Prefer 'live' objects.
	if obj := sdb.stateObjects[addr]; obj != nil {
		return obj
	}

	// Load the object from the database.
	if _, ok := sdb.nilAccounts[addr]; ok {
		if bi, ok := sdb.balanceInc[addr]; ok && !bi.transferred {
			return sdb.createObject(addr, nil)
		}
		return nil
	}
	account, err := sdb.stateReader.ReadAccountData(addr)
	if err != nil {
		sdb.setErrorUnsafe(err)
		return nil
	}
	if account == nil {
		sdb.nilAccounts[addr] = struct{}{}
		if bi, ok := sdb.balanceInc[addr]; ok && !bi.transferred {
			return sdb.createObject(addr, nil)
		}
		return nil
	}

	// Insert into the live set.
	obj := newObject(sdb, addr, account, account)
	sdb.setStateObject(addr, obj)
	return obj
}

func (sdb *IntraBlockState) setStateObject(addr libcommon.Address, object *stateObject) {
	if bi, ok := sdb.balanceInc[addr]; ok && !bi.transferred {
		object.data.Balance.Add(&object.data.Balance, &bi.increase)
		bi.transferred = true
		sdb.journal.append(balanceIncreaseTransfer{bi: bi})
	}
	sdb.stateObjects[addr] = object
}

// Retrieve a state object or create a new state object if nil.
func (sdb *IntraBlockState) GetOrNewStateObject(addr libcommon.Address) *stateObject {
	stateObject := sdb.getStateObject(addr)
	if stateObject == nil || stateObject.deleted {
		stateObject = sdb.createObject(addr, stateObject /* previous */)
	}
	return stateObject
}

// createObject creates a new state object. If there is an existing account with
// the given address, it is overwritten.
func (sdb *IntraBlockState) createObject(addr libcommon.Address, previous *stateObject) (newobj *stateObject) {
	account := new(accounts.Account)
	var original *accounts.Account
	if previous == nil {
		original = &accounts.Account{}
	} else {
		original = &previous.original
	}
	account.Root.SetBytes(trie.EmptyRoot[:]) // old storage should be ignored
	newobj = newObject(sdb, addr, account, original)
	newobj.setNonce(0) // sets the object to dirty
	if previous == nil {
		sdb.journal.append(createObjectChange{account: &addr})
	} else {
		sdb.journal.append(resetObjectChange{account: &addr, prev: previous})
	}
	sdb.setStateObject(addr, newobj)
	return newobj
}

// CreateAccount explicitly creates a state object. If a state object with the address
// already exists the balance is carried over to the new account.
//
// CreateAccount is called during the EVM CREATE operation. The situation might arise that
// a contract does the following:
//
//  1. sends funds to sha(account ++ (nonce + 1))
//  2. tx_create(sha(account ++ nonce)) (note that this gets the address of 1)
//
// Carrying over the balance ensures that Ether doesn't disappear.
func (sdb *IntraBlockState) CreateAccount(addr libcommon.Address, contractCreation bool) {
	var prevInc uint64
	previous := sdb.getStateObject(addr)
	if contractCreation {
		if previous != nil && previous.selfdestructed {
			prevInc = previous.data.Incarnation
		} else {
			if inc, err := sdb.stateReader.ReadAccountIncarnation(addr); err == nil {
				prevInc = inc
			} else {
				sdb.savedErr = err
			}
		}
	}

	newObj := sdb.createObject(addr, previous)
	if previous != nil && !previous.selfdestructed {
		newObj.data.Balance.Set(&previous.data.Balance)
	}
	newObj.data.Initialised = true

	if contractCreation {
		newObj.created = true
		newObj.data.Incarnation = prevInc + 1
	} else {
		newObj.selfdestructed = false
	}
}

// Snapshot returns an identifier for the current revision of the state.
func (sdb *IntraBlockState) Snapshot() int {
	id := sdb.nextRevisionID
	sdb.nextRevisionID++
	sdb.validRevisions = append(sdb.validRevisions, revision{id, sdb.journal.length()})
	return id
}

// RevertToSnapshot reverts all state changes made since the given revision.
func (sdb *IntraBlockState) RevertToSnapshot(revid int) {
	// Find the snapshot in the stack of valid snapshots.
	idx := sort.Search(len(sdb.validRevisions), func(i int) bool {
		return sdb.validRevisions[i].id >= revid
	})
	if idx == len(sdb.validRevisions) || sdb.validRevisions[idx].id != revid {
		panic(fmt.Errorf("revision id %v cannot be reverted", revid))
	}
	snapshot := sdb.validRevisions[idx].journalIndex

	// Replay the journal to undo changes and remove invalidated snapshots
	sdb.journal.revert(sdb, snapshot)
	sdb.validRevisions = sdb.validRevisions[:idx]
}

// GetRefund returns the current value of the refund counter.
func (sdb *IntraBlockState) GetRefund() uint64 {
	return sdb.refund
}

func updateAccount(EIP161Enabled bool, isAura bool, stateWriter StateWriter, addr libcommon.Address, stateObject *stateObject, isDirty bool) error {
	emptyRemoval := EIP161Enabled && stateObject.empty() && (!isAura || addr != SystemAddress)
	if stateObject.selfdestructed || (isDirty && emptyRemoval) {
		if err := stateWriter.DeleteAccount(addr, &stateObject.original); err != nil {
			return err
		}
		stateObject.deleted = true
	}
	if isDirty && (stateObject.created || !stateObject.selfdestructed) && !emptyRemoval {
		stateObject.deleted = false
		// Write any contract code associated with the state object
		if stateObject.code != nil && stateObject.dirtyCode {
			if err := stateWriter.UpdateAccountCode(addr, stateObject.data.Incarnation, stateObject.data.CodeHash, stateObject.code); err != nil {
				return err
			}
		}
		if stateObject.created {
			if err := stateWriter.CreateContract(addr); err != nil {
				return err
			}
		}
		if err := stateObject.updateTrie(stateWriter); err != nil {
			return err
		}
		if err := stateWriter.UpdateAccountData(addr, &stateObject.original, &stateObject.data); err != nil {
			return err
		}
	}
	return nil
}

func printAccount(EIP161Enabled bool, addr libcommon.Address, stateObject *stateObject, isDirty bool) {
	emptyRemoval := EIP161Enabled && stateObject.empty()
	if stateObject.selfdestructed || (isDirty && emptyRemoval) {
		fmt.Printf("delete: %x\n", addr)
	}
	if isDirty && (stateObject.created || !stateObject.selfdestructed) && !emptyRemoval {
		// Write any contract code associated with the state object
		if stateObject.code != nil && stateObject.dirtyCode {
			fmt.Printf("UpdateCode: %x,%x\n", addr, stateObject.CodeHash())
		}
		if stateObject.created {
			fmt.Printf("CreateContract: %x\n", addr)
		}
		stateObject.printTrie()
		if stateObject.data.Balance.IsUint64() {
			fmt.Printf("UpdateAccountData: %x, balance=%d, nonce=%d\n", addr, stateObject.data.Balance.Uint64(), stateObject.data.Nonce)
		} else {
			div := uint256.NewInt(1_000_000_000)
			fmt.Printf("UpdateAccountData: %x, balance=%d*%d, nonce=%d\n", addr, uint256.NewInt(0).Div(&stateObject.data.Balance, div).Uint64(), div.Uint64(), stateObject.data.Nonce)
		}
	}
}

// FinalizeTx should be called after every transaction.
func (sdb *IntraBlockState) FinalizeTx(chainRules *chain.Rules, stateWriter StateWriter) error {
	for addr, bi := range sdb.balanceInc {
		if !bi.transferred {
			sdb.getStateObject(addr)
		}
	}
	for addr := range sdb.journal.dirties {
		so, exist := sdb.stateObjects[addr]
		if !exist {
			// ripeMD is 'touched' at block 1714175, in tx 0x1237f737031e40bcde4a8b7e717b2d15e3ecadfe49bb1bbc71ee9deb09c6fcf2
			// That tx goes out of gas, and although the notion of 'touched' does not exist there, the
			// touch-event will still be recorded in the journal. Since ripeMD is a special snowflake,
			// it will persist in the journal even though the journal is reverted. In this special circumstance,
			// it may exist in `sdb.journal.dirties` but not in `sdb.stateObjects`.
			// Thus, we can safely ignore it here
			continue
		}

		if err := updateAccount(chainRules.IsSpuriousDragon, chainRules.IsAura, stateWriter, addr, so, true); err != nil {
			return err
		}

		sdb.stateObjectsDirty[addr] = struct{}{}
	}
	// Invalidate journal because reverting across transactions is not allowed.
	sdb.clearJournalAndRefund()
	return nil
}

func (sdb *IntraBlockState) SoftFinalise() {
	for addr := range sdb.journal.dirties {
		_, exist := sdb.stateObjects[addr]
		if !exist {
			// ripeMD is 'touched' at block 1714175, in tx 0x1237f737031e40bcde4a8b7e717b2d15e3ecadfe49bb1bbc71ee9deb09c6fcf2
			// That tx goes out of gas, and although the notion of 'touched' does not exist there, the
			// touch-event will still be recorded in the journal. Since ripeMD is a special snowflake,
			// it will persist in the journal even though the journal is reverted. In this special circumstance,
			// it may exist in `sdb.journal.dirties` but not in `sdb.stateObjects`.
			// Thus, we can safely ignore it here
			continue
		}
		sdb.stateObjectsDirty[addr] = struct{}{}
	}
	// Invalidate journal because reverting across transactions is not allowed.
	sdb.clearJournalAndRefund()
}

// CommitBlock finalizes the state by removing the self destructed objects
// and clears the journal as well as the refunds.
func (sdb *IntraBlockState) CommitBlock(chainRules *chain.Rules, stateWriter StateWriter) error {
	for addr, bi := range sdb.balanceInc {
		if !bi.transferred {
			sdb.getStateObject(addr)
		}
	}
	return sdb.MakeWriteSet(chainRules, stateWriter)
}

func (sdb *IntraBlockState) BalanceIncreaseSet() map[libcommon.Address]uint256.Int {
	s := make(map[libcommon.Address]uint256.Int, len(sdb.balanceInc))
	for addr, bi := range sdb.balanceInc {
		if !bi.transferred {
			s[addr] = bi.increase
		}
	}
	return s
}

func (sdb *IntraBlockState) MakeWriteSet(chainRules *chain.Rules, stateWriter StateWriter) error {
	for addr := range sdb.journal.dirties {
		sdb.stateObjectsDirty[addr] = struct{}{}
	}
	for addr, stateObject := range sdb.stateObjects {
		_, isDirty := sdb.stateObjectsDirty[addr]
		if err := updateAccount(chainRules.IsSpuriousDragon, chainRules.IsAura, stateWriter, addr, stateObject, isDirty); err != nil {
			return err
		}
	}
	// Invalidate journal because reverting across transactions is not allowed.
	sdb.clearJournalAndRefund()
	return nil
}

func (sdb *IntraBlockState) Print(chainRules chain.Rules) {
	for addr, stateObject := range sdb.stateObjects {
		_, isDirty := sdb.stateObjectsDirty[addr]
		_, isDirty2 := sdb.journal.dirties[addr]

		printAccount(chainRules.IsSpuriousDragon, addr, stateObject, isDirty || isDirty2)
	}
}

// Prepare sets the current transaction hash and index and block hash which is
// used when the EVM emits new state logs.
func (sdb *IntraBlockState) Prepare(thash, bhash libcommon.Hash, ti int) {
	sdb.thash = thash
	sdb.bhash = bhash
	sdb.txIndex = ti
	sdb.accessList = newAccessList()
}

// no not lock
func (sdb *IntraBlockState) clearJournalAndRefund() {
	sdb.journal = newJournal()
	sdb.validRevisions = sdb.validRevisions[:0]
	sdb.refund = 0
}

// PrepareAccessList handles the preparatory steps for executing a state transition with
// regards to both EIP-2929 and EIP-2930:
//
// - Add sender to access list (2929)
// - Add destination to access list (2929)
// - Add precompiles to access list (2929)
// - Add the contents of the optional tx access list (2930)
//
// This method should only be called if Yolov3/Berlin/2929+2930 is applicable at the current number.
func (sdb *IntraBlockState) PrepareAccessList(sender libcommon.Address, dst *libcommon.Address, precompiles []libcommon.Address, list types2.AccessList) {
	sdb.AddAddressToAccessList(sender)
	if dst != nil {
		sdb.AddAddressToAccessList(*dst)
		// If it's a create-tx, the destination will be added inside evm.create
	}
	for _, addr := range precompiles {
		sdb.AddAddressToAccessList(addr)
	}
	for _, el := range list {
		sdb.AddAddressToAccessList(el.Address)
		for _, key := range el.StorageKeys {
			sdb.AddSlotToAccessList(el.Address, key)
		}
	}
}

// AddAddressToAccessList adds the given address to the access list
func (sdb *IntraBlockState) AddAddressToAccessList(addr libcommon.Address) {
	if sdb.accessList.AddAddress(addr) {
		sdb.journal.append(accessListAddAccountChange{&addr})
	}
}

// AddSlotToAccessList adds the given (address, slot)-tuple to the access list
func (sdb *IntraBlockState) AddSlotToAccessList(addr libcommon.Address, slot libcommon.Hash) {
	addrMod, slotMod := sdb.accessList.AddSlot(addr, slot)
	if addrMod {
		// In practice, this should not happen, since there is no way to enter the
		// scope of 'address' without having the 'address' become already added
		// to the access list (via call-variant, create, etc).
		// Better safe than sorry, though
		sdb.journal.append(accessListAddAccountChange{&addr})
	}
	if slotMod {
		sdb.journal.append(accessListAddSlotChange{
			address: &addr,
			slot:    &slot,
		})
	}
}

// AddressInAccessList returns true if the given address is in the access list.
func (sdb *IntraBlockState) AddressInAccessList(addr libcommon.Address) bool {
	return sdb.accessList.ContainsAddress(addr)
}

// SlotInAccessList returns true if the given (address, slot)-tuple is in the access list.
func (sdb *IntraBlockState) SlotInAccessList(addr libcommon.Address, slot libcommon.Hash) (addressPresent bool, slotPresent bool) {
	return sdb.accessList.Contains(addr, slot)
}<|MERGE_RESOLUTION|>--- conflicted
+++ resolved
@@ -117,7 +117,6 @@
 // Reset clears out all ephemeral state objects from the state db, but keeps
 // the underlying state trie to avoid reloading data for the next operations.
 func (sdb *IntraBlockState) Reset() {
-<<<<<<< HEAD
 	//if len(sdb.nilAccounts) == 0 || len(sdb.stateObjects) == 0 || len(sdb.stateObjectsDirty) == 0 || len(sdb.balanceInc) == 0 {
 	//	log.Warn("zero", "len(sdb.nilAccounts)", len(sdb.nilAccounts),
 	//		"len(sdb.stateObjects)", len(sdb.stateObjects),
@@ -127,19 +126,13 @@
 	sdb.nilAccounts = make(map[libcommon.Address]struct{})
 	sdb.stateObjects = make(map[libcommon.Address]*stateObject)
 	sdb.stateObjectsDirty = make(map[libcommon.Address]struct{})
-	//sdb.logs = sdb.logs[:0]
-	for i, logs := range sdb.logs {
-		for j := range logs {
-			logs[j] = nil
-		}
-		sdb.logs[i] = nil
-	}
-=======
-	sdb.nilAccounts = make(map[libcommon.Address]struct{})
-	sdb.stateObjects = make(map[libcommon.Address]*stateObject)
-	sdb.stateObjectsDirty = make(map[libcommon.Address]struct{})
-	sdb.logs = make(map[libcommon.Hash][]*types.Log)
->>>>>>> 0b19aaaa
+	sdb.logs = sdb.logs[:0]
+	//for i, logs := range sdb.logs {
+	//	for j := range logs {
+	//		logs[j] = nil
+	//	}
+	//	sdb.logs[i] = nil
+	//}
 	sdb.balanceInc = make(map[libcommon.Address]*BalanceIncrease)
 	sdb.thash = libcommon.Hash{}
 	sdb.bhash = libcommon.Hash{}
