package state

import (
	"bytes"
	"container/heap"
	"context"
	"encoding/binary"
	"encoding/hex"
	"fmt"
	"sync"
	"sync/atomic"
	"time"
	"unsafe"

	"github.com/VictoriaMetrics/metrics"
	"github.com/holiman/uint256"
	"github.com/ledgerwatch/erigon-lib/common"
	"github.com/ledgerwatch/erigon-lib/common/dbg"
	"github.com/ledgerwatch/erigon-lib/common/length"
	"github.com/ledgerwatch/erigon-lib/etl"
	"github.com/ledgerwatch/erigon-lib/kv"
	libstate "github.com/ledgerwatch/erigon-lib/state"
	"github.com/ledgerwatch/erigon/cmd/state/exec22"
	"github.com/ledgerwatch/erigon/common/dbutils"
	"github.com/ledgerwatch/erigon/core/types/accounts"
	"github.com/ledgerwatch/erigon/turbo/shards"
	"github.com/ledgerwatch/log/v3"
	btree2 "github.com/tidwall/btree"
)

const CodeSizeTable = "CodeSize"
const StorageTable = "Storage"

var ExecTxsDone = metrics.NewCounter(`exec_txs_done`)

type StateV3 struct {
	lock           sync.RWMutex
	sizeEstimate   int
	chCode         map[string][]byte
	chAccs         map[string][]byte
	chStorage      *btree2.Map[string, []byte]
	chIncs         map[string][]byte
	chContractCode map[string][]byte

	receiveWork  *sync.Cond
	triggers     map[uint64]*exec22.TxTask
	senderTxNums map[common.Address]uint64
	triggerLock  sync.Mutex

	queue     exec22.TxTaskQueue
	queueLock sync.Mutex

	finished atomic.Bool

	tmpdir              string
	applyPrevAccountBuf []byte // buffer for ApplyState. Doesn't need mutex because Apply is single-threaded
	addrIncBuf          []byte // buffer for ApplyState. Doesn't need mutex because Apply is single-threaded
}

func NewStateV3(tmpdir string) *StateV3 {
	rs := &StateV3{
<<<<<<< HEAD
		txsDone:        metrics.GetOrCreateCounter(`exec_txs_done`),
=======
>>>>>>> 8720641c
		tmpdir:         tmpdir,
		triggers:       map[uint64]*exec22.TxTask{},
		senderTxNums:   map[common.Address]uint64{},
		chCode:         map[string][]byte{},
		chAccs:         map[string][]byte{},
		chStorage:      btree2.NewMap[string, []byte](128),
		chIncs:         map[string][]byte{},
		chContractCode: map[string][]byte{},

		applyPrevAccountBuf: make([]byte, 256),
		addrIncBuf:          make([]byte, 20+8),
	}
	rs.receiveWork = sync.NewCond(&rs.queueLock)
	return rs
}

func (rs *StateV3) put(table string, key, val []byte) {
	rs.puts(table, string(key), val)
}

func (rs *StateV3) puts(table string, key string, val []byte) {
	switch table {
	case StorageTable:
		if old, ok := rs.chStorage.Set(key, val); ok {
			rs.sizeEstimate += len(val) - len(old)
		} else {
			rs.sizeEstimate += len(key) + len(val)
		}
	case kv.PlainState:
		if old, ok := rs.chAccs[key]; ok {
			rs.sizeEstimate += len(val) - len(old)
		} else {
			rs.sizeEstimate += len(key) + len(val)
		}
		rs.chAccs[key] = val
	case kv.Code:
		if old, ok := rs.chCode[key]; ok {
			rs.sizeEstimate += len(val) - len(old)
		} else {
			rs.sizeEstimate += len(key) + len(val)
		}
		rs.chCode[key] = val
	case kv.IncarnationMap:
		if old, ok := rs.chIncs[key]; ok {
			rs.sizeEstimate += len(val) - len(old)
		} else {
			rs.sizeEstimate += len(key) + len(val)
		}
		rs.chIncs[key] = val
	case kv.PlainContractCode:
		if old, ok := rs.chContractCode[key]; ok {
			rs.sizeEstimate += len(val) - len(old)
		} else {
			rs.sizeEstimate += len(key) + len(val)
		}
		rs.chContractCode[key] = val
	default:
		panic(table)
	}
}

func (rs *StateV3) Get(table string, key []byte) (v []byte, ok bool) {
	rs.lock.RLock()
	v, ok = rs.get(table, key)
	rs.lock.RUnlock()
	return v, ok
}

func (rs *StateV3) get(table string, key []byte) (v []byte, ok bool) {
	keyS := *(*string)(unsafe.Pointer(&key))
	switch table {
	case StorageTable:
		v, ok = rs.chStorage.Get(keyS)
	case kv.PlainState:
		v, ok = rs.chAccs[keyS]
	case kv.Code:
		v, ok = rs.chCode[keyS]
	case kv.IncarnationMap:
		v, ok = rs.chIncs[keyS]
	case kv.PlainContractCode:
		v, ok = rs.chContractCode[keyS]
	default:
		panic(table)
	}
	return v, ok
}

func (rs *StateV3) flushMap(ctx context.Context, rwTx kv.RwTx, table string, m map[string][]byte, logPrefix string, logEvery *time.Ticker) error {
	collector := etl.NewCollector(logPrefix, "", etl.NewSortableBuffer(etl.BufferOptimalSize))
	defer collector.Close()

	var count int
	total := len(m)
	for k, v := range m {
		if err := collector.Collect([]byte(k), v); err != nil {
			return err
		}
		count++
		select {
		default:
		case <-logEvery.C:
			progress := fmt.Sprintf("%.1fM/%.1fM", float64(count)/1_000_000, float64(total)/1_000_000)
			log.Info("Write to db", "progress", progress, "current table", table)
			rwTx.CollectMetrics()
		}
	}
	if err := collector.Load(rwTx, table, etl.IdentityLoadFunc, etl.TransformArgs{Quit: ctx.Done()}); err != nil {
		return err
	}
	return nil
}
func (rs *StateV3) flushBtree(ctx context.Context, rwTx kv.RwTx, table string, m *btree2.Map[string, []byte], logPrefix string, logEvery *time.Ticker) error {
	c, err := rwTx.RwCursor(table)
	if err != nil {
		return err
	}
	defer c.Close()
	iter := m.Iter()
	for ok := iter.First(); ok; ok = iter.Next() {
		if len(iter.Value()) == 0 {
			if err = c.Delete([]byte(iter.Key())); err != nil {
				return err
			}
		} else {
			if err = c.Put([]byte(iter.Key()), iter.Value()); err != nil {
				return err
			}
		}

		select {
		case <-logEvery.C:
			log.Info(fmt.Sprintf("[%s] Flush", logPrefix), "table", table, "current_prefix", hex.EncodeToString([]byte(iter.Key())[:4]))
		case <-ctx.Done():
			return ctx.Err()
		default:
		}
	}
	return nil
}

func (rs *StateV3) Flush(ctx context.Context, rwTx kv.RwTx, logPrefix string, logEvery *time.Ticker) error {
	rs.lock.Lock()
	defer rs.lock.Unlock()

	if err := rs.flushMap(ctx, rwTx, kv.PlainState, rs.chAccs, logPrefix, logEvery); err != nil {
		return err
	}
	rs.chAccs = map[string][]byte{}
	if err := rs.flushBtree(ctx, rwTx, kv.PlainState, rs.chStorage, logPrefix, logEvery); err != nil {
		return err
	}
	rs.chStorage.Clear()
	if err := rs.flushMap(ctx, rwTx, kv.Code, rs.chCode, logPrefix, logEvery); err != nil {
		return err
	}
	rs.chCode = map[string][]byte{}
	if err := rs.flushMap(ctx, rwTx, kv.PlainContractCode, rs.chContractCode, logPrefix, logEvery); err != nil {
		return err
	}
	rs.chContractCode = map[string][]byte{}
	if err := rs.flushMap(ctx, rwTx, kv.IncarnationMap, rs.chIncs, logPrefix, logEvery); err != nil {
		return err
	}
	rs.chIncs = map[string][]byte{}

	rs.sizeEstimate = 0
	return nil
}

func (rs *StateV3) QueueLen() (l int) {
	rs.queueLock.Lock()
	l = rs.queue.Len()
	rs.queueLock.Unlock()
	return l
}

func (rs *StateV3) Schedule() (*exec22.TxTask, bool) {
	rs.queueLock.Lock()
	defer rs.queueLock.Unlock()
	for !rs.finished.Load() && rs.queue.Len() == 0 {
		rs.receiveWork.Wait()
	}
	if rs.finished.Load() {
		return nil, false
	}
	if rs.queue.Len() > 0 {
		return heap.Pop(&rs.queue).(*exec22.TxTask), true
	}
	return nil, false
}

func (rs *StateV3) queuePush(t *exec22.TxTask) int {
	rs.queueLock.Lock()
	heap.Push(&rs.queue, t)
	l := len(rs.queue)
	rs.queueLock.Unlock()
	return l
}

func (rs *StateV3) AddWork(txTask *exec22.TxTask) (queueLen int) {
	txTask.BalanceIncreaseSet = nil
	returnReadList(txTask.ReadLists)
	txTask.ReadLists = nil
	returnWriteList(txTask.WriteLists)
	txTask.WriteLists = nil
	txTask.Logs = nil
	txTask.TraceFroms = nil
	txTask.TraceTos = nil

	/*
		txTask.ReadLists = nil
		txTask.WriteLists = nil
		txTask.AccountPrevs = nil
		txTask.AccountDels = nil
		txTask.StoragePrevs = nil
		txTask.CodePrevs = nil
	*/
	queueLen = rs.queuePush(txTask)
	rs.receiveWork.Signal()
	return queueLen
}

func (rs *StateV3) RegisterSender(txTask *exec22.TxTask) bool {
	//TODO: it deadlocks on panic, fix it
	defer func() {
		rec := recover()
		if rec != nil {
			fmt.Printf("panic?: %s,%s\n", rec, dbg.Stack())
		}
	}()
	rs.triggerLock.Lock()
	defer rs.triggerLock.Unlock()
	lastTxNum, deferral := rs.senderTxNums[*txTask.Sender]
	if deferral {
		// Transactions with the same sender have obvious data dependency, no point running it before lastTxNum
		// So we add this data dependency as a trigger
		//fmt.Printf("trigger[%d] sender [%x]<=%x\n", lastTxNum, *txTask.Sender, txTask.Tx.Hash())
		rs.triggers[lastTxNum] = txTask
	}
	//fmt.Printf("senderTxNums[%x]=%d\n", *txTask.Sender, txTask.TxNum)
	rs.senderTxNums[*txTask.Sender] = txTask.TxNum
	return !deferral
}

<<<<<<< HEAD
func (rs *StateV3) CommitTxNum(sender *common.Address, txNum uint64) (count int) {
	rs.txsDone.Inc()
=======
func (rs *StateV3) CommitTxNum(sender *common.Address, txNum uint64) uint64 {
	ExecTxsDone.Inc()
>>>>>>> 8720641c

	rs.triggerLock.Lock()
	defer rs.triggerLock.Unlock()
	if triggered, ok := rs.triggers[txNum]; ok {
		rs.queuePush(triggered)
		rs.receiveWork.Signal()
		count++
		delete(rs.triggers, txNum)
	}
	if sender != nil {
		if lastTxNum, ok := rs.senderTxNums[*sender]; ok && lastTxNum == txNum {
			// This is the last transaction so far with this sender, remove
			delete(rs.senderTxNums, *sender)
		}
	}
	return count
}

func (rs *StateV3) Finish() {
	rs.finished.Store(true)
	rs.receiveWork.Broadcast()
}

func (rs *StateV3) writeStateHistory(roTx kv.Tx, txTask *exec22.TxTask, agg *libstate.AggregatorV3) error {
	rs.lock.RLock()
	defer rs.lock.RUnlock()

	if len(txTask.AccountDels) > 0 {
		cursor, err := roTx.Cursor(kv.PlainState)
		if err != nil {
			return err
		}
		defer cursor.Close()
		addr1 := rs.addrIncBuf
		for addrS, original := range txTask.AccountDels {
			addr := []byte(addrS)
			copy(addr1, addr)
			binary.BigEndian.PutUint64(addr1[len(addr):], original.Incarnation)

			prev := rs.applyPrevAccountBuf[:accounts.SerialiseV3Len(original)]
			accounts.SerialiseV3To(original, prev)
			if err := agg.AddAccountPrev(addr, prev); err != nil {
				return err
			}
			codeHashBytes := original.CodeHash.Bytes()
			codePrev, ok := rs.get(kv.Code, codeHashBytes)
			if !ok || codePrev == nil {
				var err error
				codePrev, err = roTx.GetOne(kv.Code, codeHashBytes)
				if err != nil {
					return err
				}
			}
			if err := agg.AddCodePrev(addr, codePrev); err != nil {
				return err
			}
			// Iterate over storage
			var k, v []byte
			_, _ = k, v
			var e error
			if k, v, e = cursor.Seek(addr1); err != nil {
				return e
			}
			if !bytes.HasPrefix(k, addr1) {
				k = nil
			}
			//TODO: try full-scan, then can replace btree by map
			iter := rs.chStorage.Iter()
			for ok := iter.Seek(string(addr1)); ok; ok = iter.Next() {
				key := []byte(iter.Key())
				if !bytes.HasPrefix(key, addr1) {
					break
				}
				for ; e == nil && k != nil && bytes.HasPrefix(k, addr1) && bytes.Compare(k, key) <= 0; k, v, e = cursor.Next() {
					if !bytes.Equal(k, key) {
						// Skip the cursor item when the key is equal, i.e. prefer the item from the changes tree
						if e = agg.AddStoragePrev(addr, k[28:], v); e != nil {
							return e
						}
					}
				}
				if e != nil {
					return e
				}
				if e = agg.AddStoragePrev(addr, key[28:], iter.Value()); e != nil {
					break
				}
			}
			for ; e == nil && k != nil && bytes.HasPrefix(k, addr1); k, v, e = cursor.Next() {
				if e = agg.AddStoragePrev(addr, k[28:], v); e != nil {
					return e
				}
			}
			if e != nil {
				return e
			}
		}
	}

	k := rs.addrIncBuf
	for addrS, incarnation := range txTask.CodePrevs {
		addr := []byte(addrS)
		copy(k, addr)
		binary.BigEndian.PutUint64(k[20:], incarnation)

		codeHash, ok := rs.get(kv.PlainContractCode, k)
		if !ok || codeHash == nil {
			var err error
			codeHash, err = roTx.GetOne(kv.PlainContractCode, k)
			if err != nil {
				return err
			}
		}
		var codePrev []byte
		if codeHash != nil {
			codePrev, ok = rs.get(kv.Code, codeHash)
			if !ok || codePrev == nil {
				var err error
				codePrev, err = roTx.GetOne(kv.Code, codeHash)
				if err != nil {
					return err
				}
			}
		}
		if err := agg.AddCodePrev(addr, codePrev); err != nil {
			return err
		}
	}
	return nil
}

func (rs *StateV3) applyState(roTx kv.Tx, txTask *exec22.TxTask, agg *libstate.AggregatorV3) error {
	emptyRemoval := txTask.Rules.IsSpuriousDragon
	rs.lock.Lock()
	defer rs.lock.Unlock()

	for addr, increase := range txTask.BalanceIncreaseSet {
		increase := increase
		addrBytes := addr.Bytes()
		enc0, ok := rs.get(kv.PlainState, addrBytes)
		if !ok {
			var err error
			enc0, err = roTx.GetOne(kv.PlainState, addrBytes)
			if err != nil {
				return err
			}
		}
		var a accounts.Account
		if err := a.DecodeForStorage(enc0); err != nil {
			return err
		}
		if len(enc0) > 0 {
			// Need to convert before balance increase
			enc0 = accounts.SerialiseV3(&a)
		}
		a.Balance.Add(&a.Balance, &increase)
		var enc1 []byte
		if emptyRemoval && a.Nonce == 0 && a.Balance.IsZero() && a.IsEmptyCodeHash() {
			enc1 = nil
		} else {
			enc1 = make([]byte, a.EncodingLengthForStorage())
			a.EncodeForStorage(enc1)
		}
		rs.put(kv.PlainState, addrBytes, enc1)
		if err := agg.AddAccountPrev(addrBytes, enc0); err != nil {
			return err
		}
	}

	if txTask.WriteLists != nil {
		for table, list := range txTask.WriteLists {
			for i, key := range list.Keys {
				rs.puts(table, key, list.Vals[i])
			}
		}
	}
	return nil
}

func (rs *StateV3) ApplyState(roTx kv.Tx, txTask *exec22.TxTask, agg *libstate.AggregatorV3) error {
	defer agg.BatchHistoryWriteStart().BatchHistoryWriteEnd()

	agg.SetTxNum(txTask.TxNum)
	if err := rs.writeStateHistory(roTx, txTask, agg); err != nil {
		return err
	}
	if err := rs.applyState(roTx, txTask, agg); err != nil {
		return err
	}

	returnReadList(txTask.ReadLists)
	returnWriteList(txTask.WriteLists)

	txTask.ReadLists, txTask.WriteLists = nil, nil
	return nil
}

func (rs *StateV3) ApplyHistory(txTask *exec22.TxTask, agg *libstate.AggregatorV3) error {
	if dbg.DiscardHistory() {
		return nil
	}
	defer agg.BatchHistoryWriteStart().BatchHistoryWriteEnd()

	for addrS, enc0 := range txTask.AccountPrevs {
		if err := agg.AddAccountPrev([]byte(addrS), enc0); err != nil {
			return err
		}
	}
	for compositeS, val := range txTask.StoragePrevs {
		composite := []byte(compositeS)
		if err := agg.AddStoragePrev(composite[:20], composite[28:], val); err != nil {
			return err
		}
	}
	if txTask.TraceFroms != nil {
		for addr := range txTask.TraceFroms {
			if err := agg.AddTraceFrom(addr[:]); err != nil {
				return err
			}
		}
	}
	if txTask.TraceTos != nil {
		for addr := range txTask.TraceTos {
			if err := agg.AddTraceTo(addr[:]); err != nil {
				return err
			}
		}
	}
	for _, log := range txTask.Logs {
		if err := agg.AddLogAddr(log.Address[:]); err != nil {
			return fmt.Errorf("adding event log for addr %x: %w", log.Address, err)
		}
		for _, topic := range log.Topics {
			if err := agg.AddLogTopic(topic[:]); err != nil {
				return fmt.Errorf("adding event log for topic %x: %w", topic, err)
			}
		}
	}
	return nil
}

func recoverCodeHashPlain(acc *accounts.Account, db kv.Tx, key []byte) {
	var address common.Address
	copy(address[:], key)
	if acc.Incarnation > 0 && acc.IsEmptyCodeHash() {
		if codeHash, err2 := db.GetOne(kv.PlainContractCode, dbutils.PlainGenerateStoragePrefix(address[:], acc.Incarnation)); err2 == nil {
			copy(acc.CodeHash[:], codeHash)
		}
	}
}

func (rs *StateV3) Unwind(ctx context.Context, tx kv.RwTx, txUnwindTo uint64, agg *libstate.AggregatorV3, accumulator *shards.Accumulator) error {
	agg.SetTx(tx)
	var currentInc uint64
	if err := agg.Unwind(ctx, txUnwindTo, func(k, v []byte, table etl.CurrentTableReader, next etl.LoadNextFunc) error {
		if len(k) == length.Addr {
			if len(v) > 0 {
				var acc accounts.Account
				if err := accounts.DeserialiseV3(&acc, v); err != nil {
					return fmt.Errorf("%w, %x", err, v)
				}
				currentInc = acc.Incarnation
				// Fetch the code hash
				recoverCodeHashPlain(&acc, tx, k)
				var address common.Address
				copy(address[:], k)

				// cleanup contract code bucket
				original, err := NewPlainStateReader(tx).ReadAccountData(address)
				if err != nil {
					return fmt.Errorf("read account for %x: %w", address, err)
				}
				if original != nil {
					// clean up all the code incarnations original incarnation and the new one
					for incarnation := original.Incarnation; incarnation > acc.Incarnation && incarnation > 0; incarnation-- {
						err = tx.Delete(kv.PlainContractCode, dbutils.PlainGenerateStoragePrefix(address[:], incarnation))
						if err != nil {
							return fmt.Errorf("writeAccountPlain for %x: %w", address, err)
						}
					}
				}

				newV := make([]byte, acc.EncodingLengthForStorage())
				acc.EncodeForStorage(newV)
				if accumulator != nil {
					accumulator.ChangeAccount(address, acc.Incarnation, newV)
				}
				if err := next(k, k, newV); err != nil {
					return err
				}
			} else {
				var address common.Address
				copy(address[:], k)
				original, err := NewPlainStateReader(tx).ReadAccountData(address)
				if err != nil {
					return err
				}
				if original != nil {
					currentInc = original.Incarnation
				} else {
					currentInc = 1
				}

				if accumulator != nil {
					accumulator.DeleteAccount(address)
				}
				if err := next(k, k, nil); err != nil {
					return err
				}
			}
			return nil
		}
		if accumulator != nil {
			var address common.Address
			var location common.Hash
			copy(address[:], k[:length.Addr])
			copy(location[:], k[length.Addr:])
			accumulator.ChangeStorage(address, currentInc, location, common.Copy(v))
		}
		newKeys := dbutils.PlainGenerateCompositeStorageKey(k[:20], currentInc, k[20:])
		if len(v) > 0 {
			if err := next(k, newKeys, v); err != nil {
				return err
			}
		} else {
			if err := next(k, newKeys, nil); err != nil {
				return err
			}
		}
		return nil
	}); err != nil {
		return err
	}
	return nil
}

func (rs *StateV3) DoneCount() uint64 { return ExecTxsDone.Get() }

func (rs *StateV3) SizeEstimate() (r uint64) {
	rs.lock.RLock()
	r = uint64(rs.sizeEstimate)
	rs.lock.RUnlock()
	return r * 2 // multiply 2 here, to cover data-structures overhead. more precise accounting - expensive.
}

func (rs *StateV3) ReadsValid(readLists map[string]*exec22.KvList) bool {
	rs.lock.RLock()
	defer rs.lock.RUnlock()
	for table, list := range readLists {
		switch table {
		case kv.PlainState:
			if !rs.readsValidMap(table, list, rs.chAccs) {
				return false
			}
		case CodeSizeTable:
			if !rs.readsValidMap(table, list, rs.chCode) {
				return false
			}
		case StorageTable:
			if !rs.readsValidBtree(table, list, rs.chStorage) {
				return false
			}
		case kv.Code:
			if !rs.readsValidMap(table, list, rs.chCode) {
				return false
			}
		case kv.IncarnationMap:
			if !rs.readsValidMap(table, list, rs.chIncs) {
				return false
			}
		}
	}
	return true
}

func (rs *StateV3) readsValidMap(table string, list *exec22.KvList, m map[string][]byte) bool {
	switch table {
	case CodeSizeTable:
		for i, key := range list.Keys {
			if val, ok := m[key]; ok {
				if binary.BigEndian.Uint64(list.Vals[i]) != uint64(len(val)) {
					return false
				}
			}
		}
	default:
		for i, key := range list.Keys {
			if val, ok := m[key]; ok {
				if !bytes.Equal(list.Vals[i], val) {
					return false
				}
			}
		}
	}
	return true
}

func (rs *StateV3) readsValidBtree(table string, list *exec22.KvList, m *btree2.Map[string, []byte]) bool {
	for i, key := range list.Keys {
		if val, ok := m.Get(key); ok {
			if !bytes.Equal(list.Vals[i], val) {
				return false
			}
		}
	}
	return true
}

type StateWriterV3 struct {
	rs           *StateV3
	txNum        uint64
	writeLists   map[string]*exec22.KvList
	accountPrevs map[string][]byte
	accountDels  map[string]*accounts.Account
	storagePrevs map[string][]byte
	codePrevs    map[string]uint64
}

func NewStateWriterV3(rs *StateV3) *StateWriterV3 {
	return &StateWriterV3{
		rs:         rs,
		writeLists: newWriteList(),
	}
}

func (w *StateWriterV3) SetTxNum(txNum uint64) {
	w.txNum = txNum
}

func (w *StateWriterV3) ResetWriteSet() {
	w.writeLists = newWriteList()
	w.accountPrevs = nil
	w.accountDels = nil
	w.storagePrevs = nil
	w.codePrevs = nil
}

func (w *StateWriterV3) WriteSet() map[string]*exec22.KvList {
	return w.writeLists
}

func (w *StateWriterV3) PrevAndDels() (map[string][]byte, map[string]*accounts.Account, map[string][]byte, map[string]uint64) {
	return w.accountPrevs, w.accountDels, w.storagePrevs, w.codePrevs
}

func (w *StateWriterV3) UpdateAccountData(address common.Address, original, account *accounts.Account) error {
	addressBytes := address.Bytes()
	value := make([]byte, account.EncodingLengthForStorage())
	account.EncodeForStorage(value)
	//fmt.Printf("account [%x]=>{Balance: %d, Nonce: %d, Root: %x, CodeHash: %x} txNum: %d\n", address, &account.Balance, account.Nonce, account.Root, account.CodeHash, w.txNum)
	w.writeLists[kv.PlainState].Keys = append(w.writeLists[kv.PlainState].Keys, string(addressBytes))
	w.writeLists[kv.PlainState].Vals = append(w.writeLists[kv.PlainState].Vals, value)
	var prev []byte
	if original.Initialised {
		prev = accounts.SerialiseV3(original)
	}
	if w.accountPrevs == nil {
		w.accountPrevs = map[string][]byte{}
	}
	w.accountPrevs[string(addressBytes)] = prev
	return nil
}

func (w *StateWriterV3) UpdateAccountCode(address common.Address, incarnation uint64, codeHash common.Hash, code []byte) error {
	addressBytes, codeHashBytes := address.Bytes(), codeHash.Bytes()
	w.writeLists[kv.Code].Keys = append(w.writeLists[kv.Code].Keys, string(codeHashBytes))
	w.writeLists[kv.Code].Vals = append(w.writeLists[kv.Code].Vals, code)
	if len(code) > 0 {
		//fmt.Printf("code [%x] => [%x] CodeHash: %x, txNum: %d\n", address, code, codeHash, w.txNum)
		w.writeLists[kv.PlainContractCode].Keys = append(w.writeLists[kv.PlainContractCode].Keys, string(dbutils.PlainGenerateStoragePrefix(addressBytes, incarnation)))
		w.writeLists[kv.PlainContractCode].Vals = append(w.writeLists[kv.PlainContractCode].Vals, codeHashBytes)
	}

	if w.codePrevs == nil {
		w.codePrevs = map[string]uint64{}
	}
	w.codePrevs[string(addressBytes)] = incarnation
	return nil
}

func (w *StateWriterV3) DeleteAccount(address common.Address, original *accounts.Account) error {
	addressBytes := address.Bytes()
	w.writeLists[kv.PlainState].Keys = append(w.writeLists[kv.PlainState].Keys, string(addressBytes))
	w.writeLists[kv.PlainState].Vals = append(w.writeLists[kv.PlainState].Vals, nil)
	if original.Incarnation > 0 {
		var b [8]byte
		binary.BigEndian.PutUint64(b[:], original.Incarnation)
		w.writeLists[kv.IncarnationMap].Keys = append(w.writeLists[kv.IncarnationMap].Keys, string(addressBytes))
		w.writeLists[kv.IncarnationMap].Vals = append(w.writeLists[kv.IncarnationMap].Vals, b[:])
	}
	if original.Initialised {
		if w.accountDels == nil {
			w.accountDels = map[string]*accounts.Account{}
		}
		w.accountDels[string(addressBytes)] = original
	}
	return nil
}

func (w *StateWriterV3) WriteAccountStorage(address common.Address, incarnation uint64, key *common.Hash, original, value *uint256.Int) error {
	if *original == *value {
		return nil
	}
	composite := dbutils.PlainGenerateCompositeStorageKey(address[:], incarnation, key.Bytes())
	cmpositeS := string(composite)
	w.writeLists[StorageTable].Keys = append(w.writeLists[StorageTable].Keys, cmpositeS)
	w.writeLists[StorageTable].Vals = append(w.writeLists[StorageTable].Vals, value.Bytes())
	//fmt.Printf("storage [%x] [%x] => [%x], txNum: %d\n", address, *key, v, w.txNum)
	if w.storagePrevs == nil {
		w.storagePrevs = map[string][]byte{}
	}
	w.storagePrevs[cmpositeS] = original.Bytes()
	return nil
}

func (w *StateWriterV3) CreateContract(address common.Address) error {
	return nil
}

type StateReaderV3 struct {
	tx        kv.Tx
	txNum     uint64
	trace     bool
	rs        *StateV3
	composite []byte

	discardReadList bool
	readLists       map[string]*exec22.KvList
}

func NewStateReaderV3(rs *StateV3) *StateReaderV3 {
	return &StateReaderV3{
		rs:        rs,
		readLists: newReadList(),
	}
}

func (r *StateReaderV3) DiscardReadList()                   { r.discardReadList = true }
func (r *StateReaderV3) SetTxNum(txNum uint64)              { r.txNum = txNum }
func (r *StateReaderV3) SetTx(tx kv.Tx)                     { r.tx = tx }
func (r *StateReaderV3) ReadSet() map[string]*exec22.KvList { return r.readLists }
func (r *StateReaderV3) SetTrace(trace bool)                { r.trace = trace }
func (r *StateReaderV3) ResetReadSet()                      { r.readLists = newReadList() }

func (r *StateReaderV3) ReadAccountData(address common.Address) (*accounts.Account, error) {
	addr := address.Bytes()
	enc, ok := r.rs.Get(kv.PlainState, addr)
	if !ok {
		var err error
		enc, err = r.tx.GetOne(kv.PlainState, addr)
		if err != nil {
			return nil, err
		}
	}
	if !r.discardReadList {
		// lifecycle of `r.readList` is less than lifecycle of `r.rs` and `r.tx`, also `r.rs` and `r.tx` do store data immutable way
		r.readLists[kv.PlainState].Keys = append(r.readLists[kv.PlainState].Keys, string(addr))
		r.readLists[kv.PlainState].Vals = append(r.readLists[kv.PlainState].Vals, enc)
	}
	if len(enc) == 0 {
		return nil, nil
	}
	var a accounts.Account
	if err := a.DecodeForStorage(enc); err != nil {
		return nil, err
	}
	if r.trace {
		fmt.Printf("ReadAccountData [%x] => [nonce: %d, balance: %d, codeHash: %x], txNum: %d\n", address, a.Nonce, &a.Balance, a.CodeHash, r.txNum)
	}
	return &a, nil
}

func (r *StateReaderV3) ReadAccountStorage(address common.Address, incarnation uint64, key *common.Hash) ([]byte, error) {
	composite := dbutils.PlainGenerateCompositeStorageKey(address.Bytes(), incarnation, key.Bytes())
	enc, ok := r.rs.Get(StorageTable, composite)
	if !ok || enc == nil {
		var err error
		enc, err = r.tx.GetOne(kv.PlainState, composite)
		if err != nil {
			return nil, err
		}
	}
	if !r.discardReadList {
		r.readLists[StorageTable].Keys = append(r.readLists[StorageTable].Keys, string(composite))
		r.readLists[StorageTable].Vals = append(r.readLists[StorageTable].Vals, enc)
	}
	if r.trace {
		if enc == nil {
			fmt.Printf("ReadAccountStorage [%x] [%x] => [], txNum: %d\n", address, key.Bytes(), r.txNum)
		} else {
			fmt.Printf("ReadAccountStorage [%x] [%x] => [%x], txNum: %d\n", address, key.Bytes(), enc, r.txNum)
		}
	}
	if enc == nil {
		return nil, nil
	}
	return enc, nil
}

func (r *StateReaderV3) ReadAccountCode(address common.Address, incarnation uint64, codeHash common.Hash) ([]byte, error) {
	addr, codeHashBytes := address.Bytes(), codeHash.Bytes()
	enc, ok := r.rs.Get(kv.Code, codeHashBytes)
	if !ok || enc == nil {
		var err error
		enc, err = r.tx.GetOne(kv.Code, codeHashBytes)
		if err != nil {
			return nil, err
		}
	}
	if !r.discardReadList {
		r.readLists[kv.Code].Keys = append(r.readLists[kv.Code].Keys, string(addr))
		r.readLists[kv.Code].Vals = append(r.readLists[kv.Code].Vals, enc)
	}
	if r.trace {
		fmt.Printf("ReadAccountCode [%x] => [%x], txNum: %d\n", address, enc, r.txNum)
	}
	return enc, nil
}

func (r *StateReaderV3) ReadAccountCodeSize(address common.Address, incarnation uint64, codeHash common.Hash) (int, error) {
	codeHashBytes := codeHash.Bytes()
	enc, ok := r.rs.Get(kv.Code, codeHashBytes)
	if !ok || enc == nil {
		var err error
		enc, err = r.tx.GetOne(kv.Code, codeHashBytes)
		if err != nil {
			return 0, err
		}
	}
	var sizebuf [8]byte
	binary.BigEndian.PutUint64(sizebuf[:], uint64(len(enc)))
	if !r.discardReadList {
		r.readLists[CodeSizeTable].Keys = append(r.readLists[CodeSizeTable].Keys, string(address[:]))
		r.readLists[CodeSizeTable].Vals = append(r.readLists[CodeSizeTable].Vals, sizebuf[:])
	}
	size := len(enc)
	if r.trace {
		fmt.Printf("ReadAccountCodeSize [%x] => [%d], txNum: %d\n", address, size, r.txNum)
	}
	return size, nil
}

func (r *StateReaderV3) ReadAccountIncarnation(address common.Address) (uint64, error) {
	addrBytes := address[:]
	enc, ok := r.rs.Get(kv.IncarnationMap, addrBytes)
	if !ok || enc == nil {
		var err error
		enc, err = r.tx.GetOne(kv.IncarnationMap, addrBytes)
		if err != nil {
			return 0, err
		}
	}
	if !r.discardReadList {
		r.readLists[kv.IncarnationMap].Keys = append(r.readLists[kv.IncarnationMap].Keys, string(addrBytes))
		r.readLists[kv.IncarnationMap].Vals = append(r.readLists[kv.IncarnationMap].Vals, enc)
	}
	if len(enc) == 0 {
		return 0, nil
	}
	return binary.BigEndian.Uint64(enc), nil
}

var writeListPool = sync.Pool{
	New: func() any {
		return map[string]*exec22.KvList{
			kv.PlainState:        {},
			StorageTable:         {},
			kv.Code:              {},
			kv.PlainContractCode: {},
			kv.IncarnationMap:    {},
		}
	},
}

func newWriteList() map[string]*exec22.KvList {
	v := writeListPool.Get().(map[string]*exec22.KvList)
	for _, tbl := range v {
		tbl.Keys, tbl.Vals = tbl.Keys[:0], tbl.Vals[:0]
	}
	return v
}
func returnWriteList(v map[string]*exec22.KvList) {
	if v == nil {
		return
	}
	writeListPool.Put(v)
}

var readListPool = sync.Pool{
	New: func() any {
		return map[string]*exec22.KvList{
			kv.PlainState:     {},
			kv.Code:           {},
			CodeSizeTable:     {},
			StorageTable:      {},
			kv.IncarnationMap: {},
		}
	},
}

func newReadList() map[string]*exec22.KvList {
	v := readListPool.Get().(map[string]*exec22.KvList)
	for _, tbl := range v {
		tbl.Keys, tbl.Vals = tbl.Keys[:0], tbl.Vals[:0]
	}
	return v
}
func returnReadList(v map[string]*exec22.KvList) {
	if v == nil {
		return
	}
	readListPool.Put(v)
}<|MERGE_RESOLUTION|>--- conflicted
+++ resolved
@@ -59,10 +59,6 @@
 
 func NewStateV3(tmpdir string) *StateV3 {
 	rs := &StateV3{
-<<<<<<< HEAD
-		txsDone:        metrics.GetOrCreateCounter(`exec_txs_done`),
-=======
->>>>>>> 8720641c
 		tmpdir:         tmpdir,
 		triggers:       map[uint64]*exec22.TxTask{},
 		senderTxNums:   map[common.Address]uint64{},
@@ -307,13 +303,8 @@
 	return !deferral
 }
 
-<<<<<<< HEAD
 func (rs *StateV3) CommitTxNum(sender *common.Address, txNum uint64) (count int) {
-	rs.txsDone.Inc()
-=======
-func (rs *StateV3) CommitTxNum(sender *common.Address, txNum uint64) uint64 {
 	ExecTxsDone.Inc()
->>>>>>> 8720641c
 
 	rs.triggerLock.Lock()
 	defer rs.triggerLock.Unlock()
