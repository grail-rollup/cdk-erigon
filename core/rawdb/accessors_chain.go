// Copyright 2018 The go-ethereum Authors
// This file is part of the go-ethereum library.
//
// The go-ethereum library is free software: you can redistribute it and/or modify
// it under the terms of the GNU Lesser General Public License as published by
// the Free Software Foundation, either version 3 of the License, or
// (at your option) any later version.
//
// The go-ethereum library is distributed in the hope that it will be useful,
// but WITHOUT ANY WARRANTY; without even the implied warranty of
// MERCHANTABILITY or FITNESS FOR A PARTICULAR PURPOSE. See the
// GNU Lesser General Public License for more details.
//
// You should have received a copy of the GNU Lesser General Public License
// along with the go-ethereum library. If not, see <http://www.gnu.org/licenses/>.

package rawdb

import (
	"bytes"
	"context"
	"encoding/binary"
	"encoding/json"
	"fmt"
	"math"
	"math/big"
	"time"

<<<<<<< HEAD
	"github.com/gateway-fm/cdk-erigon-lib/kv/kvcfg"

	"github.com/gballet/go-verkle"
	common2 "github.com/gateway-fm/cdk-erigon-lib/common"
	libcommon "github.com/gateway-fm/cdk-erigon-lib/common"
	"github.com/gateway-fm/cdk-erigon-lib/common/cmp"
	"github.com/gateway-fm/cdk-erigon-lib/common/dbg"
	"github.com/gateway-fm/cdk-erigon-lib/common/hexutility"
	"github.com/gateway-fm/cdk-erigon-lib/common/length"
	"github.com/gateway-fm/cdk-erigon-lib/kv"
	"github.com/ledgerwatch/log/v3"
=======
	"github.com/ledgerwatch/erigon-lib/kv/dbutils"

	"github.com/gballet/go-verkle"
	"github.com/ledgerwatch/log/v3"

	"github.com/ledgerwatch/erigon-lib/common"
	"github.com/ledgerwatch/erigon-lib/common/cmp"
	"github.com/ledgerwatch/erigon-lib/common/dbg"
	"github.com/ledgerwatch/erigon-lib/common/hexutility"
	"github.com/ledgerwatch/erigon-lib/common/length"
	"github.com/ledgerwatch/erigon-lib/kv"
	"github.com/ledgerwatch/erigon-lib/kv/rawdbv3"
>>>>>>> fcad3a03

	"github.com/ledgerwatch/erigon/core/types"
	"github.com/ledgerwatch/erigon/ethdb/cbor"
	"github.com/ledgerwatch/erigon/rlp"
)

// ReadCanonicalHash retrieves the hash assigned to a canonical block number.
func ReadCanonicalHash(db kv.Getter, number uint64) (common.Hash, error) {
	data, err := db.GetOne(kv.HeaderCanonical, hexutility.EncodeTs(number))
	if err != nil {
		return common.Hash{}, fmt.Errorf("failed ReadCanonicalHash: %w, number=%d", err, number)
	}
	if len(data) == 0 {
		return common.Hash{}, nil
	}
	return common.BytesToHash(data), nil
}

// WriteCanonicalHash stores the hash assigned to a canonical block number.
func WriteCanonicalHash(db kv.Putter, hash common.Hash, number uint64) error {
	if err := db.Put(kv.HeaderCanonical, hexutility.EncodeTs(number), hash.Bytes()); err != nil {
		return fmt.Errorf("failed to store number to hash mapping: %w", err)
	}
	return nil
}

// TruncateCanonicalHash removes all the number to hash canonical mapping from block number N
<<<<<<< HEAD
func TruncateCanonicalHash(tx kv.RwTx, blockFrom uint64, deleteHeaders bool) error {
	if err := tx.ForEach(kv.HeaderCanonical, hexutility.EncodeTs(blockFrom), func(k, v []byte) error {
		block := binary.BigEndian.Uint64(k)
		if deleteHeaders {
			deleteHeader(tx, libcommon.BytesToHash(v), block)
=======
// Mark chain as bad feature:
//   - BadBlock must be not available by hash
//   - but available by hash+num - if read num from kv.BadHeaderNumber table
//   - prune blocks: must delete Canonical/NonCanonical/BadBlocks also
func TruncateCanonicalHash(tx kv.RwTx, blockFrom uint64, markChainAsBad bool) error {
	if err := tx.ForEach(kv.HeaderCanonical, hexutility.EncodeTs(blockFrom), func(blockNumBytes, blockHash []byte) error {
		if markChainAsBad {
			if err := tx.Delete(kv.HeaderNumber, blockHash); err != nil {
				return err
			}
			if err := tx.Put(kv.BadHeaderNumber, blockHash, blockNumBytes); err != nil {
				return err
			}
>>>>>>> fcad3a03
		}
		return tx.Delete(kv.HeaderCanonical, blockNumBytes)
	}); err != nil {
		return fmt.Errorf("TruncateCanonicalHash: %w", err)
	}
	return nil
}

// IsCanonicalHashDeprecated determines whether a header with the given hash is on the canonical chain.
func IsCanonicalHashDeprecated(db kv.Getter, hash common.Hash) (bool, *uint64, error) {
	number := ReadHeaderNumber(db, hash)
	if number == nil {
		return false, nil, nil
	}
	canonicalHash, err := ReadCanonicalHash(db, *number)
	if err != nil {
		return false, nil, err
	}
	return canonicalHash != (common.Hash{}) && canonicalHash == hash, number, nil
}

func IsCanonicalHash(db kv.Getter, hash common.Hash, number uint64) (bool, error) {
	canonicalHash, err := ReadCanonicalHash(db, number)
	if err != nil {
		return false, err
	}
	return canonicalHash != (common.Hash{}) && canonicalHash == hash, nil
}

// ReadHeaderNumber returns the header number assigned to a hash.
func ReadHeaderNumber(db kv.Getter, hash common.Hash) *uint64 {
	data, err := db.GetOne(kv.HeaderNumber, hash.Bytes())
	if err != nil {
		log.Error("ReadHeaderNumber failed", "err", err)
	}
	if len(data) == 0 {
		return nil
	}
	if len(data) != 8 {
		log.Error("ReadHeaderNumber got wrong data len", "len", len(data))
		return nil
	}
	number := binary.BigEndian.Uint64(data)
	return &number
}
func ReadBadHeaderNumber(db kv.Getter, hash common.Hash) (*uint64, error) {
	data, err := db.GetOne(kv.BadHeaderNumber, hash.Bytes())
	if err != nil {
		return nil, err
	}
	if len(data) == 0 {
		return nil, nil
	}
	if len(data) != 8 {
		return nil, fmt.Errorf("ReadHeaderNumber got wrong data len: %d", len(data))
	}
	number := binary.BigEndian.Uint64(data)
	return &number, nil
}

// WriteHeaderNumber stores the hash->number mapping.
func WriteHeaderNumber(db kv.Putter, hash common.Hash, number uint64) error {
	if err := db.Put(kv.HeaderNumber, hash[:], hexutility.EncodeTs(number)); err != nil {
		return err
	}
	return nil
}

// ReadHeadHeaderHash retrieves the hash of the current canonical head header.
// It is updated in stage_headers, updateForkChoice.
// See: ReadHeadBlockHash
func ReadHeadHeaderHash(db kv.Getter) common.Hash {
	data, err := db.GetOne(kv.HeadHeaderKey, []byte(kv.HeadHeaderKey))
	if err != nil {
		log.Error("ReadHeadHeaderHash failed", "err", err)
	}
	if len(data) == 0 {
		return common.Hash{}
	}
	return common.BytesToHash(data)
}

// WriteHeadHeaderHash stores the hash of the current canonical head header.
// It is updated in stage_headers, updateForkChoice.
// See: WriteHeadBlockHash
func WriteHeadHeaderHash(db kv.Putter, hash common.Hash) error {
	if err := db.Put(kv.HeadHeaderKey, []byte(kv.HeadHeaderKey), hash.Bytes()); err != nil {
		return fmt.Errorf("failed to store last header's hash: %w", err)
	}
	return nil
}

// ReadHeadBlockHash retrieves the hash of the current canonical head header for which its block body is known.
// It is updated in stage_finish.
// See: kv.HeadBlockKey
func ReadHeadBlockHash(db kv.Getter) common.Hash {
	data, err := db.GetOne(kv.HeadBlockKey, []byte(kv.HeadBlockKey))
	if err != nil {
		log.Error("ReadHeadBlockHash failed", "err", err)
	}
	if len(data) == 0 {
		return common.Hash{}
	}
	return common.BytesToHash(data)
}

// WriteHeadBlockHash stores the hash of the current canonical head header for which its block body is known.
// It is updated in stage_finish.
// See: kv.HeadBlockKey
func WriteHeadBlockHash(db kv.Putter, hash common.Hash) {
	if err := db.Put(kv.HeadBlockKey, []byte(kv.HeadBlockKey), hash.Bytes()); err != nil {
		log.Crit("Failed to store last block's hash", "err", err)
	}
}

// ReadForkchoiceHead retrieves headBlockHash from the last Engine API forkChoiceUpdated.
func ReadForkchoiceHead(db kv.Getter) common.Hash {
	data, err := db.GetOne(kv.LastForkchoice, []byte("headBlockHash"))
	if err != nil {
		log.Error("ReadForkchoiceHead failed", "err", err)
	}
	if len(data) == 0 {
		return common.Hash{}
	}
	return common.BytesToHash(data)
}

// WriteForkchoiceHead stores headBlockHash from the last Engine API forkChoiceUpdated.
func WriteForkchoiceHead(db kv.Putter, hash common.Hash) {
	if err := db.Put(kv.LastForkchoice, []byte("headBlockHash"), hash[:]); err != nil {
		log.Crit("Failed to store head block hash", "err", err)
	}
}

// ReadForkchoiceSafe retrieves safeBlockHash from the last Engine API forkChoiceUpdated.
func ReadForkchoiceSafe(db kv.Getter) common.Hash {
	data, err := db.GetOne(kv.LastForkchoice, []byte("safeBlockHash"))
	if err != nil {
		log.Error("ReadForkchoiceSafe failed", "err", err)
		return common.Hash{}
	}

	if len(data) == 0 {
		return common.Hash{}
	}

	return common.BytesToHash(data)
}

// WriteForkchoiceSafe stores safeBlockHash from the last Engine API forkChoiceUpdated.
func WriteForkchoiceSafe(db kv.Putter, hash common.Hash) {
	if err := db.Put(kv.LastForkchoice, []byte("safeBlockHash"), hash[:]); err != nil {
		log.Crit("Failed to store safe block hash", "err", err)
	}
}

// ReadForkchoiceFinalized retrieves finalizedBlockHash from the last Engine API forkChoiceUpdated.
func ReadForkchoiceFinalized(db kv.Getter) common.Hash {
	data, err := db.GetOne(kv.LastForkchoice, []byte("finalizedBlockHash"))
	if err != nil {
		log.Error("ReadForkchoiceFinalize failed", "err", err)
		return common.Hash{}
	}

	if len(data) == 0 {
		return common.Hash{}
	}

	return common.BytesToHash(data)
}

// WriteForkchoiceFinalized stores finalizedBlockHash from the last Engine API forkChoiceUpdated.
func WriteForkchoiceFinalized(db kv.Putter, hash common.Hash) {
	if err := db.Put(kv.LastForkchoice, []byte("finalizedBlockHash"), hash[:]); err != nil {
		log.Crit("Failed to safe finalized block hash", "err", err)
	}
}

// ReadHeaderRLP retrieves a block header in its raw RLP database encoding.
func ReadHeaderRLP(db kv.Getter, hash common.Hash, number uint64) rlp.RawValue {
	data, err := db.GetOne(kv.Headers, dbutils.HeaderKey(number, hash))
	if err != nil {
		log.Error("ReadHeaderRLP failed", "err", err)
	}
	return data
}

// ReadHeader retrieves the block header corresponding to the hash.
func ReadHeader(db kv.Getter, hash common.Hash, number uint64) *types.Header {
	data := ReadHeaderRLP(db, hash, number)
	if len(data) == 0 {
		return nil
	}
	header := new(types.Header)
	if err := rlp.Decode(bytes.NewReader(data), header); err != nil {
		log.Error("Invalid block header RLP", "hash", hash, "err", err)
		return nil
	}
	return header
}

func ReadCurrentBlockNumber(db kv.Getter) *uint64 {
	headHash := ReadHeadHeaderHash(db)
	return ReadHeaderNumber(db, headHash)
}

// ReadCurrentHeader reads the current canonical head header.
// It is updated in stage_headers, updateForkChoice.
// See: ReadHeadHeaderHash, ReadCurrentHeaderHavingBody
func ReadCurrentHeader(db kv.Getter) *types.Header {
	headHash := ReadHeadHeaderHash(db)
	headNumber := ReadHeaderNumber(db, headHash)
	if headNumber == nil {
		return nil
	}
	return ReadHeader(db, headHash, *headNumber)
}

// ReadCurrentHeaderHavingBody reads the current canonical head header for which its block body is known.
// It is updated in stage_finish.
// See: ReadHeadBlockHash, ReadCurrentHeader
func ReadCurrentHeaderHavingBody(db kv.Getter) *types.Header {
	headHash := ReadHeadBlockHash(db)
	headNumber := ReadHeaderNumber(db, headHash)
	if headNumber == nil {
		return nil
	}
	return ReadHeader(db, headHash, *headNumber)
}

func ReadHeadersByNumber(db kv.Tx, number uint64) ([]*types.Header, error) {
	var res []*types.Header
	c, err := db.Cursor(kv.Headers)
	if err != nil {
		return nil, err
	}
	defer c.Close()
	prefix := hexutility.EncodeTs(number)
	for k, v, err := c.Seek(prefix); k != nil; k, v, err = c.Next() {
		if err != nil {
			return nil, err
		}
		if !bytes.HasPrefix(k, prefix) {
			break
		}

		header := new(types.Header)
		if err := rlp.Decode(bytes.NewReader(v), header); err != nil {
			return nil, fmt.Errorf("invalid block header RLP: hash=%x, err=%w", k[8:], err)
		}
		res = append(res, header)
	}
	return res, nil
}

// WriteHeader stores a block header into the database and also stores the hash-
// to-number mapping.
func WriteHeader(db kv.RwTx, header *types.Header) error {
	var (
		hash      = header.Hash()
		number    = header.Number.Uint64()
		encoded   = hexutility.EncodeTs(number)
		headerKey = dbutils.HeaderKey(number, hash)
	)
	if err := db.Put(kv.HeaderNumber, hash[:], encoded); err != nil {
		return fmt.Errorf("HeaderNumber mapping: %w", err)
	}

	// Write the encoded header
	data, err := rlp.EncodeToBytes(header)
	if err != nil {
		return fmt.Errorf("WriteHeader: %w", err)
	}
	if err := db.Put(kv.Headers, headerKey, data); err != nil {
		return fmt.Errorf("WriteHeader: %w", err)
	}
	return nil
}
func WriteHeaderRaw(db kv.StatelessRwTx, number uint64, hash common.Hash, headerRlp []byte, skipIndexing bool) error {
	if err := db.Put(kv.Headers, dbutils.HeaderKey(number, hash), headerRlp); err != nil {
		return err
	}
	if skipIndexing {
		return nil
	}
	if err := db.Put(kv.HeaderNumber, hash[:], hexutility.EncodeTs(number)); err != nil {
		return err
	}
	return nil
}

// DeleteHeader - dangerous, use PruneBlocks/TruncateBlocks methods
func DeleteHeader(db kv.Deleter, hash common.Hash, number uint64) {
	if err := db.Delete(kv.Headers, dbutils.HeaderKey(number, hash)); err != nil {
		log.Crit("Failed to delete header", "err", err)
	}
	if err := db.Delete(kv.HeaderNumber, hash.Bytes()); err != nil {
		log.Crit("Failed to delete hash to number mapping", "err", err)
	}
}

// ReadBodyRLP retrieves the block body (transactions and uncles) in RLP encoding.
func ReadBodyRLP(db kv.Tx, hash common.Hash, number uint64) rlp.RawValue {
	body, _ := ReadBodyWithTransactions(db, hash, number)
	bodyRlp, err := rlp.EncodeToBytes(body)
	if err != nil {
		log.Error("ReadBodyRLP failed", "err", err)
	}
	return bodyRlp
}
func ReadStorageBodyRLP(db kv.Getter, hash common.Hash, number uint64) rlp.RawValue {
	bodyRlp, err := db.GetOne(kv.BlockBody, dbutils.BlockBodyKey(number, hash))
	if err != nil {
		log.Error("ReadBodyRLP failed", "err", err)
	}
	return bodyRlp
}

func ReadStorageBody(db kv.Getter, hash common.Hash, number uint64) (types.BodyForStorage, error) {
	bodyRlp, err := db.GetOne(kv.BlockBody, dbutils.BlockBodyKey(number, hash))
	if err != nil {
		log.Error("ReadBodyRLP failed", "err", err)
	}
	bodyForStorage := new(types.BodyForStorage)
	if err := rlp.DecodeBytes(bodyRlp, bodyForStorage); err != nil {
		return types.BodyForStorage{}, err
	}
	return *bodyForStorage, nil
}

func TxnByIdxInBlock(db kv.Getter, blockHash common.Hash, blockNum uint64, txIdxInBlock int) (types.Transaction, error) {
	b, err := ReadBodyForStorageByKey(db, dbutils.BlockBodyKey(blockNum, blockHash))
	if err != nil {
		return nil, err
	}
	if b == nil {
		return nil, nil
	}

	v, err := db.GetOne(kv.EthTx, hexutility.EncodeTs(b.BaseTxId+1+uint64(txIdxInBlock)))
	if err != nil {
		return nil, err
	}
	if len(v) == 0 {
		return nil, nil
	}
	txn, err := types.DecodeTransaction(v)
	if err != nil {
		return nil, err
	}
	return txn, nil
}

func CanonicalTransactions(db kv.Getter, baseTxId uint64, amount uint32) ([]types.Transaction, error) {
	if amount == 0 {
		return []types.Transaction{}, nil
	}
	txs := make([]types.Transaction, amount)
	i := uint32(0)
	if err := db.ForAmount(kv.EthTx, hexutility.EncodeTs(baseTxId), amount, func(k, v []byte) error {
		var decodeErr error
		if txs[i], decodeErr = types.UnmarshalTransactionFromBinary(v, false /* blobTxnsAreWrappedWithBlobs */); decodeErr != nil {
			return decodeErr
		}
		i++
		return nil
	}); err != nil {
		return nil, err
	}
	txs = txs[:i] // user may request big "amount", but db can return small "amount". Return as much as we found.
	return txs, nil
}

func NonCanonicalTransactions(db kv.Getter, baseTxId uint64, amount uint32) ([]types.Transaction, error) {
	if amount == 0 {
		return []types.Transaction{}, nil
	}
	txs := make([]types.Transaction, amount)
	i := uint32(0)
	if err := db.ForAmount(kv.NonCanonicalTxs, hexutility.EncodeTs(baseTxId), amount, func(k, v []byte) error {
		var decodeErr error
		if txs[i], decodeErr = types.DecodeTransaction(v); decodeErr != nil {
			return decodeErr
		}
		i++
		return nil
	}); err != nil {
		return nil, err
	}
	txs = txs[:i] // user may request big "amount", but db can return small "amount". Return as much as we found.
	return txs, nil
}

func WriteTransactions(db kv.RwTx, txs []types.Transaction, baseTxId uint64) error {
	txId := baseTxId
	txIdKey := make([]byte, 8)
	buf := bytes.NewBuffer(nil)
	for _, tx := range txs {
		binary.BigEndian.PutUint64(txIdKey, txId)
		txId++

		buf.Reset()
		if err := rlp.Encode(buf, tx); err != nil {
			return fmt.Errorf("broken tx rlp: %w", err)
		}

		if err := db.Append(kv.EthTx, txIdKey, buf.Bytes()); err != nil {
			return err
		}
	}
	return nil
}

func WriteRawTransactions(tx kv.RwTx, txs [][]byte, baseTxId uint64) error {
	txId := baseTxId
	txIdKey := make([]byte, 8)
	for _, txn := range txs {
		binary.BigEndian.PutUint64(txIdKey, txId)
		// If next Append returns KeyExists error - it means you need to open transaction in App code before calling this func. Batch is also fine.
		if err := tx.Append(kv.EthTx, txIdKey, txn); err != nil {
			return fmt.Errorf("txId=%d, baseTxId=%d, %w", txId, baseTxId, err)
		}
		txId++
	}
	return nil
}

// WriteBodyForStorage stores an RLP encoded block body into the database.
func WriteBodyForStorage(db kv.Putter, hash common.Hash, number uint64, body *types.BodyForStorage) error {
	data, err := rlp.EncodeToBytes(body)
	if err != nil {
		return err
	}
	return db.Put(kv.BlockBody, dbutils.BlockBodyKey(number, hash), data)
}

// ReadBodyByNumber - returns canonical block body
func ReadBodyByNumber(db kv.Tx, number uint64) (*types.Body, uint64, uint32, error) {
	hash, err := ReadCanonicalHash(db, number)
	if err != nil {
		return nil, 0, 0, fmt.Errorf("failed ReadCanonicalHash: %w", err)
	}
	if hash == (common.Hash{}) {
		return nil, 0, 0, nil
	}
	body, baseTxId, txAmount := ReadBody(db, hash, number)
	return body, baseTxId, txAmount, nil
}

func ReadBodyWithTransactions(db kv.Getter, hash common.Hash, number uint64) (*types.Body, error) {
	body, baseTxId, txAmount := ReadBody(db, hash, number)
	if body == nil {
		return nil, nil
	}
	var err error
	body.Transactions, err = CanonicalTransactions(db, baseTxId, txAmount)
	if err != nil {
		return nil, err
	}
	return body, err
}

func RawTransactionsRange(db kv.Getter, from, to uint64) (res [][]byte, err error) {
	blockKey := make([]byte, dbutils.NumberLength+length.Hash)
	encNum := make([]byte, 8)
	for i := from; i < to+1; i++ {
		binary.BigEndian.PutUint64(encNum, i)
		hash, err := db.GetOne(kv.HeaderCanonical, encNum)
		if err != nil {
			return nil, err
		}
		if len(hash) == 0 {
			continue
		}

		binary.BigEndian.PutUint64(blockKey, i)
		copy(blockKey[dbutils.NumberLength:], hash)
		bodyRlp, err := db.GetOne(kv.BlockBody, blockKey)
		if err != nil {
			return nil, err
		}
		if len(bodyRlp) == 0 {
			continue
		}
		baseTxId, txAmount, err := types.DecodeOnlyTxMetadataFromBody(bodyRlp)
		if err != nil {
			return nil, err
		}

		binary.BigEndian.PutUint64(encNum, baseTxId)
		if err = db.ForAmount(kv.EthTx, encNum, txAmount, func(k, v []byte) error {
			res = append(res, v)
			return nil
		}); err != nil {
			return nil, err
		}
	}
	return
}

// ResetSequence - allow set arbitrary value to sequence (for example to decrement it to exact value)
func ResetSequence(tx kv.RwTx, bucket string, newValue uint64) error {
	newVBytes := make([]byte, 8)
	binary.BigEndian.PutUint64(newVBytes, newValue)
	if err := tx.Put(kv.Sequence, []byte(bucket), newVBytes); err != nil {
		return err
	}
	return nil
}

func ReadBodyForStorageByKey(db kv.Getter, k []byte) (*types.BodyForStorage, error) {
	bodyRlp, err := db.GetOne(kv.BlockBody, k)
	if err != nil {
		return nil, err
	}
	if len(bodyRlp) == 0 {
		return nil, nil
	}
	bodyForStorage := new(types.BodyForStorage)
	if err := rlp.DecodeBytes(bodyRlp, bodyForStorage); err != nil {
		return nil, err
	}

	return bodyForStorage, nil
}

func ReadBody(db kv.Getter, hash common.Hash, number uint64) (*types.Body, uint64, uint32) {
	data := ReadStorageBodyRLP(db, hash, number)
	if len(data) == 0 {
		return nil, 0, 0
	}
	bodyForStorage := new(types.BodyForStorage)
	err := rlp.DecodeBytes(data, bodyForStorage)
	if err != nil {
		log.Error("Invalid block body RLP", "hash", hash, "err", err)
		return nil, 0, 0
	}
	body := new(types.Body)
	body.Uncles = bodyForStorage.Uncles
	body.Withdrawals = bodyForStorage.Withdrawals

	if bodyForStorage.TxAmount < 2 {
		panic(fmt.Sprintf("block body hash too few txs amount: %d, %d", number, bodyForStorage.TxAmount))
	}
	return body, bodyForStorage.BaseTxId + 1, bodyForStorage.TxAmount - 2 // 1 system txn in the begining of block, and 1 at the end
}

func HasSenders(db kv.Getter, hash common.Hash, number uint64) (bool, error) {
	return db.Has(kv.Senders, dbutils.BlockBodyKey(number, hash))
}

func ReadSenders(db kv.Getter, hash common.Hash, number uint64) ([]common.Address, error) {
	data, err := db.GetOne(kv.Senders, dbutils.BlockBodyKey(number, hash))
	if err != nil {
		return nil, fmt.Errorf("readSenders failed: %w", err)
	}
	senders := make([]common.Address, len(data)/length.Addr)
	for i := 0; i < len(senders); i++ {
		copy(senders[i][:], data[i*length.Addr:])
	}
	return senders, nil
}

func WriteRawBodyIfNotExists(db kv.RwTx, hash common.Hash, number uint64, body *types.RawBody) (ok bool, err error) {
	exists, err := db.Has(kv.BlockBody, dbutils.BlockBodyKey(number, hash))
	if err != nil {
		return false, err
	}
	if exists {
		return false, nil
	}
	return WriteRawBody(db, hash, number, body)
}

func WriteRawBody(db kv.RwTx, hash common.Hash, number uint64, body *types.RawBody) (ok bool, err error) {
	baseTxnID, err := db.IncrementSequence(kv.EthTx, uint64(len(body.Transactions))+2)
	if err != nil {
		return false, err
	}
	data := types.BodyForStorage{
		BaseTxId:    baseTxnID,
		TxAmount:    uint32(len(body.Transactions)) + 2, /*system txs*/
		Uncles:      body.Uncles,
		Withdrawals: body.Withdrawals,
	}
	if err = WriteBodyForStorage(db, hash, number, &data); err != nil {
		return false, fmt.Errorf("WriteBodyForStorage: %w", err)
	}
	firstNonSystemTxnID := baseTxnID + 1
	if err = WriteRawTransactions(db, body.Transactions, firstNonSystemTxnID); err != nil {
		return false, fmt.Errorf("WriteRawTransactions: %w", err)
	}
	return true, nil
}

func WriteBody(db kv.RwTx, hash common.Hash, number uint64, body *types.Body) (err error) {
	// Pre-processing
	body.SendersFromTxs()
	baseTxId, err := db.IncrementSequence(kv.EthTx, uint64(len(body.Transactions))+2)
	if err != nil {
		return err
	}
	data := types.BodyForStorage{
		BaseTxId:    baseTxId,
		TxAmount:    uint32(len(body.Transactions)) + 2,
		Uncles:      body.Uncles,
		Withdrawals: body.Withdrawals,
	}
	if err = WriteBodyForStorage(db, hash, number, &data); err != nil {
		return fmt.Errorf("failed to write body: %w", err)
	}
	if err = WriteTransactions(db, body.Transactions, baseTxId+1); err != nil {
		return fmt.Errorf("failed to WriteTransactions: %w", err)
	}
	return nil
}

func WriteSenders(db kv.Putter, hash common.Hash, number uint64, senders []common.Address) error {
	data := make([]byte, length.Addr*len(senders))
	for i, sender := range senders {
		copy(data[i*length.Addr:], sender[:])
	}
	if err := db.Put(kv.Senders, dbutils.BlockBodyKey(number, hash), data); err != nil {
		return fmt.Errorf("failed to store block senders: %w", err)
	}
	return nil
}

// DeleteBody removes all block body data associated with a hash.
func DeleteBody(db kv.Deleter, hash common.Hash, number uint64) {
	if err := db.Delete(kv.BlockBody, dbutils.BlockBodyKey(number, hash)); err != nil {
		log.Crit("Failed to delete block body", "err", err)
	}
}

func AppendCanonicalTxNums(tx kv.RwTx, from uint64) (err error) {
	nextBaseTxNum := -1
	if from > 0 {
		nextBaseTxNumFromDb, err := rawdbv3.TxNums.Max(tx, from-1)
		if err != nil {
			return err
		}
		nextBaseTxNum = int(nextBaseTxNumFromDb)
		nextBaseTxNum++
	}
	for blockNum := from; ; blockNum++ {
		h, err := ReadCanonicalHash(tx, blockNum)
		if err != nil {
			return err
		}
		if h == (common.Hash{}) {
			break
		}

		data := ReadStorageBodyRLP(tx, h, blockNum)
		if len(data) == 0 {
			break
		}
		bodyForStorage := types.BodyForStorage{}
		if err := rlp.DecodeBytes(data, &bodyForStorage); err != nil {
			return err
		}

		nextBaseTxNum += int(bodyForStorage.TxAmount)
		err = rawdbv3.TxNums.Append(tx, blockNum, uint64(nextBaseTxNum-1))
		if err != nil {
			return err
		}
	}
	return nil
}

// ReadTd retrieves a block's total difficulty corresponding to the hash.
func ReadTd(db kv.Getter, hash common.Hash, number uint64) (*big.Int, error) {
	data, err := db.GetOne(kv.HeaderTD, dbutils.HeaderKey(number, hash))
	if err != nil {
		return nil, fmt.Errorf("failed ReadTd: %w", err)
	}
	if len(data) == 0 {
		return nil, nil
	}
	td := new(big.Int)
	if err := rlp.Decode(bytes.NewReader(data), td); err != nil {
		return nil, fmt.Errorf("invalid block total difficulty RLP: %x, %w", hash, err)
	}
	return td, nil
}

func ReadTdByHash(db kv.Getter, hash common.Hash) (*big.Int, error) {
	headNumber := ReadHeaderNumber(db, hash)
	if headNumber == nil {
		return nil, nil
	}
	return ReadTd(db, hash, *headNumber)
}

// WriteTd stores the total difficulty of a block into the database.
func WriteTd(db kv.Putter, hash common.Hash, number uint64, td *big.Int) error {
	data, err := rlp.EncodeToBytes(td)
	if err != nil {
		return fmt.Errorf("failed to RLP encode block total difficulty: %w", err)
	}
	if err := db.Put(kv.HeaderTD, dbutils.HeaderKey(number, hash), data); err != nil {
		return fmt.Errorf("failed to store block total difficulty: %w", err)
	}
	return nil
}

// TruncateTd removes all block total difficulty from block number N
func TruncateTd(tx kv.RwTx, blockFrom uint64) error {
	if err := tx.ForEach(kv.HeaderTD, hexutility.EncodeTs(blockFrom), func(k, _ []byte) error {
		return tx.Delete(kv.HeaderTD, k)
	}); err != nil {
		return fmt.Errorf("TruncateTd: %w", err)
	}
	return nil
}

// ReadRawReceipts retrieves all the transaction receipts belonging to a block.
// The receipt metadata fields are not guaranteed to be populated, so they
// should not be used. Use ReadReceipts instead if the metadata is needed.
func ReadRawReceipts(db kv.Tx, blockNum uint64) types.Receipts {
	// Retrieve the flattened receipt slice
	data, err := db.GetOne(kv.Receipts, hexutility.EncodeTs(blockNum))
	if err != nil {
		log.Error("ReadRawReceipts failed", "err", err)
	}
	if len(data) == 0 {
		return nil
	}
	var receipts types.Receipts
	if err := cbor.Unmarshal(&receipts, bytes.NewReader(data)); err != nil {
		log.Error("receipt unmarshal failed", "err", err)
		return nil
	}

	prefix := make([]byte, 8)
	binary.BigEndian.PutUint64(prefix, blockNum)

	it, err := db.Prefix(kv.Log, prefix)
	if err != nil {
		log.Error("logs fetching failed", "err", err)
		return nil
	}
	defer func() {
		if casted, ok := it.(kv.Closer); ok {
			casted.Close()
		}
	}()
	for it.HasNext() {
		k, v, err := it.Next()
		if err != nil {
			log.Error("logs fetching failed", "err", err)
			return nil
		}
		var logs types.Logs
		if err := cbor.Unmarshal(&logs, bytes.NewReader(v)); err != nil {
			err = fmt.Errorf("receipt unmarshal failed:  %w", err)
			log.Error("logs fetching failed", "err", err)
			return nil
		}

		txIndex := int(binary.BigEndian.Uint32(k[8:]))

		// only return logs from real txs (not from block's stateSyncReceipt)
		if txIndex < len(receipts) {
			receipts[txIndex].Logs = logs
		}
	}

	return receipts
}

// ReadReceipts retrieves all the transaction receipts belonging to a block, including
// its corresponding metadata fields. If it is unable to populate these metadata
// fields then nil is returned.
//
// The current implementation populates these metadata fields by reading the receipts'
// corresponding block body, so if the block body is not found it will return nil even
// if the receipt itself is stored.
func ReadReceipts(db kv.Tx, block *types.Block, senders []common.Address) types.Receipts {
	if block == nil {
		return nil
	}
	// We're deriving many fields from the block body, retrieve beside the receipt
	receipts := ReadRawReceipts(db, block.NumberU64())
	if receipts == nil {
		return nil
	}
	if len(senders) > 0 {
		block.SendersToTxs(senders)
	} else {
		senders = block.Body().SendersFromTxs()
	}
	if err := receipts.DeriveFields(block.Hash(), block.NumberU64(), block.Transactions(), senders); err != nil {
		log.Error("Failed to derive block receipts fields", "hash", block.Hash(), "number", block.NumberU64(), "err", err, "stack", dbg.Stack())
		return nil
	}
	return receipts
}

// WriteReceipts stores all the transaction receipts belonging to a block.
func WriteReceipts(tx kv.Putter, number uint64, receipts types.Receipts) error {
	buf := bytes.NewBuffer(make([]byte, 0, 1024))
	for txId, r := range receipts {
		if len(r.Logs) == 0 {
			continue
		}

		buf.Reset()
		err := cbor.Marshal(buf, r.Logs)
		if err != nil {
			return fmt.Errorf("encode block logs for block %d: %w", number, err)
		}

		if err = tx.Put(kv.Log, dbutils.LogKey(number, uint32(txId)), buf.Bytes()); err != nil {
			return fmt.Errorf("writing logs for block %d: %w", number, err)
		}
	}

	buf.Reset()
	err := cbor.Marshal(buf, receipts)
	if err != nil {
		return fmt.Errorf("encode block receipts for block %d: %w", number, err)
	}

	if err = tx.Put(kv.Receipts, hexutility.EncodeTs(number), buf.Bytes()); err != nil {
		return fmt.Errorf("writing receipts for block %d: %w", number, err)
	}
	return nil
}

// AppendReceipts stores all the transaction receipts belonging to a block.
func AppendReceipts(tx kv.StatelessWriteTx, blockNumber uint64, receipts types.Receipts) error {
	buf := bytes.NewBuffer(make([]byte, 0, 1024))

	for txId, r := range receipts {
		if len(r.Logs) == 0 {
			continue
		}

		buf.Reset()
		err := cbor.Marshal(buf, r.Logs)
		if err != nil {
			return fmt.Errorf("encode block receipts for block %d: %w", blockNumber, err)
		}

		if err = tx.Append(kv.Log, dbutils.LogKey(blockNumber, uint32(txId)), buf.Bytes()); err != nil {
			return fmt.Errorf("writing receipts for block %d: %w", blockNumber, err)
		}
	}

	buf.Reset()
	err := cbor.Marshal(buf, receipts)
	if err != nil {
		return fmt.Errorf("encode block receipts for block %d: %w", blockNumber, err)
	}

	if err = tx.Append(kv.Receipts, hexutility.EncodeTs(blockNumber), buf.Bytes()); err != nil {
		return fmt.Errorf("writing receipts for block %d: %w", blockNumber, err)
	}
	return nil
}

// TruncateReceipts removes all receipt for given block number or newer - used for Unwind
func TruncateReceipts(db kv.RwTx, number uint64) error {
	if err := db.ForEach(kv.Receipts, hexutility.EncodeTs(number), func(k, _ []byte) error {
		return db.Delete(kv.Receipts, k)
	}); err != nil {
		return err
	}

	from := make([]byte, 8)
	binary.BigEndian.PutUint64(from, number)
	if err := db.ForEach(kv.Log, from, func(k, _ []byte) error {
		return db.Delete(kv.Log, k)
	}); err != nil {
		return err
	}
	return nil
}

func ReceiptsAvailableFrom(tx kv.Tx) (uint64, error) {
	c, err := tx.Cursor(kv.Receipts)
	if err != nil {
		return math.MaxUint64, err
	}
	defer c.Close()
	k, _, err := c.First()
	if err != nil {
		return math.MaxUint64, err
	}
	if len(k) == 0 {
		return math.MaxUint64, nil
	}
	return binary.BigEndian.Uint64(k), nil
}

// ReadBlock retrieves an entire block corresponding to the hash, assembling it
// back from the stored header and body. If either the header or body could not
// be retrieved nil is returned.
//
// Note, due to concurrent download of header and block body the header and thus
// canonical hash can be stored in the database but the body data not (yet).
func ReadBlock(tx kv.Getter, hash common.Hash, number uint64) *types.Block {
	header := ReadHeader(tx, hash, number)
	if header == nil {
		return nil
	}
	body, _ := ReadBodyWithTransactions(tx, hash, number)
	if body == nil {
		return nil
	}
	return types.NewBlockFromStorage(hash, header, body.Transactions, body.Uncles, body.Withdrawals)
}

// HasBlock - is more efficient than ReadBlock because doesn't read transactions.
// It's is not equivalent of HasHeader because headers and bodies written by different stages
func HasBlock(db kv.Getter, hash common.Hash, number uint64) bool {
	body := ReadStorageBodyRLP(db, hash, number)
	return len(body) > 0
}

func ReadBlockWithSenders(db kv.Getter, hash common.Hash, number uint64) (*types.Block, []common.Address, error) {
	block := ReadBlock(db, hash, number)
	if block == nil {
		return nil, nil, nil
	}
	senders, err := ReadSenders(db, hash, number)
	if err != nil {
		return nil, nil, err
	}
	if len(senders) != block.Transactions().Len() {
		return block, senders, nil // no senders is fine - will recover them on the fly
	}
	block.SendersToTxs(senders)
	return block, senders, nil
}

// WriteBlock serializes a block into the database, header and body separately.
func WriteBlock(db kv.RwTx, block *types.Block) error {
	if err := WriteHeader(db, block.HeaderNoCopy()); err != nil {
		return err
	}
	if err := WriteBody(db, block.Hash(), block.NumberU64(), block.Body()); err != nil {
		return err
	}
	return nil
}

// PruneBlocks - delete [1, to) old blocks after moving it to snapshots.
// keeps genesis in db: [1, to)
// doesn't change sequences of kv.EthTx and kv.NonCanonicalTxs
// doesn't delete Receipts, Senders, Canonical markers, TotalDifficulty
func PruneBlocks(tx kv.RwTx, blockTo uint64, blocksDeleteLimit int) error {
	c, err := tx.Cursor(kv.Headers)
	if err != nil {
		return err
	}
	defer c.Close()

	// find first non-genesis block
	firstK, _, err := c.Seek(hexutility.EncodeTs(1))
	if err != nil {
		return err
	}
	if firstK == nil { //nothing to delete
		return err
	}
	blockFrom := binary.BigEndian.Uint64(firstK)
	stopAtBlock := cmp.Min(blockTo, blockFrom+uint64(blocksDeleteLimit))

	var b *types.BodyForStorage

	for k, _, err := c.Current(); k != nil; k, _, err = c.Next() {
		if err != nil {
			return err
		}

		n := binary.BigEndian.Uint64(k)
		if n >= stopAtBlock { // [from, to)
			break
		}

		b, err = ReadBodyForStorageByKey(tx, k)
		if err != nil {
			return err
		}
		if b == nil {
			log.Debug("PruneBlocks: block body not found", "height", n)
		} else {
			txIDBytes := make([]byte, 8)
			for txID := b.BaseTxId; txID < b.BaseTxId+uint64(b.TxAmount); txID++ {
				binary.BigEndian.PutUint64(txIDBytes, txID)
				if err = tx.Delete(kv.EthTx, txIDBytes); err != nil {
					return err
				}
			}
		}
		// Copying k because otherwise the same memory will be reused
		// for the next key and Delete below will end up deleting 1 more record than required
		kCopy := common.Copy(k)
		if err = tx.Delete(kv.Senders, kCopy); err != nil {
			return err
		}
		if err = tx.Delete(kv.BlockBody, kCopy); err != nil {
			return err
		}
		if err = tx.Delete(kv.Headers, kCopy); err != nil {
			return err
		}
	}

	return nil
}

// PruneBorBlocks - delete [1, to) old blocks after moving it to snapshots.
// keeps genesis in db: [1, to)
// doesn't change sequences of kv.EthTx and kv.NonCanonicalTxs
// doesn't delete Receipts, Senders, Canonical markers, TotalDifficulty
func PruneBorBlocks(tx kv.RwTx, blockTo uint64, blocksDeleteLimit int, SpanIdAt func(number uint64) uint64) error {
	c, err := tx.Cursor(kv.BorEventNums)
	if err != nil {
		return err
	}
	defer c.Close()
	var blockNumBytes [8]byte
	binary.BigEndian.PutUint64(blockNumBytes[:], blockTo)
	k, v, err := c.Seek(blockNumBytes[:])
	if err != nil {
		return err
	}
	var eventIdTo uint64 = math.MaxUint64
	if k != nil {
		eventIdTo = binary.BigEndian.Uint64(v)
	}
	c1, err := tx.RwCursor(kv.BorEvents)
	if err != nil {
		return err
	}
	defer c1.Close()
	counter := blocksDeleteLimit
	for k, _, err = c1.First(); err == nil && k != nil && counter > 0; k, _, err = c1.Next() {
		eventId := binary.BigEndian.Uint64(k)
		if eventId >= eventIdTo {
			break
		}
		if err = c1.DeleteCurrent(); err != nil {
			return err
		}
		counter--
	}
	if err != nil {
		return err
	}
	firstSpanToKeep := SpanIdAt(blockTo)
	c2, err := tx.RwCursor(kv.BorSpans)
	if err != nil {
		return err
	}
	defer c2.Close()
	counter = blocksDeleteLimit
	for k, _, err := c2.First(); err == nil && k != nil && counter > 0; k, _, err = c2.Next() {
		spanId := binary.BigEndian.Uint64(k)
		if spanId >= firstSpanToKeep {
			break
		}
		if err = c2.DeleteCurrent(); err != nil {
			return err
		}
		counter--
	}
	return nil
}

func TruncateCanonicalChain(ctx context.Context, db kv.RwTx, from uint64) error {
	return db.ForEach(kv.HeaderCanonical, hexutility.EncodeTs(from), func(k, _ []byte) error {
		return db.Delete(kv.HeaderCanonical, k)
	})
}

// TruncateBlocks - delete block >= blockFrom
// does decrement sequences of kv.EthTx and kv.NonCanonicalTxs
// doesn't delete Receipts, Senders, Canonical markers, TotalDifficulty
func TruncateBlocks(ctx context.Context, tx kv.RwTx, blockFrom uint64) error {
	logEvery := time.NewTicker(20 * time.Second)
	defer logEvery.Stop()
	if blockFrom < 1 { //protect genesis
		blockFrom = 1
	}
	return tx.ForEach(kv.Headers, hexutility.EncodeTs(blockFrom), func(k, v []byte) error {
		b, err := ReadBodyForStorageByKey(tx, k)
		if err != nil {
			return err
		}
		if b != nil {
			txIDBytes := make([]byte, 8)
			for txID := b.BaseTxId; txID < b.BaseTxId+uint64(b.TxAmount); txID++ {
				binary.BigEndian.PutUint64(txIDBytes, txID)
				if err = tx.Delete(kv.EthTx, txIDBytes); err != nil {
					return err
				}
			}
		}
		// Copying k because otherwise the same memory will be reused
		// for the next key and Delete below will end up deleting 1 more record than required
		kCopy := common.Copy(k)
		if err := tx.Delete(kv.Senders, kCopy); err != nil {
			return err
		}
		if err := tx.Delete(kv.BlockBody, kCopy); err != nil {
			return err
		}
		if err := tx.Delete(kv.Headers, kCopy); err != nil {
			return err
		}

		select {
		case <-ctx.Done():
			return ctx.Err()
		case <-logEvery.C:
			log.Info("TruncateBlocks", "block", binary.BigEndian.Uint64(kCopy))
		default:
		}
		return nil
	})
}
func ReadTotalIssued(db kv.Getter, number uint64) (*big.Int, error) {
	data, err := db.GetOne(kv.Issuance, hexutility.EncodeTs(number))
	if err != nil {
		return nil, err
	}

	return new(big.Int).SetBytes(data), nil
}

func WriteTotalIssued(db kv.Putter, number uint64, totalIssued *big.Int) error {
	return db.Put(kv.Issuance, hexutility.EncodeTs(number), totalIssued.Bytes())
}

func ReadTotalBurnt(db kv.Getter, number uint64) (*big.Int, error) {
	data, err := db.GetOne(kv.Issuance, append([]byte("burnt"), hexutility.EncodeTs(number)...))
	if err != nil {
		return nil, err
	}

	return new(big.Int).SetBytes(data), nil
}

func WriteTotalBurnt(db kv.Putter, number uint64, totalBurnt *big.Int) error {
	return db.Put(kv.Issuance, append([]byte("burnt"), hexutility.EncodeTs(number)...), totalBurnt.Bytes())
}

func ReadHeaderByNumber(db kv.Getter, number uint64) *types.Header {
	hash, err := ReadCanonicalHash(db, number)
	if err != nil {
		log.Error("ReadCanonicalHash failed", "err", err)
		return nil
	}
	if hash == (common.Hash{}) {
		return nil
	}

	return ReadHeader(db, hash, number)
}

func ReadFirstNonGenesisHeaderNumber(tx kv.Tx) (uint64, bool, error) {
	v, err := rawdbv3.SecondKey(tx, kv.Headers)
	if err != nil {
		return 0, false, err
	}
	if len(v) == 0 {
		return 0, false, nil
	}
	return binary.BigEndian.Uint64(v), true, nil
}

func ReadHeaderByHash(db kv.Getter, hash common.Hash) (*types.Header, error) {
	number := ReadHeaderNumber(db, hash)
	if number == nil {
		return nil, nil
	}
	return ReadHeader(db, hash, *number), nil
}

func DeleteNewerEpochs(tx kv.RwTx, number uint64) error {
	if err := tx.ForEach(kv.PendingEpoch, hexutility.EncodeTs(number), func(k, v []byte) error {
		return tx.Delete(kv.Epoch, k)
	}); err != nil {
		return err
	}
	return tx.ForEach(kv.Epoch, hexutility.EncodeTs(number), func(k, v []byte) error {
		return tx.Delete(kv.Epoch, k)
	})
}
func ReadEpoch(tx kv.Tx, blockNum uint64, blockHash common.Hash) (transitionProof []byte, err error) {
	k := make([]byte, dbutils.NumberLength+length.Hash)
	binary.BigEndian.PutUint64(k, blockNum)
	copy(k[dbutils.NumberLength:], blockHash[:])
	return tx.GetOne(kv.Epoch, k)
}
func FindEpochBeforeOrEqualNumber(tx kv.Tx, n uint64) (blockNum uint64, blockHash common.Hash, transitionProof []byte, err error) {
	c, err := tx.Cursor(kv.Epoch)
	if err != nil {
		return 0, common.Hash{}, nil, err
	}
	defer c.Close()
	seek := hexutility.EncodeTs(n)
	k, v, err := c.Seek(seek)
	if err != nil {
		return 0, common.Hash{}, nil, err
	}
	if k != nil {
		num := binary.BigEndian.Uint64(k)
		if num == n {
			return n, common.BytesToHash(k[dbutils.NumberLength:]), v, nil
		}
	}
	k, v, err = c.Prev()
	if err != nil {
		return 0, common.Hash{}, nil, err
	}
	if k == nil {
		return 0, common.Hash{}, nil, nil
	}
	return binary.BigEndian.Uint64(k), common.BytesToHash(k[dbutils.NumberLength:]), v, nil
}

func WriteEpoch(tx kv.RwTx, blockNum uint64, blockHash common.Hash, transitionProof []byte) (err error) {
	k := make([]byte, dbutils.NumberLength+length.Hash)
	binary.BigEndian.PutUint64(k, blockNum)
	copy(k[dbutils.NumberLength:], blockHash[:])
	return tx.Put(kv.Epoch, k, transitionProof)
}

func ReadPendingEpoch(tx kv.Tx, blockNum uint64, blockHash common.Hash) (transitionProof []byte, err error) {
	k := make([]byte, 8+32)
	binary.BigEndian.PutUint64(k, blockNum)
	copy(k[8:], blockHash[:])
	return tx.GetOne(kv.PendingEpoch, k)
}

func WritePendingEpoch(tx kv.RwTx, blockNum uint64, blockHash common.Hash, transitionProof []byte) (err error) {
	k := make([]byte, 8+32)
	binary.BigEndian.PutUint64(k, blockNum)
	copy(k[8:], blockHash[:])
	return tx.Put(kv.PendingEpoch, k, transitionProof)
}

// Transitioned returns true if the block number comes after POS transition or is the last POW block
func Transitioned(db kv.Getter, blockNum uint64, terminalTotalDifficulty *big.Int) (trans bool, err error) {
	if terminalTotalDifficulty == nil {
		return false, nil
	}

	if terminalTotalDifficulty.Cmp(common.Big0) == 0 {
		return true, nil
	}
	header := ReadHeaderByNumber(db, blockNum)
	if header == nil {
		return false, nil
	}

	if header.Difficulty.Cmp(common.Big0) == 0 {
		return true, nil
	}

	headerTd, err := ReadTd(db, header.Hash(), blockNum)
	if err != nil {
		return false, err
	}

	return headerTd.Cmp(terminalTotalDifficulty) >= 0, nil
}

// IsPosBlock returns true if the block number comes after POS transition or is the last POW block
func IsPosBlock(db kv.Getter, blockHash common.Hash) (trans bool, err error) {
	header, err := ReadHeaderByHash(db, blockHash)
	if err != nil {
		return false, err
	}
	if header == nil {
		return false, nil
	}

	return header.Difficulty.Cmp(common.Big0) == 0, nil
}

var SnapshotsKey = []byte("snapshots")
var SnapshotsHistoryKey = []byte("snapshots_history")

func ReadSnapshots(tx kv.Tx) ([]string, []string, error) {
	v, err := tx.GetOne(kv.DatabaseInfo, SnapshotsKey)
	if err != nil {
		return nil, nil, err
	}
	var res, resHist []string
	_ = json.Unmarshal(v, &res)

	v, err = tx.GetOne(kv.DatabaseInfo, SnapshotsHistoryKey)
	if err != nil {
		return nil, nil, err
	}
	_ = json.Unmarshal(v, &resHist)
	return res, resHist, nil
}

func WriteSnapshots(tx kv.RwTx, list, histList []string) error {
	res, err := json.Marshal(list)
	if err != nil {
		return err
	}
	if err := tx.Put(kv.DatabaseInfo, SnapshotsKey, res); err != nil {
		return err
	}
	res, err = json.Marshal(histList)
	if err != nil {
		return err
	}
	if err := tx.Put(kv.DatabaseInfo, SnapshotsHistoryKey, res); err != nil {
		return err
	}
	return nil
}

// PruneTable has `limit` parameter to avoid too large data deletes per one sync cycle - better delete by small portions to reduce db.FreeList size
func PruneTable(tx kv.RwTx, table string, pruneTo uint64, ctx context.Context, limit int) error {
	c, err := tx.RwCursor(table)

	if err != nil {
		return fmt.Errorf("failed to create cursor for pruning %w", err)
	}
	defer c.Close()

	i := 0
	for k, _, err := c.First(); k != nil; k, _, err = c.Next() {
		if err != nil {
			return err
		}
		i++
		if i > limit {
			break
		}

		blockNum := binary.BigEndian.Uint64(k)
		if blockNum >= pruneTo {
			break
		}
		select {
		case <-ctx.Done():
			return common.ErrStopped
		default:
		}
		if err = c.DeleteCurrent(); err != nil {
			return fmt.Errorf("failed to remove for block %d: %w", blockNum, err)
		}
	}
	return nil
}

func PruneTableDupSort(tx kv.RwTx, table string, logPrefix string, pruneTo uint64, logEvery *time.Ticker, ctx context.Context) error {
	c, err := tx.RwCursorDupSort(table)
	if err != nil {
		return fmt.Errorf("failed to create cursor for pruning %w", err)
	}
	defer c.Close()

	for k, _, err := c.First(); k != nil; k, _, err = c.NextNoDup() {
		if err != nil {
			return fmt.Errorf("failed to move %s cleanup cursor: %w", table, err)
		}
		blockNum := binary.BigEndian.Uint64(k)
		if blockNum >= pruneTo {
			break
		}
		select {
		case <-logEvery.C:
			log.Info(fmt.Sprintf("[%s]", logPrefix), "table", table, "block", blockNum)
		case <-ctx.Done():
			return common.ErrStopped
		default:
		}
		if err = tx.Delete(table, k); err != nil {
			return fmt.Errorf("failed to remove for block %d: %w", blockNum, err)
		}
	}
	return nil
}

func ReadVerkleRoot(tx kv.Tx, blockNum uint64) (common.Hash, error) {
	root, err := tx.GetOne(kv.VerkleRoots, hexutility.EncodeTs(blockNum))
	if err != nil {
		return common.Hash{}, err
	}

	return common.BytesToHash(root), nil
}

func WriteVerkleRoot(tx kv.RwTx, blockNum uint64, root common.Hash) error {
	return tx.Put(kv.VerkleRoots, hexutility.EncodeTs(blockNum), root[:])
}

func WriteVerkleNode(tx kv.RwTx, node verkle.VerkleNode) error {
	var (
		root    common.Hash
		encoded []byte
		err     error
	)
	root = node.Commitment().Bytes()
	encoded, err = node.Serialize()
	if err != nil {
		return err
	}

	return tx.Put(kv.VerkleTrie, root[:], encoded)
}

func ReadVerkleNode(tx kv.RwTx, root common.Hash) (verkle.VerkleNode, error) {
	encoded, err := tx.GetOne(kv.VerkleTrie, root[:])
	if err != nil {
		return nil, err
	}
	if len(encoded) == 0 {
		return verkle.New(), nil
	}
	return verkle.ParseNode(encoded, 0, root[:])
}
func WriteDBSchemaVersion(tx kv.RwTx) error {
	var version [12]byte
	binary.BigEndian.PutUint32(version[:], kv.DBSchemaVersion.Major)
	binary.BigEndian.PutUint32(version[4:], kv.DBSchemaVersion.Minor)
	binary.BigEndian.PutUint32(version[8:], kv.DBSchemaVersion.Patch)
	if err := tx.Put(kv.DatabaseInfo, kv.DBSchemaVersionKey, version[:]); err != nil {
		return fmt.Errorf("writing DB schema version: %w", err)
	}
	return nil
}
func ReadDBSchemaVersion(tx kv.Tx) (major, minor, patch uint32, ok bool, err error) {
	existingVersion, err := tx.GetOne(kv.DatabaseInfo, kv.DBSchemaVersionKey)
	if err != nil {
		return 0, 0, 0, false, fmt.Errorf("reading DB schema version: %w", err)
	}
	if len(existingVersion) == 0 {
		return 0, 0, 0, false, nil
	}
	if len(existingVersion) != 12 {
		return 0, 0, 0, false, fmt.Errorf("incorrect length of DB schema version: %d", len(existingVersion))
	}

	major = binary.BigEndian.Uint32(existingVersion)
	minor = binary.BigEndian.Uint32(existingVersion[4:])
	patch = binary.BigEndian.Uint32(existingVersion[8:])
	return major, minor, patch, true, nil
}<|MERGE_RESOLUTION|>--- conflicted
+++ resolved
@@ -26,19 +26,6 @@
 	"math/big"
 	"time"
 
-<<<<<<< HEAD
-	"github.com/gateway-fm/cdk-erigon-lib/kv/kvcfg"
-
-	"github.com/gballet/go-verkle"
-	common2 "github.com/gateway-fm/cdk-erigon-lib/common"
-	libcommon "github.com/gateway-fm/cdk-erigon-lib/common"
-	"github.com/gateway-fm/cdk-erigon-lib/common/cmp"
-	"github.com/gateway-fm/cdk-erigon-lib/common/dbg"
-	"github.com/gateway-fm/cdk-erigon-lib/common/hexutility"
-	"github.com/gateway-fm/cdk-erigon-lib/common/length"
-	"github.com/gateway-fm/cdk-erigon-lib/kv"
-	"github.com/ledgerwatch/log/v3"
-=======
 	"github.com/ledgerwatch/erigon-lib/kv/dbutils"
 
 	"github.com/gballet/go-verkle"
@@ -51,7 +38,6 @@
 	"github.com/ledgerwatch/erigon-lib/common/length"
 	"github.com/ledgerwatch/erigon-lib/kv"
 	"github.com/ledgerwatch/erigon-lib/kv/rawdbv3"
->>>>>>> fcad3a03
 
 	"github.com/ledgerwatch/erigon/core/types"
 	"github.com/ledgerwatch/erigon/ethdb/cbor"
@@ -79,13 +65,6 @@
 }
 
 // TruncateCanonicalHash removes all the number to hash canonical mapping from block number N
-<<<<<<< HEAD
-func TruncateCanonicalHash(tx kv.RwTx, blockFrom uint64, deleteHeaders bool) error {
-	if err := tx.ForEach(kv.HeaderCanonical, hexutility.EncodeTs(blockFrom), func(k, v []byte) error {
-		block := binary.BigEndian.Uint64(k)
-		if deleteHeaders {
-			deleteHeader(tx, libcommon.BytesToHash(v), block)
-=======
 // Mark chain as bad feature:
 //   - BadBlock must be not available by hash
 //   - but available by hash+num - if read num from kv.BadHeaderNumber table
@@ -99,7 +78,6 @@
 			if err := tx.Put(kv.BadHeaderNumber, blockHash, blockNumBytes); err != nil {
 				return err
 			}
->>>>>>> fcad3a03
 		}
 		return tx.Delete(kv.HeaderCanonical, blockNumBytes)
 	}); err != nil {
@@ -901,6 +879,29 @@
 	return receipts
 }
 
+func ReadReceiptsByHash(db kv.Tx, hash common.Hash) (types.Receipts, error) {
+	number := ReadHeaderNumber(db, hash)
+	if number == nil {
+		return nil, nil
+	}
+	canonicalHash, err := ReadCanonicalHash(db, *number)
+	if err != nil {
+		return nil, fmt.Errorf("requested non-canonical hash %x. canonical=%x", hash, canonicalHash)
+	}
+	b, s, err := ReadBlockWithSenders(db, hash, *number)
+	if err != nil {
+		return nil, err
+	}
+	if b == nil {
+		return nil, nil
+	}
+	receipts := ReadReceipts(db, b, s)
+	if receipts == nil {
+		return nil, nil
+	}
+	return receipts, nil
+}
+
 // WriteReceipts stores all the transaction receipts belonging to a block.
 func WriteReceipts(tx kv.Putter, number uint64, receipts types.Receipts) error {
 	buf := bytes.NewBuffer(make([]byte, 0, 1024))
@@ -1227,6 +1228,39 @@
 		return nil
 	})
 }
+
+func ReadBlockByNumber(db kv.Tx, number uint64) (*types.Block, error) {
+	hash, err := ReadCanonicalHash(db, number)
+	if err != nil {
+		return nil, fmt.Errorf("failed ReadCanonicalHash: %w", err)
+	}
+	if hash == (common.Hash{}) {
+		return nil, nil
+	}
+
+	return ReadBlock(db, hash, number), nil
+}
+
+func CanonicalBlockByNumberWithSenders(db kv.Tx, number uint64) (*types.Block, []common.Address, error) {
+	hash, err := ReadCanonicalHash(db, number)
+	if err != nil {
+		return nil, nil, fmt.Errorf("failed ReadCanonicalHash: %w", err)
+	}
+	if hash == (common.Hash{}) {
+		return nil, nil, nil
+	}
+
+	return ReadBlockWithSenders(db, hash, number)
+}
+
+func ReadBlockByHash(db kv.Tx, hash common.Hash) (*types.Block, error) {
+	number := ReadHeaderNumber(db, hash)
+	if number == nil {
+		return nil, nil
+	}
+	return ReadBlock(db, hash, *number), nil
+}
+
 func ReadTotalIssued(db kv.Getter, number uint64) (*big.Int, error) {
 	data, err := db.GetOne(kv.Issuance, hexutility.EncodeTs(number))
 	if err != nil {
