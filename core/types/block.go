// Copyright 2014 The go-ethereum Authors
// This file is part of the go-ethereum library.
//
// The go-ethereum library is free software: you can redistribute it and/or modify
// it under the terms of the GNU Lesser General Public License as published by
// the Free Software Foundation, either version 3 of the License, or
// (at your option) any later version.
//
// The go-ethereum library is distributed in the hope that it will be useful,
// but WITHOUT ANY WARRANTY; without even the implied warranty of
// MERCHANTABILITY or FITNESS FOR A PARTICULAR PURPOSE. See the
// GNU Lesser General Public License for more details.
//
// You should have received a copy of the GNU Lesser General Public License
// along with the go-ethereum library. If not, see <http://www.gnu.org/licenses/>.

// Package types contains data types related to Ethereum consensus.
package types

import (
	"bytes"
	"encoding/binary"
	"errors"
	"fmt"
	"io"
	"math/big"
	"reflect"
	"sync/atomic"
	"time"

	"github.com/gballet/go-verkle"
<<<<<<< HEAD
	libcommon "github.com/gateway-fm/cdk-erigon-lib/common"
	"github.com/gateway-fm/cdk-erigon-lib/common/hexutility"
	rlp2 "github.com/gateway-fm/cdk-erigon-lib/rlp"

=======

	libcommon "github.com/ledgerwatch/erigon-lib/common"
	"github.com/ledgerwatch/erigon-lib/common/hexutil"
	"github.com/ledgerwatch/erigon-lib/common/hexutility"
	rlp2 "github.com/ledgerwatch/erigon-lib/rlp"
>>>>>>> fcad3a03
	"github.com/ledgerwatch/erigon/common"
	"github.com/ledgerwatch/erigon/rlp"
)

var (
	EmptyRootHash  = libcommon.HexToHash("56e81f171bcc55a6ff8345e692c0f86e5b48e01b996cadc001622fb5e363b421")
	EmptyUncleHash = rlpHash([]*Header(nil))

	ExtraVanityLength = 32 // Fixed number of extra-data prefix bytes reserved for signer vanity
	ExtraSealLength   = 65 // Fixed number of extra-data suffix bytes reserved for signer seal
)

// A BlockNonce is a 64-bit hash which proves (combined with the
// mix-hash) that a sufficient amount of computation has been carried
// out on a block.
type BlockNonce [8]byte

// EncodeNonce converts the given integer to a block nonce.
func EncodeNonce(i uint64) BlockNonce {
	var n BlockNonce
	binary.BigEndian.PutUint64(n[:], i)
	return n
}

// Uint64 returns the integer value of a block nonce.
func (n BlockNonce) Uint64() uint64 {
	return binary.BigEndian.Uint64(n[:])
}

// MarshalText encodes n as a hex string with 0x prefix.
func (n BlockNonce) MarshalText() ([]byte, error) {
	return hexutility.Bytes(n[:]).MarshalText()
}

// UnmarshalText implements encoding.TextUnmarshaler.
func (n *BlockNonce) UnmarshalText(input []byte) error {
	return hexutility.UnmarshalFixedText("BlockNonce", input, n[:])
}

// go:generate gencodec -type Header -field-override headerMarshaling -out gen_header_json.go

// Header represents a block header in the Ethereum blockchain.
// DESCRIBED: docs/programmers_guide/guide.md#organising-ethereum-state-into-a-merkle-tree
type Header struct {
	ParentHash  libcommon.Hash    `json:"parentHash"       gencodec:"required"`
	UncleHash   libcommon.Hash    `json:"sha3Uncles"       gencodec:"required"`
	Coinbase    libcommon.Address `json:"miner"`
	Root        libcommon.Hash    `json:"stateRoot"        gencodec:"required"`
	TxHash      libcommon.Hash    `json:"transactionsRoot" gencodec:"required"`
	ReceiptHash libcommon.Hash    `json:"receiptsRoot"     gencodec:"required"`
	Bloom       Bloom             `json:"logsBloom"        gencodec:"required"`
	Difficulty  *big.Int          `json:"difficulty"       gencodec:"required"`
	Number      *big.Int          `json:"number"           gencodec:"required"`
	GasLimit    uint64            `json:"gasLimit"         gencodec:"required"`
	GasUsed     uint64            `json:"gasUsed"          gencodec:"required"`
	Time        uint64            `json:"timestamp"        gencodec:"required"`
	Extra       []byte            `json:"extraData"        gencodec:"required"`
	MixDigest   libcommon.Hash    `json:"mixHash"` // prevRandao after EIP-4399
	Nonce       BlockNonce        `json:"nonce"`
	// AuRa extensions (alternative to MixDigest & Nonce)
	AuRaStep uint64
	AuRaSeal []byte

	BaseFee         *big.Int        `json:"baseFeePerGas"`   // EIP-1559
	WithdrawalsHash *libcommon.Hash `json:"withdrawalsRoot"` // EIP-4895

	// BlobGasUsed & ExcessBlobGas were added by EIP-4844 and are ignored in legacy headers.
	BlobGasUsed   *uint64 `json:"blobGasUsed"`
	ExcessBlobGas *uint64 `json:"excessBlobGas"`

	ParentBeaconBlockRoot *libcommon.Hash `json:"parentBeaconBlockRoot"` // EIP-4788

	// The verkle proof is ignored in legacy headers
	Verkle        bool
	VerkleProof   []byte
	VerkleKeyVals []verkle.KeyValuePair
}

func (h *Header) EncodingSize() int {
	encodingSize := 33 /* ParentHash */ + 33 /* UncleHash */ + 21 /* Coinbase */ + 33 /* Root */ + 33 /* TxHash */ +
		33 /* ReceiptHash */ + 259 /* Bloom */

	encodingSize++
	if h.Difficulty != nil {
		encodingSize += rlp.BigIntLenExcludingHead(h.Difficulty)
	}
	encodingSize++
	if h.Number != nil {
		encodingSize += rlp.BigIntLenExcludingHead(h.Number)
	}
	encodingSize++
	encodingSize += rlp.IntLenExcludingHead(h.GasLimit)
	encodingSize++
	encodingSize += rlp.IntLenExcludingHead(h.GasUsed)
	encodingSize++
	encodingSize += rlp.IntLenExcludingHead(h.Time)
	// size of Extra
	encodingSize += rlp2.StringLen(h.Extra)

	if len(h.AuRaSeal) != 0 {
		encodingSize += 1 + rlp.IntLenExcludingHead(h.AuRaStep)
		encodingSize += rlp2.ListPrefixLen(len(h.AuRaSeal)) + len(h.AuRaSeal)
	} else {
		encodingSize += 33 /* MixDigest */ + 9 /* BlockNonce */
	}

	if h.BaseFee != nil {
		encodingSize++
		encodingSize += rlp.BigIntLenExcludingHead(h.BaseFee)
	}

	if h.WithdrawalsHash != nil {
		encodingSize += 33
	}

	if h.BlobGasUsed != nil {
		encodingSize++
		encodingSize += rlp.IntLenExcludingHead(*h.BlobGasUsed)
	}
	if h.ExcessBlobGas != nil {
		encodingSize++
		encodingSize += rlp.IntLenExcludingHead(*h.ExcessBlobGas)
	}

	if h.ParentBeaconBlockRoot != nil {
		encodingSize += 33
	}

	if h.Verkle {
		// Encoding of Verkle Proof
		encodingSize += rlp2.StringLen(h.VerkleProof)
		var tmpBuffer bytes.Buffer
		if err := rlp.Encode(&tmpBuffer, h.VerkleKeyVals); err != nil {
			panic(err)
		}
		encodingSize += rlp2.ListPrefixLen(tmpBuffer.Len()) + tmpBuffer.Len()
	}

	return encodingSize
}

func (h *Header) EncodeRLP(w io.Writer) error {
	encodingSize := h.EncodingSize()

	var b [33]byte
	// Prefix
	if err := EncodeStructSizePrefix(encodingSize, w, b[:]); err != nil {
		return err
	}
	b[0] = 128 + 32
	if _, err := w.Write(b[:1]); err != nil {
		return err
	}
	if _, err := w.Write(h.ParentHash.Bytes()); err != nil {
		return err
	}
	if _, err := w.Write(b[:1]); err != nil {
		return err
	}
	if _, err := w.Write(h.UncleHash.Bytes()); err != nil {
		return err
	}
	b[0] = 128 + 20
	if _, err := w.Write(b[:1]); err != nil {
		return err
	}
	if _, err := w.Write(h.Coinbase.Bytes()); err != nil {
		return err
	}
	b[0] = 128 + 32
	if _, err := w.Write(b[:1]); err != nil {
		return err
	}
	if _, err := w.Write(h.Root.Bytes()); err != nil {
		return err
	}
	if _, err := w.Write(b[:1]); err != nil {
		return err
	}
	if _, err := w.Write(h.TxHash.Bytes()); err != nil {
		return err
	}
	if _, err := w.Write(b[:1]); err != nil {
		return err
	}
	if _, err := w.Write(h.ReceiptHash.Bytes()); err != nil {
		return err
	}
	b[0] = 183 + 2
	b[1] = 1
	b[2] = 0
	if _, err := w.Write(b[:3]); err != nil {
		return err
	}
	if _, err := w.Write(h.Bloom.Bytes()); err != nil {
		return err
	}
	if err := rlp.EncodeBigInt(h.Difficulty, w, b[:]); err != nil {
		return err
	}
	if err := rlp.EncodeBigInt(h.Number, w, b[:]); err != nil {
		return err
	}
	if err := rlp.EncodeInt(h.GasLimit, w, b[:]); err != nil {
		return err
	}
	if err := rlp.EncodeInt(h.GasUsed, w, b[:]); err != nil {
		return err
	}
	if err := rlp.EncodeInt(h.Time, w, b[:]); err != nil {
		return err
	}
	if err := rlp.EncodeString(h.Extra, w, b[:]); err != nil {
		return err
	}

	if len(h.AuRaSeal) > 0 {
		if err := rlp.EncodeInt(h.AuRaStep, w, b[:]); err != nil {
			return err
		}
		if err := rlp.EncodeString(h.AuRaSeal, w, b[:]); err != nil {
			return err
		}
	} else {
		b[0] = 128 + 32
		if _, err := w.Write(b[:1]); err != nil {
			return err
		}
		if _, err := w.Write(h.MixDigest.Bytes()); err != nil {
			return err
		}
		b[0] = 128 + 8
		if _, err := w.Write(b[:1]); err != nil {
			return err
		}
		if _, err := w.Write(h.Nonce[:]); err != nil {
			return err
		}
	}

	if h.BaseFee != nil {
		if err := rlp.EncodeBigInt(h.BaseFee, w, b[:]); err != nil {
			return err
		}
	}

	if h.WithdrawalsHash != nil {
		b[0] = 128 + 32
		if _, err := w.Write(b[:1]); err != nil {
			return err
		}
		if _, err := w.Write(h.WithdrawalsHash.Bytes()); err != nil {
			return err
		}
	}

	if h.BlobGasUsed != nil {
		if err := rlp.EncodeInt(*h.BlobGasUsed, w, b[:]); err != nil {
			return err
		}
	}
	if h.ExcessBlobGas != nil {
		if err := rlp.EncodeInt(*h.ExcessBlobGas, w, b[:]); err != nil {
			return err
		}
	}

	if h.ParentBeaconBlockRoot != nil {
		b[0] = 128 + 32
		if _, err := w.Write(b[:1]); err != nil {
			return err
		}
		if _, err := w.Write(h.ParentBeaconBlockRoot.Bytes()); err != nil {
			return err
		}
	}

	if h.Verkle {
		if err := rlp.EncodeString(h.VerkleProof, w, b[:]); err != nil {
			return err
		}

		if err := rlp.Encode(w, h.VerkleKeyVals); err != nil {
			return nil
		}
	}

	return nil
}

func (h *Header) DecodeRLP(s *rlp.Stream) error {
	_, err := s.List()
	if err != nil {
		return err
		// return fmt.Errorf("open header struct: %w", err)
	}
	var b []byte
	if b, err = s.Bytes(); err != nil {
		return fmt.Errorf("read ParentHash: %w", err)
	}
	if len(b) != 32 {
		return fmt.Errorf("wrong size for ParentHash: %d", len(b))
	}
	copy(h.ParentHash[:], b)
	if b, err = s.Bytes(); err != nil {
		return fmt.Errorf("read UncleHash: %w", err)
	}
	if len(b) != 32 {
		return fmt.Errorf("wrong size for UncleHash: %d", len(b))
	}
	copy(h.UncleHash[:], b)
	if b, err = s.Bytes(); err != nil {
		return fmt.Errorf("read Coinbase: %w", err)
	}
	if len(b) != 20 {
		return fmt.Errorf("wrong size for Coinbase: %d", len(b))
	}
	copy(h.Coinbase[:], b)
	if b, err = s.Bytes(); err != nil {
		return fmt.Errorf("read Root: %w", err)
	}
	if len(b) != 32 {
		return fmt.Errorf("wrong size for Root: %d", len(b))
	}
	copy(h.Root[:], b)
	if b, err = s.Bytes(); err != nil {
		return fmt.Errorf("read TxHash: %w", err)
	}
	if len(b) != 32 {
		return fmt.Errorf("wrong size for TxHash: %d", len(b))
	}
	copy(h.TxHash[:], b)
	if b, err = s.Bytes(); err != nil {
		return fmt.Errorf("read ReceiptHash: %w", err)
	}
	if len(b) != 32 {
		return fmt.Errorf("wrong size for ReceiptHash: %d", len(b))
	}
	copy(h.ReceiptHash[:], b)
	if b, err = s.Bytes(); err != nil {
		return fmt.Errorf("read Bloom: %w", err)
	}
	if len(b) != 256 {
		return fmt.Errorf("wrong size for Bloom: %d", len(b))
	}
	copy(h.Bloom[:], b)
	if b, err = s.Uint256Bytes(); err != nil {
		return fmt.Errorf("read Difficulty: %w", err)
	}
	h.Difficulty = new(big.Int).SetBytes(b)
	if b, err = s.Uint256Bytes(); err != nil {
		return fmt.Errorf("read Number: %w", err)
	}
	h.Number = new(big.Int).SetBytes(b)
	if h.GasLimit, err = s.Uint(); err != nil {
		return fmt.Errorf("read GasLimit: %w", err)
	}
	if h.GasUsed, err = s.Uint(); err != nil {
		return fmt.Errorf("read GasUsed: %w", err)
	}
	if h.Time, err = s.Uint(); err != nil {
		return fmt.Errorf("read Time: %w", err)
	}
	if h.Extra, err = s.Bytes(); err != nil {
		return fmt.Errorf("read Extra: %w", err)
	}

	_, size, err := s.Kind()
	if err != nil {
		return fmt.Errorf("read MixDigest: %w", err)
	}
	if size != 32 { // AuRa
		if h.AuRaStep, err = s.Uint(); err != nil {
			return fmt.Errorf("read AuRaStep: %w", err)
		}
		if h.AuRaSeal, err = s.Bytes(); err != nil {
			return fmt.Errorf("read AuRaSeal: %w", err)
		}
	} else {
		if b, err = s.Bytes(); err != nil {
			return fmt.Errorf("read MixDigest: %w", err)
		}
		copy(h.MixDigest[:], b)
		if b, err = s.Bytes(); err != nil {
			return fmt.Errorf("read Nonce: %w", err)
		}
		if len(b) != 8 {
			return fmt.Errorf("wrong size for Nonce: %d", len(b))
		}
		copy(h.Nonce[:], b)
	}

	// BaseFee
	if b, err = s.Uint256Bytes(); err != nil {
		if errors.Is(err, rlp.EOL) {
			h.BaseFee = nil
			if err := s.ListEnd(); err != nil {
				return fmt.Errorf("close header struct (no BaseFee): %w", err)
			}
			return nil
		}
		return fmt.Errorf("read BaseFee: %w", err)
	}
	h.BaseFee = new(big.Int).SetBytes(b)

	// WithdrawalsHash
	if b, err = s.Bytes(); err != nil {
		if errors.Is(err, rlp.EOL) {
			h.WithdrawalsHash = nil
			if err := s.ListEnd(); err != nil {
				return fmt.Errorf("close header struct (no WithdrawalsHash): %w", err)
			}
			return nil
		}
		return fmt.Errorf("read WithdrawalsHash: %w", err)
	}
	if len(b) != 32 {
		return fmt.Errorf("wrong size for WithdrawalsHash: %d", len(b))
	}
	h.WithdrawalsHash = new(libcommon.Hash)
	h.WithdrawalsHash.SetBytes(b)

	var blobGasUsed uint64
	if blobGasUsed, err = s.Uint(); err != nil {
		if errors.Is(err, rlp.EOL) {
			h.BlobGasUsed = nil
			if err := s.ListEnd(); err != nil {
				return fmt.Errorf("close header struct (no BlobGasUsed): %w", err)
			}
			return nil
		}
		return fmt.Errorf("read BlobGasUsed: %w", err)
	}
	h.BlobGasUsed = &blobGasUsed

	var excessBlobGas uint64
	if excessBlobGas, err = s.Uint(); err != nil {
		if errors.Is(err, rlp.EOL) {
			h.ExcessBlobGas = nil
			if err := s.ListEnd(); err != nil {
				return fmt.Errorf("close header struct (no ExcessBlobGas): %w", err)
			}
			return nil
		}
		return fmt.Errorf("read ExcessBlobGas: %w", err)
	}
	h.ExcessBlobGas = &excessBlobGas

	// ParentBeaconBlockRoot
	if b, err = s.Bytes(); err != nil {
		if errors.Is(err, rlp.EOL) {
			h.ParentBeaconBlockRoot = nil
			if err := s.ListEnd(); err != nil {
				return fmt.Errorf("close header struct (no ParentBeaconBlockRoot): %w", err)
			}
			return nil
		}
		return fmt.Errorf("read ParentBeaconBlockRoot: %w", err)
	}
	if len(b) != 32 {
		return fmt.Errorf("wrong size for ParentBeaconBlockRoot: %d", len(b))
	}
	h.ParentBeaconBlockRoot = new(libcommon.Hash)
	h.ParentBeaconBlockRoot.SetBytes(b)

	if h.Verkle {
		if h.VerkleProof, err = s.Bytes(); err != nil {
			return fmt.Errorf("read VerkleProof: %w", err)
		}
		rawKv, err := s.Raw()
		if err != nil {
			return err
		}
		rlp.DecodeBytes(rawKv, h.VerkleKeyVals)
	}

	if err := s.ListEnd(); err != nil {
		return fmt.Errorf("close header struct: %w", err)
	}
	return nil
}

// field type overrides for gencodec
type headerMarshaling struct {
	Difficulty    *hexutil.Big
	Number        *hexutil.Big
	GasLimit      hexutil.Uint64
	GasUsed       hexutil.Uint64
	Time          hexutil.Uint64
	Extra         hexutility.Bytes
	BaseFee       *hexutil.Big
	BlobGasUsed   *hexutil.Uint64
	ExcessBlobGas *hexutil.Uint64
	Hash          libcommon.Hash `json:"hash"` // adds call to Hash() in MarshalJSON
}

// Hash returns the block hash of the header, which is simply the keccak256 hash of its
// RLP encoding.
func (h *Header) Hash() libcommon.Hash {
	return rlpHash(h)
}

func (h *Header) ZkHash() libcommon.Hash {
	return h.TxHash
}

var headerSize = common.StorageSize(reflect.TypeOf(Header{}).Size())

// Size returns the approximate memory used by all internal contents. It is used
// to approximate and limit the memory consumption of various caches.
func (h *Header) Size() common.StorageSize {
	s := headerSize
	s += common.StorageSize(len(h.Extra) + libcommon.BitLenToByteLen(h.Difficulty.BitLen()) + libcommon.BitLenToByteLen(h.Number.BitLen()))
	if h.BaseFee != nil {
		s += common.StorageSize(libcommon.BitLenToByteLen(h.BaseFee.BitLen()))
	}
	if h.WithdrawalsHash != nil {
		s += common.StorageSize(32)
	}
	if h.BlobGasUsed != nil {
		s += common.StorageSize(8)
	}
	if h.ExcessBlobGas != nil {
		s += common.StorageSize(8)
	}
	if h.ParentBeaconBlockRoot != nil {
		s += common.StorageSize(32)
	}
	return s
}

// SanityCheck checks a few basic things -- these checks are way beyond what
// any 'sane' production values should hold, and can mainly be used to prevent
// that the unbounded fields are stuffed with junk data to add processing
// overhead
func (h *Header) SanityCheck() error {
	if h.Number != nil && !h.Number.IsUint64() {
		return fmt.Errorf("too large block number: bitlen %d", h.Number.BitLen())
	}
	if h.Difficulty != nil {
		if diffLen := h.Difficulty.BitLen(); diffLen > 192 {
			return fmt.Errorf("too large block difficulty: bitlen %d", diffLen)
		}
	}
	if eLen := len(h.Extra); eLen > 100*1024 {
		return fmt.Errorf("too large block extradata: size %d", eLen)
	}
	if h.BaseFee != nil {
		if bfLen := h.BaseFee.BitLen(); bfLen > 256 {
			return fmt.Errorf("too large base fee: bitlen %d", bfLen)
		}
	}

	return nil
}

// Body is a simple (mutable, non-safe) data container for storing and moving
// a block's data contents (transactions and uncles) together.
type Body struct {
	Transactions []Transaction
	Uncles       []*Header
	Withdrawals  []*Withdrawal
}

// RawBody is semi-parsed variant of Body, where transactions are still unparsed RLP strings
// It is useful in the situations when actual transaction context is not important, for example
// when downloading Block bodies from other peers or serving them to other peers
type RawBody struct {
	Transactions [][]byte
	Uncles       []*Header
	Withdrawals  []*Withdrawal
}

type BodyForStorage struct {
	BaseTxId    uint64
	TxAmount    uint32
	Uncles      []*Header
	Withdrawals []*Withdrawal
}

// Alternative representation of the Block.
type RawBlock struct {
	Header *Header
	Body   *RawBody
}

func (r RawBlock) AsBlock() (*Block, error) {
	b := &Block{header: r.Header}
	b.uncles = r.Body.Uncles
	b.withdrawals = r.Body.Withdrawals

	txs := make([]Transaction, len(r.Body.Transactions))
	for i, tx := range r.Body.Transactions {
		var err error
		if txs[i], err = DecodeTransaction(tx); err != nil {
			return nil, err
		}
	}
	b.transactions = txs

	return b, nil
}

// Block represents an entire block in the Ethereum blockchain.
type Block struct {
	header       *Header
	uncles       []*Header
	transactions Transactions
	withdrawals  []*Withdrawal

	ReceivedAt time.Time

	// caches
	hash atomic.Value
	size atomic.Value
}

// Copy transaction senders from body into the transactions
func (b *Body) SendersToTxs(senders []libcommon.Address) {
	if senders == nil {
		return
	}
	for i, tx := range b.Transactions {
		tx.SetSender(senders[i])
	}
}

// Copy transaction senders from transactions to the body
func (b *Body) SendersFromTxs() []libcommon.Address {
	senders := make([]libcommon.Address, len(b.Transactions))
	for i, tx := range b.Transactions {
		if sender, ok := tx.GetSender(); ok {
			senders[i] = sender
		}
	}
	return senders
}

func (rb RawBody) EncodingSize() int {
	payloadSize, _, _, _ := rb.payloadSize()
	return payloadSize
}

func (rb RawBody) payloadSize() (payloadSize, txsLen, unclesLen, withdrawalsLen int) {
	// size of Transactions
	for _, tx := range rb.Transactions {
		txsLen += len(tx)
	}
	payloadSize += rlp2.ListPrefixLen(txsLen) + txsLen

	// size of Uncles
	unclesLen += encodingSizeGeneric(rb.Uncles)
	payloadSize += rlp2.ListPrefixLen(unclesLen) + unclesLen

	// size of Withdrawals
	if rb.Withdrawals != nil {
		withdrawalsLen += encodingSizeGeneric(rb.Withdrawals)
		payloadSize += rlp2.ListPrefixLen(withdrawalsLen) + withdrawalsLen
	}

	return payloadSize, txsLen, unclesLen, withdrawalsLen
}

func (rb RawBody) EncodeRLP(w io.Writer) error {
	payloadSize, txsLen, unclesLen, withdrawalsLen := rb.payloadSize()
	var b [33]byte
	// prefix
	if err := EncodeStructSizePrefix(payloadSize, w, b[:]); err != nil {
		return err
	}
	// encode Transactions
	if err := EncodeStructSizePrefix(txsLen, w, b[:]); err != nil {
		return err
	}
	for _, tx := range rb.Transactions {
		if _, err := w.Write(tx); err != nil {
			return nil
		}
	}
	// encode Uncles
	if err := encodeRLPGeneric(rb.Uncles, unclesLen, w, b[:]); err != nil {
		return err
	}
	// encode Withdrawals
	if rb.Withdrawals != nil {
		if err := encodeRLPGeneric(rb.Withdrawals, withdrawalsLen, w, b[:]); err != nil {
			return err
		}
	}
	return nil
}

func (rb *RawBody) DecodeRLP(s *rlp.Stream) error {
	_, err := s.List()
	if err != nil {
		return err
	}
	// decode Transactions
	if _, err = s.List(); err != nil {
		return err
	}
	var tx []byte
	for tx, err = s.Raw(); err == nil; tx, err = s.Raw() {
		if tx == nil {
			return errors.New("RawBody.DecodeRLP tx nil")
		}
		rb.Transactions = append(rb.Transactions, tx)
	}
	if !errors.Is(err, rlp.EOL) {
		return err
	}
	// end of Transactions
	if err = s.ListEnd(); err != nil {
		return err
	}
	// decode Uncles
	if err := decodeUncles(&rb.Uncles, s); err != nil {
		return err
	}
	// decode Withdrawals
	rb.Withdrawals = []*Withdrawal{}
	if err := decodeWithdrawals(&rb.Withdrawals, s); err != nil {
		return err
	}

	return s.ListEnd()
}

func (bfs BodyForStorage) payloadSize() (payloadSize, unclesLen, withdrawalsLen int) {
	baseTxIdLen := 1 + rlp.IntLenExcludingHead(bfs.BaseTxId)
	txAmountLen := 1 + rlp.IntLenExcludingHead(uint64(bfs.TxAmount))

	payloadSize += baseTxIdLen
	payloadSize += txAmountLen

	// size of Uncles
	unclesLen += encodingSizeGeneric(bfs.Uncles)
	payloadSize += rlp2.ListPrefixLen(unclesLen) + unclesLen

	// size of Withdrawals
	if bfs.Withdrawals != nil {
		withdrawalsLen += encodingSizeGeneric(bfs.Withdrawals)
		payloadSize += rlp2.ListPrefixLen(withdrawalsLen) + withdrawalsLen
	}

	return payloadSize, unclesLen, withdrawalsLen
}

func (bfs BodyForStorage) EncodeRLP(w io.Writer) error {
	payloadSize, unclesLen, withdrawalsLen := bfs.payloadSize()
	var b [33]byte

	// prefix
	if err := EncodeStructSizePrefix(payloadSize, w, b[:]); err != nil {
		return err
	}

	// encode BaseTxId
	if err := rlp.Encode(w, bfs.BaseTxId); err != nil {
		return err
	}

	// encode TxAmount
	if err := rlp.Encode(w, bfs.TxAmount); err != nil {
		return err
	}

	// encode Uncles
	if err := encodeRLPGeneric(bfs.Uncles, unclesLen, w, b[:]); err != nil {
		return err
	}
	// encode Withdrawals
	// nil if pre-shanghai, empty slice if shanghai and no withdrawals in block, otherwise non-empty
	if bfs.Withdrawals != nil {
		if err := encodeRLPGeneric(bfs.Withdrawals, withdrawalsLen, w, b[:]); err != nil {
			return err
		}
	}
	return nil
}

func (bfs *BodyForStorage) DecodeRLP(s *rlp.Stream) error {
	_, err := s.List()
	if err != nil {
		return err
	}

	// decode BaseTxId
	if err = s.Decode(&bfs.BaseTxId); err != nil {
		return err
	}
	// decode TxAmount
	if err = s.Decode(&bfs.TxAmount); err != nil {
		return err
	}
	// decode Uncles
	if err := decodeUncles(&bfs.Uncles, s); err != nil {
		return err
	}
	// decode Withdrawals
	bfs.Withdrawals = []*Withdrawal{}
	if err := decodeWithdrawals(&bfs.Withdrawals, s); err != nil {
		return err
	}

	return s.ListEnd()
}

func (bb Body) EncodingSize() int {
	payloadSize, _, _, _ := bb.payloadSize()
	return payloadSize
}

func (bb Body) payloadSize() (payloadSize int, txsLen, unclesLen, withdrawalsLen int) {
	// size of Transactions
	txsLen += encodingSizeGeneric(bb.Transactions)
	payloadSize += rlp2.ListPrefixLen(txsLen) + txsLen

	// size of Uncles
	unclesLen += encodingSizeGeneric(bb.Uncles)
	payloadSize += rlp2.ListPrefixLen(unclesLen) + unclesLen

	// size of Withdrawals
	if bb.Withdrawals != nil {
		withdrawalsLen += encodingSizeGeneric(bb.Withdrawals)
		payloadSize += rlp2.ListPrefixLen(withdrawalsLen) + withdrawalsLen
	}

	return payloadSize, txsLen, unclesLen, withdrawalsLen
}

func (bb Body) EncodeRLP(w io.Writer) error {
	payloadSize, txsLen, unclesLen, withdrawalsLen := bb.payloadSize()
	var b [33]byte
	// prefix
	if err := EncodeStructSizePrefix(payloadSize, w, b[:]); err != nil {
		return err
	}
	// encode Transactions
	if err := encodeRLPGeneric(bb.Transactions, txsLen, w, b[:]); err != nil {
		return err
	}
	// encode Uncles
	if err := encodeRLPGeneric(bb.Uncles, unclesLen, w, b[:]); err != nil {
		return err
	}
	// encode Withdrawals
	if bb.Withdrawals != nil {
		if err := encodeRLPGeneric(bb.Withdrawals, withdrawalsLen, w, b[:]); err != nil {
			return err
		}
	}
	return nil
}

func (bb *Body) DecodeRLP(s *rlp.Stream) error {
	_, err := s.List()
	if err != nil {
		return err
	}
	// decode Transactions
	if err := decodeTxns(&bb.Transactions, s); err != nil {
		return err
	}
	// decode Uncles
	if err := decodeUncles(&bb.Uncles, s); err != nil {
		return err
	}
	// decode Withdrawals
	bb.Withdrawals = []*Withdrawal{}
	if err := decodeWithdrawals(&bb.Withdrawals, s); err != nil {
		return err
	}

	return s.ListEnd()
}

// NewBlock creates a new block. The input data is copied,
// changes to header and to the field values will not affect the block.
//
// The values of TxHash, UncleHash, ReceiptHash, Bloom, and WithdrawalHash
// in the header are ignored and set to the values derived from
// the given txs, uncles, receipts, and withdrawals.
func NewBlock(header *Header, txs []Transaction, uncles []*Header, receipts []*Receipt, withdrawals []*Withdrawal) *Block {
	b := &Block{header: CopyHeader(header)}

	// TODO: panic if len(txs) != len(receipts)
	if len(txs) == 0 {
		b.header.TxHash = EmptyRootHash
	} else {
		b.header.TxHash = DeriveSha(Transactions(txs))
		b.transactions = make(Transactions, len(txs))
		copy(b.transactions, txs)
	}

	if len(receipts) == 0 {
		b.header.ReceiptHash = EmptyRootHash
		b.header.Bloom = Bloom{}
	} else {
		b.header.ReceiptHash = DeriveSha(Receipts(receipts))
		b.header.Bloom = CreateBloom(receipts)
	}

	if len(uncles) == 0 {
		b.header.UncleHash = EmptyUncleHash
	} else {
		b.header.UncleHash = CalcUncleHash(uncles)
		b.uncles = make([]*Header, len(uncles))
		for i := range uncles {
			b.uncles[i] = CopyHeader(uncles[i])
		}
	}

	if withdrawals == nil {
		b.header.WithdrawalsHash = nil
	} else if len(withdrawals) == 0 {
		b.header.WithdrawalsHash = &EmptyRootHash
		b.withdrawals = make(Withdrawals, len(withdrawals))
	} else {
		h := DeriveSha(Withdrawals(withdrawals))
		b.header.WithdrawalsHash = &h
		b.withdrawals = make(Withdrawals, len(withdrawals))
		for i, w := range withdrawals {
			wCopy := *w
			b.withdrawals[i] = &wCopy
		}
	}

	b.header.ParentBeaconBlockRoot = header.ParentBeaconBlockRoot

	return b
}

// NewBlockFromStorage like NewBlock but used to create Block object when read it from DB
// in this case no reason to copy parts, or re-calculate headers fields - they are all stored in DB
func NewBlockFromStorage(hash libcommon.Hash, header *Header, txs []Transaction, uncles []*Header, withdrawals []*Withdrawal) *Block {
	b := &Block{header: header, transactions: txs, uncles: uncles, withdrawals: withdrawals}
	b.hash.Store(hash)
	return b
}

// NewBlockWithHeader creates a block with the given header data. The
// header data is copied, changes to header and to the field values
// will not affect the block.
func NewBlockWithHeader(header *Header) *Block {
	return &Block{header: CopyHeader(header)}
}

<<<<<<< HEAD
// WithBody returns a new block with the given transaction and uncle contents.
func (b *Block) WithBody(transactions []Transaction, uncles []*Header) *Block {
	block := &Block{
		header:       CopyHeader(b.header),
		transactions: make([]Transaction, len(transactions)),
		uncles:       make([]*Header, len(uncles)),
	}
	copy(block.transactions, transactions)
	for i := range uncles {
		block.uncles[i] = CopyHeader(uncles[i])
	}
	return block
}

// WithWithdrawals sets the withdrawal contents of a block, does not return a new block.
func (b *Block) WithWithdrawals(withdrawals []*Withdrawal) *Block {
	if withdrawals != nil {
		b.withdrawals = make([]*Withdrawal, len(withdrawals))
		copy(b.withdrawals, withdrawals)
	}
	return b
=======
// NewBlockFromNetwork like NewBlock but used to create Block object when assembled from devp2p network messages
// when there is no reason to copy parts, or re-calculate headers fields.
func NewBlockFromNetwork(header *Header, body *Body) *Block {
	return &Block{
		header:       header,
		transactions: body.Transactions,
		uncles:       body.Uncles,
		withdrawals:  body.Withdrawals,
	}
>>>>>>> fcad3a03
}

// CopyHeader creates a deep copy of a block header to prevent side effects from
// modifying a header variable.
func CopyHeader(h *Header) *Header {
	cpy := *h
	if cpy.Difficulty = new(big.Int); h.Difficulty != nil {
		cpy.Difficulty.Set(h.Difficulty)
	}
	if cpy.Number = new(big.Int); h.Number != nil {
		cpy.Number.Set(h.Number)
	}
	if h.BaseFee != nil {
		cpy.BaseFee = new(big.Int)
		cpy.BaseFee.Set(h.BaseFee)
	}
	if len(h.Extra) > 0 {
		cpy.Extra = make([]byte, len(h.Extra))
		copy(cpy.Extra, h.Extra)
	}
	if len(h.AuRaSeal) > 0 {
		cpy.AuRaSeal = make([]byte, len(h.AuRaSeal))
		copy(cpy.AuRaSeal, h.AuRaSeal)
	}
	if h.WithdrawalsHash != nil {
		cpy.WithdrawalsHash = new(libcommon.Hash)
		cpy.WithdrawalsHash.SetBytes(h.WithdrawalsHash.Bytes())
	}
	if h.BlobGasUsed != nil {
		blobGasUsed := *h.BlobGasUsed
		cpy.BlobGasUsed = &blobGasUsed
	}
	if h.ExcessBlobGas != nil {
		excessBlobGas := *h.ExcessBlobGas
		cpy.ExcessBlobGas = &excessBlobGas
	}
	if h.ParentBeaconBlockRoot != nil {
		cpy.ParentBeaconBlockRoot = new(libcommon.Hash)
		cpy.ParentBeaconBlockRoot.SetBytes(h.ParentBeaconBlockRoot.Bytes())
	}
	return &cpy
}

// DecodeRLP decodes the Ethereum
func (bb *Block) DecodeRLP(s *rlp.Stream) error {
	size, err := s.List()
	if err != nil {
		return err
	}
	bb.size.Store(common.StorageSize(rlp.ListSize(size)))

	// decode header
	var h Header
	if err = h.DecodeRLP(s); err != nil {
		return err
	}
	bb.header = &h

	// decode Transactions
	if err := decodeTxns((*[]Transaction)(&bb.transactions), s); err != nil {
		return err
	}
	// decode Uncles
	if err := decodeUncles(&bb.uncles, s); err != nil {
		return err
	}
	// decode Withdrawals
	bb.withdrawals = []*Withdrawal{}
	if err := decodeWithdrawals(&bb.withdrawals, s); err != nil {
		return err
	}

	return s.ListEnd()
}

func (bb Block) payloadSize() (payloadSize int, txsLen, unclesLen, withdrawalsLen int) {
	// size of Header
	headerLen := bb.header.EncodingSize()
	payloadSize += rlp2.ListPrefixLen(headerLen) + headerLen

	// size of Transactions
	txsLen += encodingSizeGeneric(bb.transactions)
	payloadSize += rlp2.ListPrefixLen(txsLen) + txsLen

	// size of Uncles
	unclesLen += encodingSizeGeneric(bb.uncles)
	payloadSize += rlp2.ListPrefixLen(unclesLen) + unclesLen

	// size of Withdrawals
	if bb.withdrawals != nil {
		withdrawalsLen += encodingSizeGeneric(bb.withdrawals)
		payloadSize += rlp2.ListPrefixLen(withdrawalsLen) + withdrawalsLen
	}

	return payloadSize, txsLen, unclesLen, withdrawalsLen
}

func (bb Block) EncodingSize() int {
	payloadSize, _, _, _ := bb.payloadSize()
	return payloadSize
}

// EncodeRLP serializes b into the Ethereum RLP block format.
func (bb Block) EncodeRLP(w io.Writer) error {
	payloadSize, txsLen, unclesLen, withdrawalsLen := bb.payloadSize()
	var b [33]byte
	// prefix
	if err := EncodeStructSizePrefix(payloadSize, w, b[:]); err != nil {
		return err
	}
	// encode Header
	if err := bb.header.EncodeRLP(w); err != nil {
		return err
	}
	// encode Transactions
	if err := encodeRLPGeneric(bb.transactions, txsLen, w, b[:]); err != nil {
		return err
	}
	// encode Uncles
	if err := encodeRLPGeneric(bb.uncles, unclesLen, w, b[:]); err != nil {
		return err
	}
	// encode Withdrawals
	if bb.withdrawals != nil {
		if err := encodeRLPGeneric(bb.withdrawals, withdrawalsLen, w, b[:]); err != nil {
			return err
		}
	}
	return nil
}

func (b *Block) Uncles() []*Header          { return b.uncles }
func (b *Block) Transactions() Transactions { return b.transactions }

func (b *Block) Transaction(hash libcommon.Hash) Transaction {
	for _, transaction := range b.transactions {
		if transaction.Hash() == hash {
			return transaction
		}
	}
	return nil
}

func (b *Block) Number() *big.Int     { return b.header.Number }
func (b *Block) GasLimit() uint64     { return b.header.GasLimit }
func (b *Block) GasUsed() uint64      { return b.header.GasUsed }
func (b *Block) Difficulty() *big.Int { return new(big.Int).Set(b.header.Difficulty) }
func (b *Block) Time() uint64         { return b.header.Time }

func (b *Block) NumberU64() uint64           { return b.header.Number.Uint64() }
func (b *Block) MixDigest() libcommon.Hash   { return b.header.MixDigest }
func (b *Block) Nonce() BlockNonce           { return b.header.Nonce }
func (b *Block) NonceU64() uint64            { return b.header.Nonce.Uint64() }
func (b *Block) Bloom() Bloom                { return b.header.Bloom }
func (b *Block) Coinbase() libcommon.Address { return b.header.Coinbase }
func (b *Block) Root() libcommon.Hash        { return b.header.Root }
func (b *Block) ParentHash() libcommon.Hash  { return b.header.ParentHash }
func (b *Block) TxHash() libcommon.Hash      { return b.header.TxHash }
func (b *Block) ReceiptHash() libcommon.Hash { return b.header.ReceiptHash }
func (b *Block) UncleHash() libcommon.Hash   { return b.header.UncleHash }
func (b *Block) Extra() []byte               { return libcommon.CopyBytes(b.header.Extra) }
func (b *Block) BaseFee() *big.Int {
	if b.header.BaseFee == nil {
		return nil
	}
	return new(big.Int).Set(b.header.BaseFee)
}
func (b *Block) WithdrawalsHash() *libcommon.Hash       { return b.header.WithdrawalsHash }
func (b *Block) Withdrawals() Withdrawals               { return b.withdrawals }
func (b *Block) ParentBeaconBlockRoot() *libcommon.Hash { return b.header.ParentBeaconBlockRoot }

// Header returns a deep-copy of the entire block header using CopyHeader()
func (b *Block) Header() *Header       { return CopyHeader(b.header) }
func (b *Block) HeaderNoCopy() *Header { return b.header }

// Body returns the non-header content of the block.
func (b *Block) Body() *Body {
	bd := &Body{Transactions: b.transactions, Uncles: b.uncles, Withdrawals: b.withdrawals}
	bd.SendersFromTxs()
	return bd
}
func (b *Block) SendersToTxs(senders []libcommon.Address) {
	if len(senders) == 0 {
		return
	}
	for i, tx := range b.transactions {
		tx.SetSender(senders[i])
	}
}

// RawBody creates a RawBody based on the block. It is not very efficient, so
// will probably be removed in favour of RawBlock. Also it panics
func (b *Block) RawBody() *RawBody {
	br := &RawBody{Transactions: make([][]byte, len(b.transactions)), Uncles: b.uncles, Withdrawals: b.withdrawals}
	for i, tx := range b.transactions {
		var err error
		br.Transactions[i], err = rlp.EncodeToBytes(tx)
		if err != nil {
			panic(err)
		}
	}
	return br
}

// RawBody creates a RawBody based on the body.
func (b *Body) RawBody() *RawBody {
	br := &RawBody{Transactions: make([][]byte, len(b.Transactions)), Uncles: b.Uncles, Withdrawals: b.Withdrawals}
	for i, tx := range b.Transactions {
		var err error
		br.Transactions[i], err = rlp.EncodeToBytes(tx)
		if err != nil {
			panic(err)
		}
	}
	return br
}

// Size returns the true RLP encoded storage size of the block, either by encoding
// and returning it, or returning a previously cached value.
func (b *Block) Size() common.StorageSize {
	if size := b.size.Load(); size != nil {
		return size.(common.StorageSize)
	}
	c := writeCounter(0)
	rlp.Encode(&c, b)
	b.size.Store(common.StorageSize(c))
	return common.StorageSize(c)
}

// SanityCheck can be used to prevent that unbounded fields are
// stuffed with junk data to add processing overhead
func (b *Block) SanityCheck() error {
	return b.header.SanityCheck()
}

// HashCheck checks that transactions, receipts, uncles and withdrawals hashes are correct.
func (b *Block) HashCheck() error {
	if hash := DeriveSha(b.Transactions()); hash != b.TxHash() {
		return fmt.Errorf("block has invalid transaction hash: have %x, exp: %x", hash, b.TxHash())
	}

	if len(b.transactions) > 0 && b.ReceiptHash() == EmptyRootHash {
		return fmt.Errorf("block has empty receipt hash: %x but it includes %x transactions", b.ReceiptHash(), len(b.transactions))
	}

	if len(b.transactions) == 0 && b.ReceiptHash() != EmptyRootHash {
		return fmt.Errorf("block has non-empty receipt hash: %x but no transactions", b.ReceiptHash())
	}

	if hash := CalcUncleHash(b.Uncles()); hash != b.UncleHash() {
		return fmt.Errorf("block has invalid uncle hash: have %x, exp: %x", hash, b.UncleHash())
	}

	if b.WithdrawalsHash() == nil {
		if b.Withdrawals() != nil {
			return errors.New("header missing WithdrawalsHash")
		}
		return nil
	}
	if b.Withdrawals() == nil {
		return errors.New("body missing Withdrawals")
	}
	if hash := DeriveSha(b.Withdrawals()); hash != *b.WithdrawalsHash() {
		return fmt.Errorf("block has invalid withdrawals hash: have %x, exp: %x", hash, b.WithdrawalsHash())
	}
	return nil
}

type writeCounter common.StorageSize

func (c *writeCounter) Write(b []byte) (int, error) {
	*c += writeCounter(len(b))
	return len(b), nil
}

func CalcUncleHash(uncles []*Header) libcommon.Hash {
	if len(uncles) == 0 {
		return EmptyUncleHash
	}
	return rlpHash(uncles)
}

func CopyTxs(in Transactions) Transactions {
	transactionsData, err := MarshalTransactionsBinary(in)
	if err != nil {
		panic(fmt.Errorf("MarshalTransactionsBinary failed: %w", err))
	}
	out, err := DecodeTransactions(transactionsData)
	if err != nil {
		panic(fmt.Errorf("DecodeTransactions failed: %w", err))
	}
	for i, tx := range in {
		if txWrapper, ok := tx.(*BlobTxWrapper); ok {
			blobTx := out[i].(*BlobTx)
			out[i] = &BlobTxWrapper{
				Tx:          *blobTx,
				Commitments: txWrapper.Commitments.copy(),
				Blobs:       txWrapper.Blobs.copy(),
				Proofs:      txWrapper.Proofs.copy(),
			}
		}
	}
	return out
}

// Copy creates a deep copy of the Block.
func (b *Block) Copy() *Block {
	uncles := make([]*Header, 0, len(b.uncles))
	for _, uncle := range b.uncles {
		uncles = append(uncles, CopyHeader(uncle))
	}

	var withdrawals []*Withdrawal
	if b.withdrawals != nil {
		withdrawals = make([]*Withdrawal, 0, len(b.withdrawals))
		for _, withdrawal := range b.withdrawals {
			wCopy := *withdrawal
			withdrawals = append(withdrawals, &wCopy)
		}
	}

	var hashValue atomic.Value
	if value := b.hash.Load(); value != nil {
		hash := value.(libcommon.Hash)
		hashCopy := libcommon.BytesToHash(hash.Bytes())
		hashValue.Store(hashCopy)
	}

	var sizeValue atomic.Value
	if size := b.size.Load(); size != nil {
		sizeValue.Store(size)
	}

	return &Block{
		header:       CopyHeader(b.header),
		uncles:       uncles,
		transactions: CopyTxs(b.transactions),
		withdrawals:  withdrawals,
		hash:         hashValue,
		size:         sizeValue,
	}
}

// WithSeal returns a new block with the data from b but the header replaced with
// the sealed one.
func (b *Block) WithSeal(header *Header) *Block {
	cpy := *header

	return &Block{
		header:       &cpy,
		transactions: b.transactions,
		uncles:       b.uncles,
		withdrawals:  b.withdrawals,
	}
}

// Hash returns the keccak256 hash of b's header.
// The hash is computed on the first call and cached thereafter.
func (b *Block) Hash() libcommon.Hash {
	if hash := b.hash.Load(); hash != nil {
		return hash.(libcommon.Hash)
	}
	v := b.header.Hash()
	b.hash.Store(v)
	return v
}

type Blocks []*Block

func DecodeOnlyTxMetadataFromBody(payload []byte) (baseTxId uint64, txAmount uint32, err error) {
	pos, _, err := rlp2.List(payload, 0)
	if err != nil {
		return baseTxId, txAmount, err
	}
	pos, baseTxId, err = rlp2.U64(payload, pos)
	if err != nil {
		return baseTxId, txAmount, err
	}
	_, txAmount, err = rlp2.U32(payload, pos)
	if err != nil {
		return baseTxId, txAmount, err
	}
	return
}

type BlockWithReceipts struct {
	Block    *Block
	Receipts Receipts
}

type rlpEncodable interface {
	EncodeRLP(w io.Writer) error
	EncodingSize() int
}

func encodingSizeGeneric[T rlpEncodable](arr []T) (_len int) {
	for _, item := range arr {
		size := item.EncodingSize()
		_len += rlp2.ListPrefixLen(size) + size
	}
	return
}

func encodeRLPGeneric[T rlpEncodable](arr []T, _len int, w io.Writer, b []byte) error {
	if err := EncodeStructSizePrefix(_len, w, b); err != nil {
		return err
	}
	for _, item := range arr {
		if err := item.EncodeRLP(w); err != nil {
			return err
		}
	}
	return nil
}

func decodeTxns(appendList *[]Transaction, s *rlp.Stream) error {
	var err error
	if _, err = s.List(); err != nil {
		return err
	}
	var tx Transaction
	blobTxnsAreWrappedWithBlobs := false
	for tx, err = DecodeRLPTransaction(s, blobTxnsAreWrappedWithBlobs); err == nil; tx, err = DecodeRLPTransaction(s, blobTxnsAreWrappedWithBlobs) {
		*appendList = append(*appendList, tx)
	}
	return checkErrListEnd(s, err)
}

func decodeUncles(appendList *[]*Header, s *rlp.Stream) error {
	var err error
	if _, err = s.List(); err != nil {
		return err
	}
	for err == nil {
		var u Header
		if err = u.DecodeRLP(s); err != nil {
			break
		}
		*appendList = append(*appendList, &u)
	}
	return checkErrListEnd(s, err)
}

func decodeWithdrawals(appendList *[]*Withdrawal, s *rlp.Stream) error {
	var err error
	if _, err = s.List(); err != nil {
		if errors.Is(err, rlp.EOL) {
			*appendList = nil
			return nil // EOL, check for ListEnd is in calling function
		}
		return fmt.Errorf("read Withdrawals: %w", err)
	}
	for err == nil {
		var w Withdrawal
		if err = w.DecodeRLP(s); err != nil {
			break
		}
		*appendList = append(*appendList, &w)
	}
	return checkErrListEnd(s, err)
}

func checkErrListEnd(s *rlp.Stream, err error) error {
	if !errors.Is(err, rlp.EOL) {
		return err
	}
	if err = s.ListEnd(); err != nil {
		return err
	}
	return nil
}<|MERGE_RESOLUTION|>--- conflicted
+++ resolved
@@ -29,18 +29,11 @@
 	"time"
 
 	"github.com/gballet/go-verkle"
-<<<<<<< HEAD
-	libcommon "github.com/gateway-fm/cdk-erigon-lib/common"
-	"github.com/gateway-fm/cdk-erigon-lib/common/hexutility"
-	rlp2 "github.com/gateway-fm/cdk-erigon-lib/rlp"
-
-=======
 
 	libcommon "github.com/ledgerwatch/erigon-lib/common"
 	"github.com/ledgerwatch/erigon-lib/common/hexutil"
 	"github.com/ledgerwatch/erigon-lib/common/hexutility"
 	rlp2 "github.com/ledgerwatch/erigon-lib/rlp"
->>>>>>> fcad3a03
 	"github.com/ledgerwatch/erigon/common"
 	"github.com/ledgerwatch/erigon/rlp"
 )
@@ -989,7 +982,6 @@
 	return &Block{header: CopyHeader(header)}
 }
 
-<<<<<<< HEAD
 // WithBody returns a new block with the given transaction and uncle contents.
 func (b *Block) WithBody(transactions []Transaction, uncles []*Header) *Block {
 	block := &Block{
@@ -1011,7 +1003,8 @@
 		copy(b.withdrawals, withdrawals)
 	}
 	return b
-=======
+}
+
 // NewBlockFromNetwork like NewBlock but used to create Block object when assembled from devp2p network messages
 // when there is no reason to copy parts, or re-calculate headers fields.
 func NewBlockFromNetwork(header *Header, body *Body) *Block {
@@ -1021,7 +1014,6 @@
 		uncles:       body.Uncles,
 		withdrawals:  body.Withdrawals,
 	}
->>>>>>> fcad3a03
 }
 
 // CopyHeader creates a deep copy of a block header to prevent side effects from
