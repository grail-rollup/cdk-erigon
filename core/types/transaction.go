// Copyright 2014 The go-ethereum Authors
// This file is part of the go-ethereum library.
//
// The go-ethereum library is free software: you can redistribute it and/or modify
// it under the terms of the GNU Lesser General Public License as published by
// the Free Software Foundation, either version 3 of the License, or
// (at your option) any later version.
//
// The go-ethereum library is distributed in the hope that it will be useful,
// but WITHOUT ANY WARRANTY; without even the implied warranty of
// MERCHANTABILITY or FITNESS FOR A PARTICULAR PURPOSE. See the
// GNU Lesser General Public License for more details.
//
// You should have received a copy of the GNU Lesser General Public License
// along with the go-ethereum library. If not, see <http://www.gnu.org/licenses/>.

package types

import (
	"bytes"
	"errors"
	"fmt"
	"io"
	"math/big"
	"sync/atomic"

	"github.com/holiman/uint256"
<<<<<<< HEAD
	libcommon "github.com/gateway-fm/cdk-erigon-lib/common"
	types2 "github.com/gateway-fm/cdk-erigon-lib/types"
	"github.com/ledgerwatch/log/v3"
	"github.com/protolambda/ztyp/codec"

	"github.com/ledgerwatch/erigon/chain"

	"github.com/ledgerwatch/erigon/common"
=======
	"github.com/ledgerwatch/log/v3"
	"github.com/protolambda/ztyp/codec"

	"github.com/ledgerwatch/erigon-lib/chain"
	libcommon "github.com/ledgerwatch/erigon-lib/common"
	"github.com/ledgerwatch/erigon-lib/common/fixedgas"
	types2 "github.com/ledgerwatch/erigon-lib/types"

>>>>>>> fcad3a03
	"github.com/ledgerwatch/erigon/common/math"
	"github.com/ledgerwatch/erigon/crypto"
	"github.com/ledgerwatch/erigon/rlp"
)

var (
	ErrInvalidSig           = errors.New("invalid transaction v, r, s values")
	ErrUnexpectedProtection = errors.New("transaction type does not supported EIP-155 protected signatures")
	ErrInvalidTxType        = errors.New("transaction type not valid in this context")
	ErrTxTypeNotSupported   = errors.New("transaction type not supported")
)

// Transaction types.
const (
	LegacyTxType = iota
	AccessListTxType
	DynamicFeeTxType
	BlobTxType
)

// Transaction is an Ethereum transaction.
type Transaction interface {
	Type() byte
	GetChainID() *uint256.Int
	GetNonce() uint64
	GetPrice() *uint256.Int
	GetTip() *uint256.Int
	GetEffectiveGasTip(baseFee *uint256.Int) *uint256.Int
	GetFeeCap() *uint256.Int
	GetBlobHashes() []libcommon.Hash
	GetGas() uint64
	GetBlobGas() uint64
	GetValue() *uint256.Int
	GetTo() *libcommon.Address
	AsMessage(s Signer, baseFee *big.Int, rules *chain.Rules) (Message, error)
	WithSignature(signer Signer, sig []byte) (Transaction, error)
	FakeSign(address libcommon.Address) (Transaction, error)
	Hash() libcommon.Hash
	SigningHash(chainID *big.Int) libcommon.Hash
	GetData() []byte
	GetAccessList() types2.AccessList
	Protected() bool
	RawSignatureValues() (*uint256.Int, *uint256.Int, *uint256.Int)
	EncodingSize() int
	EncodeRLP(w io.Writer) error
	MarshalBinary(w io.Writer) error
	// Sender returns the address derived from the signature (V, R, S) using secp256k1
	// elliptic curve and an error if it failed deriving or upon an incorrect
	// signature.
	//
	// Sender may cache the address, allowing it to be used regardless of
	// signing method. The cache is invalidated if the cached signer does
	// not match the signer used in the current call.
	Sender(Signer) (libcommon.Address, error)
	GetSender() (libcommon.Address, bool)
	SetSender(libcommon.Address)
	IsContractDeploy() bool
	Unwrap() Transaction // If this is a network wrapper, returns the unwrapped tx. Otherwise returns itself.
}

// TransactionMisc is collection of miscellaneous fields for transaction that is supposed to be embedded into concrete
// implementations of different transaction types
type TransactionMisc struct {
	// caches
	hash atomic.Value //nolint:structcheck
	from atomic.Value
}

// RLP-marshalled legacy transactions and binary-marshalled (not wrapped into an RLP string) typed (EIP-2718) transactions
type BinaryTransactions [][]byte

func (t BinaryTransactions) Len() int {
	return len(t)
}

func (t BinaryTransactions) EncodeIndex(i int, w *bytes.Buffer) {
	w.Write(t[i])
}

func DecodeRLPTransaction(s *rlp.Stream, blobTxnsAreWrappedWithBlobs bool) (Transaction, error) {
	kind, size, err := s.Kind()
	if err != nil {
		return nil, err
	}
	if rlp.List == kind {
		tx := &LegacyTx{}
		if err = tx.DecodeRLP(s, size); err != nil {
			return nil, err
		}
		return tx, nil
	}
	if rlp.String != kind {
		return nil, fmt.Errorf("Not an RLP encoded transaction. If this is a canonical encoded transaction, use UnmarshalTransactionFromBinary instead. Got %v for kind, expected String", kind)
	}
	// Decode the EIP-2718 typed TX envelope.
	var b []byte
	if b, err = s.Bytes(); err != nil {
		return nil, err
	}
	if len(b) == 0 {
		return nil, rlp.EOL
	}
	return UnmarshalTransactionFromBinary(b, blobTxnsAreWrappedWithBlobs)
}

// DecodeWrappedTransaction as similar to DecodeTransaction,
// but type-3 (blob) transactions are expected to be wrapped with blobs/commitments/proofs.
// See https://eips.ethereum.org/EIPS/eip-4844#networking
func DecodeWrappedTransaction(data []byte) (Transaction, error) {
	blobTxnsAreWrappedWithBlobs := true
	if len(data) == 0 {
		return nil, io.EOF
	}
	if data[0] < 0x80 { // the encoding is canonical, not RLP
		return UnmarshalTransactionFromBinary(data, blobTxnsAreWrappedWithBlobs)
	}
	s := rlp.NewStream(bytes.NewReader(data), uint64(len(data)))
	return DecodeRLPTransaction(s, blobTxnsAreWrappedWithBlobs)
}

// DecodeTransaction decodes a transaction either in RLP or canonical format
func DecodeTransaction(data []byte) (Transaction, error) {
	blobTxnsAreWrappedWithBlobs := false
	if len(data) == 0 {
		return nil, io.EOF
	}
	if data[0] < 0x80 { // the encoding is canonical, not RLP
		return UnmarshalTransactionFromBinary(data, blobTxnsAreWrappedWithBlobs)
	}
	s := rlp.NewStream(bytes.NewReader(data), uint64(len(data)))
	return DecodeRLPTransaction(s, blobTxnsAreWrappedWithBlobs)
}

// Parse transaction without envelope.
func UnmarshalTransactionFromBinary(data []byte, blobTxnsAreWrappedWithBlobs bool) (Transaction, error) {
	if len(data) <= 1 {
		return nil, fmt.Errorf("short input: %v", len(data))
	}
	s := rlp.NewStream(bytes.NewReader(data[1:]), uint64(len(data)-1))
	switch data[0] {
	case AccessListTxType:
		t := &AccessListTx{}
		if err := t.DecodeRLP(s); err != nil {
			return nil, err
		}
		return t, nil
	case DynamicFeeTxType:
		t := &DynamicFeeTransaction{}
		if err := t.DecodeRLP(s); err != nil {
			return nil, err
		}
		return t, nil
	case BlobTxType:
		if blobTxnsAreWrappedWithBlobs {
			t := &BlobTxWrapper{}
			if err := t.DecodeRLP(s); err != nil {
				return nil, err
			}
			return t, nil
		} else {
			t := &BlobTx{}
			if err := t.DecodeRLP(s); err != nil {
				return nil, err
			}
			return t, nil
		}
	default:
		if data[0] >= 0x80 {
			// Tx is type legacy which is RLP encoded
			return DecodeTransaction(data)
		}
		return nil, ErrTxTypeNotSupported
	}
}

// Remove everything but the payload body from the wrapper - this is not used, for reference only
func UnwrapTxPlayloadRlp(blobTxRlp []byte) (retRlp []byte, err error) {
	if blobTxRlp[0] != BlobTxType {
		return blobTxRlp, nil
	}
	it, err := rlp.NewListIterator(blobTxRlp[1:])
	if err != nil {
		return nil, err
	}
	it.Next()
	retRlp = it.Value()
	return
}

func MarshalTransactionsBinary(txs Transactions) ([][]byte, error) {
	var err error
	var buf bytes.Buffer
	result := make([][]byte, len(txs))
	for i := range txs {
		if txs[i] == nil {
			result[i] = nil
			continue
		}
		buf.Reset()
		err = txs[i].MarshalBinary(&buf)
		if err != nil {
			return nil, err
		}
		result[i] = libcommon.CopyBytes(buf.Bytes())
	}
	return result, nil
}

func DecodeTransactions(txs [][]byte) ([]Transaction, error) {
	result := make([]Transaction, len(txs))
	var err error
	for i := range txs {
		result[i], err = UnmarshalTransactionFromBinary(txs[i], false /* blobTxnsAreWrappedWithBlobs*/)
		if err != nil {
			return nil, err
		}
	}
	return result, nil
}

func TypedTransactionMarshalledAsRlpString(data []byte) bool {
	// Unless it's a single byte, serialized RLP strings have their first byte in the [0x80, 0xc0) range
	return len(data) > 0 && 0x80 <= data[0] && data[0] < 0xc0
}

func sanityCheckSignature(v *uint256.Int, r *uint256.Int, s *uint256.Int, maybeProtected bool) error {
	if isProtectedV(v) && !maybeProtected {
		return ErrUnexpectedProtection
	}

	var plainV byte
	if isProtectedV(v) {
		chainID := DeriveChainId(v).Uint64()
		plainV = byte(v.Uint64() - 35 - 2*chainID)
	} else if maybeProtected {
		// Only EIP-155 signatures can be optionally protected. Since
		// we determined this v value is not protected, it must be a
		// raw 27 or 28.
		plainV = byte(v.Uint64() - 27)
	} else {
		// If the signature is not optionally protected, we assume it
		// must already be equal to the recovery id.
		plainV = byte(v.Uint64())
	}
	if !crypto.ValidateSignatureValues(plainV, r, s, false) {
		return ErrInvalidSig
	}

	return nil
}

func isProtectedV(V *uint256.Int) bool {
	if V.BitLen() <= 8 {
		v := V.Uint64()
		return v != 27 && v != 28 && v != 1 && v != 0
	}
	// anything not 27 or 28 is considered protected
	return true
}

// Transactions implements DerivableList for transactions.
type Transactions []Transaction

// Len returns the length of s.
func (s Transactions) Len() int { return len(s) }

// EncodeIndex encodes the i'th transaction to w. Note that this does not check for errors
// because we assume that *Transaction will only ever contain valid txs that were either
// constructed by decoding or via public API in this package.
func (s Transactions) EncodeIndex(i int, w *bytes.Buffer) {
	if err := s[i].MarshalBinary(w); err != nil {
		panic(err)
	}
}

// TransactionsGroupedBySender - lists of transactions grouped by sender
type TransactionsGroupedBySender []Transactions

// TxDifference returns a new set which is the difference between a and b.
func TxDifference(a, b Transactions) Transactions {
	keep := make(Transactions, 0, len(a))

	remove := make(map[libcommon.Hash]struct{})
	for _, tx := range b {
		remove[tx.Hash()] = struct{}{}
	}

	for _, tx := range a {
		if _, ok := remove[tx.Hash()]; !ok {
			keep = append(keep, tx)
		}
	}

	return keep
}

// TxByNonce implements the sort interface to allow sorting a list of transactions
// by their nonces. This is usually only useful for sorting transactions from a
// single account, otherwise a nonce comparison doesn't make much sense.
type TxByNonce Transactions

func (s TxByNonce) Len() int           { return len(s) }
func (s TxByNonce) Less(i, j int) bool { return s[i].GetNonce() < s[j].GetNonce() }
func (s TxByNonce) Swap(i, j int)      { s[i], s[j] = s[j], s[i] }

type TransactionsStream interface {
	Empty() bool
	Peek() Transaction
	Shift()
	Pop()
}

// TransactionsFixedOrder represents a set of transactions that can return
// transactions in a profit-maximizing sorted order, while supporting removing
// entire batches of transactions for non-executable accounts.
type TransactionsFixedOrder struct {
	Transactions
}

// NewTransactionsFixedOrder creates a transaction set that can retrieve
// price sorted transactions in a nonce-honouring way.
//
// Note, the input map is reowned so the caller should not interact any more with
// if after providing it to the constructor.
func NewTransactionsFixedOrder(txs Transactions) *TransactionsFixedOrder {
	return &TransactionsFixedOrder{txs}
}

func (t *TransactionsFixedOrder) Empty() bool {
	if t == nil {
		return true
	}
	return len(t.Transactions) == 0
}

// Peek returns the next transaction by price.
func (t *TransactionsFixedOrder) Peek() Transaction {
	if len(t.Transactions) == 0 {
		return nil
	}
	return t.Transactions[0]
}

// Shift replaces the current best head with the next one from the same account.
func (t *TransactionsFixedOrder) Shift() {
	t.Transactions[0] = nil // avoid memory leak
	t.Transactions = t.Transactions[1:]
}

// Pop removes the best transaction, *not* replacing it with the next one from
// the same account. This should be used when a transaction cannot be executed
// and hence all subsequent ones should be discarded from the same account.
func (t *TransactionsFixedOrder) Pop() {
	t.Transactions[0] = nil // avoid memory leak
	t.Transactions = t.Transactions[1:]
}

// Message is a fully derived transaction and implements core.Message
type Message struct {
<<<<<<< HEAD
	to                          *libcommon.Address
	from                        libcommon.Address
	nonce                       uint64
	amount                      uint256.Int
	gasLimit                    uint64
	gasPrice                    uint256.Int
	feeCap                      uint256.Int
	tip                         uint256.Int
	maxFeePerDataGas            uint256.Int
	data                        []byte
	accessList                  types2.AccessList
	checkNonce                  bool
	isFree                      bool
	dataHashes                  []libcommon.Hash
	effectiveGasPricePercentage uint8
=======
	to               *libcommon.Address
	from             libcommon.Address
	nonce            uint64
	amount           uint256.Int
	gasLimit         uint64
	gasPrice         uint256.Int
	feeCap           uint256.Int
	tip              uint256.Int
	maxFeePerBlobGas uint256.Int
	data             []byte
	accessList       types2.AccessList
	checkNonce       bool
	isFree           bool
	blobHashes       []libcommon.Hash
>>>>>>> fcad3a03
}

func NewMessage(from libcommon.Address, to *libcommon.Address, nonce uint64, amount *uint256.Int, gasLimit uint64,
	gasPrice *uint256.Int, feeCap, tip *uint256.Int, data []byte, accessList types2.AccessList, checkNonce bool,
	isFree bool, maxFeePerBlobGas *uint256.Int,
) Message {
	m := Message{
		from:       from,
		to:         to,
		nonce:      nonce,
		amount:     *amount,
		gasLimit:   gasLimit,
		data:       data,
		accessList: accessList,
		checkNonce: checkNonce,
		isFree:     isFree,
	}
	if gasPrice != nil {
		m.gasPrice.Set(gasPrice)
	}
	if tip != nil {
		m.tip.Set(tip)
	}
	if feeCap != nil {
		m.feeCap.Set(feeCap)
	}
	if maxFeePerBlobGas != nil {
		m.maxFeePerBlobGas.Set(maxFeePerBlobGas)
	}
	return m
}

func (m Message) From() libcommon.Address       { return m.from }
func (m Message) To() *libcommon.Address        { return m.to }
func (m Message) GasPrice() *uint256.Int        { return &m.gasPrice }
func (m Message) FeeCap() *uint256.Int          { return &m.feeCap }
func (m Message) Tip() *uint256.Int             { return &m.tip }
func (m Message) Value() *uint256.Int           { return &m.amount }
func (m Message) Gas() uint64                   { return m.gasLimit }
func (m Message) Nonce() uint64                 { return m.nonce }
func (m Message) Data() []byte                  { return m.data }
func (m Message) AccessList() types2.AccessList { return m.accessList }
func (m Message) CheckNonce() bool              { return m.checkNonce }
func (m *Message) SetCheckNonce(checkNonce bool) {
	m.checkNonce = checkNonce
}
func (m Message) IsFree() bool { return m.isFree }
func (m *Message) SetIsFree(isFree bool) {
	m.isFree = isFree
}

func (m *Message) ChangeGas(globalGasCap, desiredGas uint64) {
	gas := globalGasCap
	if gas == 0 {
		gas = uint64(math.MaxUint64 / 2)
	}
	if desiredGas > 0 {
		gas = desiredGas
	}
	if globalGasCap != 0 && globalGasCap < gas {
		log.Warn("Caller gas above allowance, capping", "requested", gas, "cap", globalGasCap)
		gas = globalGasCap
	}

	m.gasLimit = gas
}

<<<<<<< HEAD
func (m Message) DataHashes() []libcommon.Hash { return m.dataHashes }
func (m *Message) SetEffectiveGasPricePercentage(effectiveGasPricePercentage uint8) {
	m.effectiveGasPricePercentage = effectiveGasPricePercentage
}

func (m *Message) SetGasPrice(gasPrice *uint256.Int) {
	m.gasPrice.Set(gasPrice)
}

func (m *Message) SetFeeCap(feeCap *uint256.Int) {
	m.feeCap.Set(feeCap)
}

func (m Message) EffectiveGasPricePercentage() uint8 { return m.effectiveGasPricePercentage }
=======
func (m Message) BlobGas() uint64 { return fixedgas.BlobGasPerBlob * uint64(len(m.blobHashes)) }

func (m Message) MaxFeePerBlobGas() *uint256.Int {
	return &m.maxFeePerBlobGas
}

func (m Message) BlobHashes() []libcommon.Hash { return m.blobHashes }
>>>>>>> fcad3a03

func DecodeSSZ(data []byte, dest codec.Deserializable) error {
	err := dest.Deserialize(codec.NewDecodingReader(bytes.NewReader(data), uint64(len(data))))
	return err
}

func EncodeSSZ(w io.Writer, obj codec.Serializable) error {
	return obj.Serialize(codec.NewEncodingWriter(w))
}

// copyAddressPtr copies an address.
func copyAddressPtr(a *libcommon.Address) *libcommon.Address {
	if a == nil {
		return nil
	}
	cpy := *a
	return &cpy
}<|MERGE_RESOLUTION|>--- conflicted
+++ resolved
@@ -25,16 +25,6 @@
 	"sync/atomic"
 
 	"github.com/holiman/uint256"
-<<<<<<< HEAD
-	libcommon "github.com/gateway-fm/cdk-erigon-lib/common"
-	types2 "github.com/gateway-fm/cdk-erigon-lib/types"
-	"github.com/ledgerwatch/log/v3"
-	"github.com/protolambda/ztyp/codec"
-
-	"github.com/ledgerwatch/erigon/chain"
-
-	"github.com/ledgerwatch/erigon/common"
-=======
 	"github.com/ledgerwatch/log/v3"
 	"github.com/protolambda/ztyp/codec"
 
@@ -43,7 +33,6 @@
 	"github.com/ledgerwatch/erigon-lib/common/fixedgas"
 	types2 "github.com/ledgerwatch/erigon-lib/types"
 
->>>>>>> fcad3a03
 	"github.com/ledgerwatch/erigon/common/math"
 	"github.com/ledgerwatch/erigon/crypto"
 	"github.com/ledgerwatch/erigon/rlp"
@@ -403,7 +392,6 @@
 
 // Message is a fully derived transaction and implements core.Message
 type Message struct {
-<<<<<<< HEAD
 	to                          *libcommon.Address
 	from                        libcommon.Address
 	nonce                       uint64
@@ -412,29 +400,13 @@
 	gasPrice                    uint256.Int
 	feeCap                      uint256.Int
 	tip                         uint256.Int
-	maxFeePerDataGas            uint256.Int
+	maxFeePerBlobGas            uint256.Int
 	data                        []byte
 	accessList                  types2.AccessList
 	checkNonce                  bool
 	isFree                      bool
-	dataHashes                  []libcommon.Hash
+	blobHashes                  []libcommon.Hash
 	effectiveGasPricePercentage uint8
-=======
-	to               *libcommon.Address
-	from             libcommon.Address
-	nonce            uint64
-	amount           uint256.Int
-	gasLimit         uint64
-	gasPrice         uint256.Int
-	feeCap           uint256.Int
-	tip              uint256.Int
-	maxFeePerBlobGas uint256.Int
-	data             []byte
-	accessList       types2.AccessList
-	checkNonce       bool
-	isFree           bool
-	blobHashes       []libcommon.Hash
->>>>>>> fcad3a03
 }
 
 func NewMessage(from libcommon.Address, to *libcommon.Address, nonce uint64, amount *uint256.Int, gasLimit uint64,
@@ -502,8 +474,6 @@
 	m.gasLimit = gas
 }
 
-<<<<<<< HEAD
-func (m Message) DataHashes() []libcommon.Hash { return m.dataHashes }
 func (m *Message) SetEffectiveGasPricePercentage(effectiveGasPricePercentage uint8) {
 	m.effectiveGasPricePercentage = effectiveGasPricePercentage
 }
@@ -517,7 +487,7 @@
 }
 
 func (m Message) EffectiveGasPricePercentage() uint8 { return m.effectiveGasPricePercentage }
-=======
+
 func (m Message) BlobGas() uint64 { return fixedgas.BlobGasPerBlob * uint64(len(m.blobHashes)) }
 
 func (m Message) MaxFeePerBlobGas() *uint256.Int {
@@ -525,7 +495,6 @@
 }
 
 func (m Message) BlobHashes() []libcommon.Hash { return m.blobHashes }
->>>>>>> fcad3a03
 
 func DecodeSSZ(data []byte, dest codec.Deserializable) error {
 	err := dest.Deserialize(codec.NewDecodingReader(bytes.NewReader(data), uint64(len(data))))
