package stages

import (
	"errors"
	"fmt"

	"github.com/gateway-fm/cdk-erigon-lib/common"
	"github.com/gateway-fm/cdk-erigon-lib/common/length"
	"github.com/gateway-fm/cdk-erigon-lib/kv"
	"github.com/gateway-fm/cdk-erigon-lib/state"
	"github.com/holiman/uint256"
	state2 "github.com/ledgerwatch/erigon/core/state"
	"github.com/ledgerwatch/erigon/core/types"
	db2 "github.com/ledgerwatch/erigon/smt/pkg/db"
	"github.com/ledgerwatch/erigon/smt/pkg/smt"
	"github.com/ledgerwatch/erigon/smt/pkg/utils"
	"github.com/ledgerwatch/erigon/zk/hermez_db"
	"github.com/ledgerwatch/log/v3"

	"context"
	"time"

	"os"

	"math"

	"github.com/gateway-fm/cdk-erigon-lib/kv/memdb"
	"github.com/ledgerwatch/erigon/common/dbutils"
	"github.com/ledgerwatch/erigon/core/rawdb"
	"github.com/ledgerwatch/erigon/core/systemcontracts"
	"github.com/ledgerwatch/erigon/core/types/accounts"
	"github.com/ledgerwatch/erigon/eth/ethconfig"
	"github.com/ledgerwatch/erigon/eth/stagedsync"
	"github.com/ledgerwatch/erigon/eth/stagedsync/stages"
	"github.com/ledgerwatch/erigon/turbo/services"
	"github.com/ledgerwatch/erigon/turbo/stages/headerdownload"
	"github.com/ledgerwatch/erigon/turbo/trie"
	"github.com/ledgerwatch/erigon/zk"
	"github.com/status-im/keycard-go/hexutils"
)

var ctxDoneErr = errors.New("context done")

type ZkInterHashesCfg struct {
	db                kv.RwDB
	checkRoot         bool
	badBlockHalt      bool
	tmpDir            string
	saveNewHashesToDB bool // no reason to save changes when calculating root for mining
	blockReader       services.FullBlockReader
	hd                *headerdownload.HeaderDownload

	historyV3 bool
	agg       *state.AggregatorV3
	zk        *ethconfig.Zk
}

func StageZkInterHashesCfg(
	db kv.RwDB,
	checkRoot, saveNewHashesToDB, badBlockHalt bool,
	tmpDir string,
	blockReader services.FullBlockReader,
	hd *headerdownload.HeaderDownload,
	historyV3 bool,
	agg *state.AggregatorV3,
	zk *ethconfig.Zk,
) ZkInterHashesCfg {
	return ZkInterHashesCfg{
		db:                db,
		checkRoot:         checkRoot,
		tmpDir:            tmpDir,
		saveNewHashesToDB: saveNewHashesToDB,
		badBlockHalt:      badBlockHalt,
		blockReader:       blockReader,
		hd:                hd,

		historyV3: historyV3,
		agg:       agg,
		zk:        zk,
	}
}

func SpawnZkIntermediateHashesStage(s *stagedsync.StageState, u stagedsync.Unwinder, tx kv.RwTx, cfg ZkInterHashesCfg, ctx context.Context, quiet bool) (root common.Hash, err error) {
	logPrefix := s.LogPrefix()

	quit := ctx.Done()
	_ = quit

	useExternalTx := tx != nil
	if !useExternalTx {
		var err error
		tx, err = cfg.db.BeginRw(context.Background())
		if err != nil {
			return trie.EmptyRoot, err
		}
		defer tx.Rollback()
	}

	to, err := s.ExecutionAt(tx)
	if err != nil {
		return trie.EmptyRoot, err
	}

	///// DEBUG BISECT /////
	defer func() {
		if cfg.zk.DebugLimit > 0 {
			if err != nil {
				log.Error("Hashing Failed", "block", to, "err", err)
				os.Exit(1)
			} else if to >= cfg.zk.DebugLimit {
				tx.Commit()
				os.Exit(0)
			}
		}
	}()
	///////////////////////

	if s.BlockNumber == to {
		// we already did hash check for this block
		// we don't do the obvious `if s.BlockNumber > to` to support reorgs more naturally
		return trie.EmptyRoot, nil
	}

	if !quiet && to > s.BlockNumber+16 {
		log.Info(fmt.Sprintf("[%s] Generating intermediate hashes", logPrefix), "from", s.BlockNumber, "to", to)
	}

	shouldRegenerate := to > s.BlockNumber && to-s.BlockNumber > cfg.zk.RebuildTreeAfter
	shouldIncrementBecauseOfAFlag := cfg.zk.IncrementTreeAlways
	shouldIncrementBecauseOfExecutionConditions := s.BlockNumber > 0 && !shouldRegenerate
	shouldIncrement := shouldIncrementBecauseOfAFlag || shouldIncrementBecauseOfExecutionConditions

	eridb := db2.NewEriDb(tx)
	smt := smt.NewSMT(eridb, false)

	if cfg.zk.SmtRegenerateInMemory {
		log.Info(fmt.Sprintf("[%s] SMT using mapmutation", logPrefix))
		eridb.OpenBatch(quit)
	} else {
		log.Info(fmt.Sprintf("[%s] SMT not using mapmutation", logPrefix))
	}

	if shouldIncrement {
		if shouldIncrementBecauseOfAFlag {
			log.Debug(fmt.Sprintf("[%s] IncrementTreeAlways true - incrementing tree", logPrefix), "previousRootHeight", s.BlockNumber, "calculatingRootHeight", to)
		}
		if root, err = zkIncrementIntermediateHashes(ctx, logPrefix, s, tx, eridb, smt, s.BlockNumber, to); err != nil {
			return trie.EmptyRoot, err
		}
	} else {
		if root, err = regenerateIntermediateHashes(ctx, logPrefix, tx, eridb, smt, to); err != nil {
			return trie.EmptyRoot, err
		}
	}

	log.Info(fmt.Sprintf("[%s] Trie root", logPrefix), "hash", root.Hex())

	if cfg.checkRoot {
		var syncHeadHeader *types.Header
		if syncHeadHeader, err = cfg.blockReader.HeaderByNumber(ctx, tx, to); err != nil {
			return trie.EmptyRoot, err
		}
		if syncHeadHeader == nil {
			return trie.EmptyRoot, fmt.Errorf("no header found with number %d", to)
		}

		expectedRootHash := syncHeadHeader.Root
		headerHash := syncHeadHeader.Hash()
		if root != expectedRootHash {
			if cfg.zk.SmtRegenerateInMemory {
				eridb.RollbackBatch()
			}
			panic(fmt.Sprintf("[%s] Wrong trie root of block %d: %x, expected (from header): %x. Block hash: %x", logPrefix, to, root, expectedRootHash, headerHash))
		}

		log.Info(fmt.Sprintf("[%s] State root matches", logPrefix))
	}

	if cfg.zk.SmtRegenerateInMemory {
		if err := eridb.CommitBatch(); err != nil {
			return trie.EmptyRoot, err
		}
	}

	if err = s.Update(tx, to); err != nil {
		return trie.EmptyRoot, err
	}

	if !useExternalTx {
		if err := tx.Commit(); err != nil {
			return trie.EmptyRoot, err
		}
	}

	return root, err
}

func UnwindZkIntermediateHashesStage(u *stagedsync.UnwindState, s *stagedsync.StageState, tx kv.RwTx, cfg ZkInterHashesCfg, ctx context.Context, silent bool) (err error) {
	quit := ctx.Done()
	useExternalTx := tx != nil
	if !useExternalTx {
		tx, err = cfg.db.BeginRw(ctx)
		if err != nil {
			return err
		}
		defer tx.Rollback()
	}
	if !silent {
		log.Debug(fmt.Sprintf("[%s] Unwinding intermediate hashes", s.LogPrefix()), "from", s.BlockNumber, "to", u.UnwindPoint)
	}

	var expectedRootHash common.Hash
	syncHeadHeader := rawdb.ReadHeaderByNumber(tx, u.UnwindPoint)
	if err != nil {
		return err
	}
	if syncHeadHeader == nil {
		log.Warn("header not found for block number", "block", u.UnwindPoint)
	} else {
		expectedRootHash = syncHeadHeader.Root
	}

	root, err := unwindZkSMT(ctx, s.LogPrefix(), s.BlockNumber, u.UnwindPoint, tx, cfg.checkRoot, &expectedRootHash, silent, quit)
	if err != nil {
		return err
	}
	_ = root

	hermezDb := hermez_db.NewHermezDb(tx)
	if err := hermezDb.TruncateSmtDepths(u.UnwindPoint); err != nil {
		return err
	}

	if err := u.Done(tx); err != nil {
		return err
	}
	if !useExternalTx {
		if err := tx.Commit(); err != nil {
			return err
		}
	}
	return nil
}

func copy(originalMap map[string]string) map[string]string {
	newMap := make(map[string]string)
	for key, value := range originalMap {
		newMap[key] = value
	}
	return newMap
}
func regenerateIntermediateHashes(ctx context.Context, logPrefix string, db kv.RwTx, eridb *db2.EriDb, smtIn *smt.SMT, toBlock uint64) (common.Hash, error) {
	log.Info(fmt.Sprintf("[%s] Regeneration trie hashes started", logPrefix))
	defer log.Info(fmt.Sprintf("[%s] Regeneration ended", logPrefix))

	if err := stages.SaveStageProgress(db, stages.IntermediateHashes, 0); err != nil {
		log.Warn(fmt.Sprint("regenerate SaveStageProgress to zero error: ", err))
	}

	var a *accounts.Account
	var addr common.Address
	var as map[string]string
	var inc uint64

	psr := state2.NewPlainStateReader(db)

	log.Info(fmt.Sprintf("[%s] Collecting account data...", logPrefix))
	dataCollectStartTime := time.Now()

	// get total accounts count for progress printer
	total := uint64(0)
	if err := psr.ForEach(kv.PlainState, nil, func(k, acc []byte) error {
		total++
		return nil
	}); err != nil {
		return trie.EmptyRoot, err
	}

	progressChan, stopProgressPrinter := zk.ProgressPrinterWithoutValues(fmt.Sprintf("[%s] SMT regenerate progress", logPrefix), total*2)

	progCt := uint64(0)

	var err error
	valChan := make(chan accountValue, 10000)
	jobChan := make(chan func() error, 10000)
	errChan := make(chan error, 1)

	go func() {
		defer close(valChan)
		for {
			select {
			case job, more := <-jobChan:
				if !more {
					return
				}
				if err := job(); err != nil {
					errChan <- err
					return
				}
			case <-ctx.Done():
				errChan <- ctxDoneErr
				return
			}
		}
	}()

	if err = psr.ForEach(kv.PlainState, nil, func(k, acc []byte) error {
		select {
		case <-ctx.Done():
			return ctxDoneErr
		default:
		}
		progCt++
		progressChan <- progCt
		if len(k) == 20 {
			if a != nil { // don't run process on first loop for first account (or it will miss collecting storage)
				cc, err := psr.ReadAccountCode(addr, inc, a.CodeHash)
				if err != nil {
					return err
				}
				asClone := copy(as)
				jobChan <- func() error { return calcAccountValuesToChan(ctx, *a, asClone, cc, addr, valChan) }
			}

			a = &accounts.Account{}

			if err := a.DecodeForStorage(acc); err != nil {
				// TODO: not an account?
				as = make(map[string]string)
				return nil
			}
			addr = common.BytesToAddress(k)
			inc = a.Incarnation
			// empty storage of previous account
			as = make(map[string]string)
		} else { // otherwise we're reading storage
			_, incarnation, key := dbutils.PlainParseCompositeStorageKey(k)
			if incarnation != inc {
				return nil
			}

			sk := fmt.Sprintf("0x%032x", key)
			v := fmt.Sprintf("0x%032x", acc)

			as[sk] = TrimHexString(v)
		}
		return nil
	}); err != nil {
		return trie.EmptyRoot, err
	}

	cc, err := psr.ReadAccountCode(addr, inc, a.CodeHash)
	if err != nil {
		return trie.EmptyRoot, err
	}
	// process the final account
	asClone := copy(as)

	jobChan <- func() error { return calcAccountValuesToChan(ctx, *a, asClone, cc, addr, valChan) }
	close(jobChan)

	keys := make([]utils.NodeKey, 0)
	// save the values and keys to the db
LOOP:
	for {
		select {
		case <-ctx.Done():
			return trie.EmptyRoot, ctxDoneErr
		case av, more := <-valChan:
			if more {
				keys = append(keys, *av.key)
				if err := eridb.InsertAccountValue(*av.key, *av.value); err != nil {
					return trie.EmptyRoot, err
				}

				if err := eridb.InsertKeySource(*av.key, av.keySource); err != nil {
					return trie.EmptyRoot, err
				}
			} else {
				break LOOP
			}
		case err = <-errChan:
			return trie.EmptyRoot, err
		}
	}

	stopProgressPrinter()

	dataCollectTime := time.Since(dataCollectStartTime)
	log.Info(fmt.Sprintf("[%s] Collecting account data finished in %v", logPrefix, dataCollectTime))

	// generate tree
	if _, err := smtIn.GenerateFromKVBulk(ctx, logPrefix, keys); err != nil {
		return trie.EmptyRoot, err
	}

	err2 := db.ClearBucket("HermezSmtAccountValues")
	if err2 != nil {
		log.Warn(fmt.Sprint("regenerate SaveStageProgress to zero error: ", err2))
	}

	root := smtIn.LastRoot()

	// save it here so we don't
	hermezDb := hermez_db.NewHermezDb(db)
	if err := hermezDb.WriteSmtDepth(toBlock, uint64(smtIn.GetDepth())); err != nil {
		return trie.EmptyRoot, err
	}

	return common.BigToHash(root), nil
}

func zkIncrementIntermediateHashes(ctx context.Context, logPrefix string, s *stagedsync.StageState, db kv.RwTx, eridb *db2.EriDb, dbSmt *smt.SMT, from, to uint64) (common.Hash, error) {
	log.Info(fmt.Sprintf("[%s] Increment trie hashes started", logPrefix), "previousRootHeight", s.BlockNumber, "calculatingRootHeight", to)
	defer log.Info(fmt.Sprintf("[%s] Increment ended", logPrefix))

	ac, err := db.CursorDupSort(kv.AccountChangeSet)
	if err != nil {
		return trie.EmptyRoot, err
	}
	defer ac.Close()

	sc, err := db.CursorDupSort(kv.StorageChangeSet)
	if err != nil {
		return trie.EmptyRoot, err
	}
	defer sc.Close()

	// progress printer
	accChanges := make(map[common.Address]*accounts.Account)
	codeChanges := make(map[common.Address]string)
	storageChanges := make(map[common.Address]map[string]string)

	// case when we are incrementing from block 1
	// we chould include the 0 block which is the genesis data
	if from != 0 {
		from += 1
	}

	// NB: changeset tables are zero indexed
	// changeset tables contain historical value at N-1, so we look up values from plainstate
	// i+1 to get state at the beginning of the next batch
	psr := state2.NewPlainState(db, from+1, systemcontracts.SystemContractCodeLookup["Hermez"])
	defer psr.Close()

	for i := from; i <= to; i++ {
		dupSortKey := dbutils.EncodeBlockNumber(i)
		psr.SetBlockNr(i + 1)

		// collect changes to accounts and code
		for _, v, err := ac.SeekExact(dupSortKey); err == nil && v != nil; _, v, err = ac.NextDup() {
			addr := common.BytesToAddress(v[:length.Addr])

			currAcc, err := psr.ReadAccountData(addr)
			if err != nil {
				return trie.EmptyRoot, err
			}

			// store the account
			accChanges[addr] = currAcc

			cc, err := psr.ReadAccountCode(addr, currAcc.Incarnation, currAcc.CodeHash)
			if err != nil {
				return trie.EmptyRoot, err
			}

			ach := hexutils.BytesToHex(cc)
			if len(ach) > 0 {
				hexcc := "0x" + ach
				codeChanges[addr] = hexcc
				if err != nil {
					return trie.EmptyRoot, err
				}
			}
		}

		err = db.ForPrefix(kv.StorageChangeSet, dupSortKey, func(sk, sv []byte) error {
			changesetKey := sk[length.BlockNum:]
			address, incarnation := dbutils.PlainParseStoragePrefix(changesetKey)

			sstorageKey := sv[:length.Hash]
			stk := common.BytesToHash(sstorageKey)

			value, err := psr.ReadAccountStorage(address, incarnation, &stk)
			if err != nil {
				return err
			}

			stkk := fmt.Sprintf("0x%032x", stk)
			v := fmt.Sprintf("0x%032x", common.BytesToHash(value))

			m := make(map[string]string)
			m[stkk] = v

			if storageChanges[address] == nil {
				storageChanges[address] = make(map[string]string)
			}
			storageChanges[address][stkk] = v
			return nil
		})
		if err != nil {
			return trie.EmptyRoot, err
		}
	}

	if _, _, err := dbSmt.SetStorage(ctx, logPrefix, accChanges, codeChanges, storageChanges); err != nil {
		return trie.EmptyRoot, err
	}

	log.Info(fmt.Sprintf("[%s] Regeneration trie hashes finished. Commiting batch", logPrefix))

	lr := dbSmt.LastRoot()

	hash := common.BigToHash(lr)

	// do not put this outside, because sequencer uses this function to calculate root for each block
	hermezDb := hermez_db.NewHermezDb(db)
	if err := hermezDb.WriteSmtDepth(to, uint64(dbSmt.GetDepth())); err != nil {
		return trie.EmptyRoot, err
	}

	return hash, nil
}

func unwindZkSMT(ctx context.Context, logPrefix string, from, to uint64, db kv.RwTx, checkRoot bool, expectedRootHash *common.Hash, quiet bool, quit <-chan struct{}) (common.Hash, error) {
	if !quiet {
		log.Info(fmt.Sprintf("[%s] Unwind trie hashes started", logPrefix))
		defer log.Info(fmt.Sprintf("[%s] Unwind ended", logPrefix))
	}

	eridb := db2.NewEriDb(db)
	dbSmt := smt.NewSMT(eridb, false)

	if !quiet {
		log.Info(fmt.Sprintf("[%s]", logPrefix), "last root", common.BigToHash(dbSmt.LastRoot()))
	}

	if quit == nil {
		log.Warn("quit channel is nil, creating a new one")
		quit = make(chan struct{})
	}

	// only open the batch if tx is not already one
	if _, ok := db.(*memdb.MemoryMutation); !ok {
		eridb.OpenBatch(quit)
	}

	ac, err := db.CursorDupSort(kv.AccountChangeSet)
	if err != nil {
		return trie.EmptyRoot, err
	}
	defer ac.Close()

	sc, err := db.CursorDupSort(kv.StorageChangeSet)
	if err != nil {
		return trie.EmptyRoot, err
	}
	defer sc.Close()

	currentPsr := state2.NewPlainStateReader(db)

	total := uint64(math.Abs(float64(from) - float64(to) + 1))
	printerStopped := false
	progressChan, stopPrinter := zk.ProgressPrinter(fmt.Sprintf("[%s] Progress unwinding", logPrefix), total, quiet)
	defer func() {
		if !printerStopped {
			stopPrinter()
		}
	}()

	// walk backwards through the blocks, applying state changes, and deletes
	// PlainState contains data AT the block
	// History tables contain data BEFORE the block - so need a +1 offset
	accChanges := make(map[common.Address]*accounts.Account)
	codeChanges := make(map[common.Address]string)
	storageChanges := make(map[common.Address]map[string]string)

	addDeletedAcc := func(addr common.Address) {
		deletedAcc := new(accounts.Account)
		deletedAcc.Balance = *uint256.NewInt(0)
		deletedAcc.Nonce = 0
		accChanges[addr] = deletedAcc
	}

	psr := state2.NewPlainState(db, from, systemcontracts.SystemContractCodeLookup["Hermez"])
	defer psr.Close()

	for i := from; i >= to+1; i-- {
		select {
		case <-ctx.Done():
			return trie.EmptyRoot, errors.New("context done")
		default:
		}

		psr.SetBlockNr(i)

		dupSortKey := dbutils.EncodeBlockNumber(i)

		// collect changes to accounts and code
		for _, v, err2 := ac.SeekExact(dupSortKey); err2 == nil && v != nil; _, v, err2 = ac.NextDup() {

			addr := common.BytesToAddress(v[:length.Addr])

			// if the account was created in this changeset we should delete it
			if len(v[length.Addr:]) == 0 {
				codeChanges[addr] = ""
				addDeletedAcc(addr)
				continue
			}

			oldAcc, err := psr.ReadAccountData(addr)
			if err != nil {
				return trie.EmptyRoot, err
			}

			// currAcc at block we're unwinding from
			currAcc, err := currentPsr.ReadAccountData(addr)
			if err != nil {
				return trie.EmptyRoot, err
			}

			if oldAcc.Incarnation > 0 {
				if len(v) == 0 { // self-destructed
					addDeletedAcc(addr)
				} else {
					if currAcc.Incarnation > oldAcc.Incarnation {
						addDeletedAcc(addr)
					}
				}
			}

			// store the account
			accChanges[addr] = oldAcc

			if oldAcc.CodeHash != currAcc.CodeHash {
				cc, err := currentPsr.ReadAccountCode(addr, oldAcc.Incarnation, oldAcc.CodeHash)
				if err != nil {
					return trie.EmptyRoot, err
				}

				ach := hexutils.BytesToHex(cc)
				hexcc := ""
				if len(ach) > 0 {
					hexcc = "0x" + ach
				}
				codeChanges[addr] = hexcc
			}
		}

		err = db.ForPrefix(kv.StorageChangeSet, dupSortKey, func(sk, sv []byte) error {
			changesetKey := sk[length.BlockNum:]
			address, _ := dbutils.PlainParseStoragePrefix(changesetKey)

			sstorageKey := sv[:length.Hash]
			stk := common.BytesToHash(sstorageKey)

			value := []byte{0}
			if len(sv[length.Hash:]) != 0 {
				value = sv[length.Hash:]
			}

			stkk := fmt.Sprintf("0x%032x", stk)
			v := fmt.Sprintf("0x%032x", common.BytesToHash(value))

			m := make(map[string]string)
			m[stkk] = v

			if storageChanges[address] == nil {
				storageChanges[address] = make(map[string]string)
			}
			storageChanges[address][stkk] = v
			return nil
		})
		if err != nil {
			return trie.EmptyRoot, err
		}

		progressChan <- 1
	}

	stopPrinter()
	printerStopped = true

	if _, _, err := dbSmt.SetStorage(ctx, logPrefix, accChanges, codeChanges, storageChanges); err != nil {
		return trie.EmptyRoot, err
	}

	if err := verifyLastHash(dbSmt, expectedRootHash, checkRoot, logPrefix, quiet); err != nil {
		log.Error("failed to verify hash")
		eridb.RollbackBatch()
		return trie.EmptyRoot, err
	}

	if err := eridb.CommitBatch(); err != nil {
		return trie.EmptyRoot, err
	}

	lr := dbSmt.LastRoot()

	hash := common.BigToHash(lr)
	return hash, nil
<<<<<<< HEAD
=======
}

func verifyLastHash(dbSmt *smt.SMT, expectedRootHash *common.Hash, checkRoot bool, logPrefix string, quiet bool) error {
	hash := common.BigToHash(dbSmt.LastRoot())

	if checkRoot && hash != *expectedRootHash {
		panic(fmt.Sprintf("[%s] Wrong trie root: %x, expected (from header): %x", logPrefix, hash, expectedRootHash))
	}
	if !quiet {
		log.Info(fmt.Sprintf("[%s] Trie root matches", logPrefix), "hash", hash.Hex())
	}
	return nil
}

func processAccount(db smt.DB, a *accounts.Account, as map[string]string, inc uint64, psr *state2.PlainStateReader, addr common.Address, keys []utils.NodeKey) ([]utils.NodeKey, error) {
	// get the account balance and nonce
	keys, err := insertAccountStateToKV(db, keys, addr.String(), a.Balance.ToBig(), new(big.Int).SetUint64(a.Nonce))
	if err != nil {
		return []utils.NodeKey{}, err
	}

	// store the contract bytecode
	cc, err := psr.ReadAccountCode(addr, inc, a.CodeHash)
	if err != nil {
		return []utils.NodeKey{}, err
	}

	ach := hexutils.BytesToHex(cc)
	if len(ach) > 0 {
		hexcc := "0x" + ach
		keys, err = insertContractBytecodeToKV(db, keys, addr.String(), hexcc)
		if err != nil {
			return []utils.NodeKey{}, err
		}
	}

	if len(as) > 0 {
		// store the account storage
		keys, err = insertContractStorageToKV(db, keys, addr.String(), as)
		if err != nil {
			return []utils.NodeKey{}, err
		}
	}

	return keys, nil
}

func insertContractBytecodeToKV(db smt.DB, keys []utils.NodeKey, ethAddr string, bytecode string) ([]utils.NodeKey, error) {
	keyContractCode, err := utils.KeyContractCode(ethAddr)
	if err != nil {
		return []utils.NodeKey{}, err
	}

	keyContractLength, err := utils.KeyContractLength(ethAddr)
	if err != nil {
		return []utils.NodeKey{}, err
	}

	hashedBytecode, err := utils.HashContractBytecode(bytecode)
	if err != nil {
		return []utils.NodeKey{}, err
	}

	parsedBytecode := strings.TrimPrefix(bytecode, "0x")
	if len(parsedBytecode)%2 != 0 {
		parsedBytecode = "0" + parsedBytecode
	}

	bi := utils.ConvertHexToBigInt(hashedBytecode)
	bytecodeLength := len(parsedBytecode) / 2

	x := utils.ScalarToArrayBig(bi)
	valueContractCode, err := utils.NodeValue8FromBigIntArray(x)
	if err != nil {
		return []utils.NodeKey{}, err
	}

	x = utils.ScalarToArrayBig(big.NewInt(int64(bytecodeLength)))
	valueContractLength, err := utils.NodeValue8FromBigIntArray(x)
	if err != nil {
		return []utils.NodeKey{}, err
	}
	if !valueContractCode.IsZero() {
		keys = append(keys, keyContractCode)
		db.InsertAccountValue(keyContractCode, *valueContractCode)

		ks := utils.EncodeKeySource(utils.SC_CODE, utils.ConvertHexToAddress(ethAddr), common.Hash{})
		db.InsertKeySource(keyContractCode, ks)
	}

	if !valueContractLength.IsZero() {
		keys = append(keys, keyContractLength)
		db.InsertAccountValue(keyContractLength, *valueContractLength)

		ks := utils.EncodeKeySource(utils.SC_LENGTH, utils.ConvertHexToAddress(ethAddr), common.Hash{})
		db.InsertKeySource(keyContractLength, ks)
	}

	return keys, nil
}

func insertContractStorageToKV(db smt.DB, keys []utils.NodeKey, ethAddr string, storage map[string]string) ([]utils.NodeKey, error) {
	a := utils.ConvertHexToBigInt(ethAddr)
	add := utils.ScalarToArrayBig(a)

	for k, v := range storage {
		if v == "" {
			continue
		}

		keyStoragePosition, err := utils.KeyContractStorage(add, k)
		if err != nil {
			return []utils.NodeKey{}, err
		}

		base := 10
		if strings.HasPrefix(v, "0x") {
			v = v[2:]
			base = 16
		}

		val, _ := new(big.Int).SetString(v, base)

		x := utils.ScalarToArrayBig(val)
		parsedValue, err := utils.NodeValue8FromBigIntArray(x)
		if err != nil {
			return []utils.NodeKey{}, err
		}
		if !parsedValue.IsZero() {
			keys = append(keys, keyStoragePosition)
			db.InsertAccountValue(keyStoragePosition, *parsedValue)

			sp, _ := utils.StrValToBigInt(k)

			ks := utils.EncodeKeySource(utils.SC_STORAGE, utils.ConvertHexToAddress(ethAddr), common.BigToHash(sp))
			db.InsertKeySource(keyStoragePosition, ks)
		}
	}

	return keys, nil
}

func insertAccountStateToKV(db smt.DB, keys []utils.NodeKey, ethAddr string, balance, nonce *big.Int) ([]utils.NodeKey, error) {
	keyBalance, err := utils.KeyEthAddrBalance(ethAddr)
	if err != nil {
		return []utils.NodeKey{}, err
	}
	keyNonce, err := utils.KeyEthAddrNonce(ethAddr)
	if err != nil {
		return []utils.NodeKey{}, err
	}

	x := utils.ScalarToArrayBig(balance)
	valueBalance, err := utils.NodeValue8FromBigIntArray(x)
	if err != nil {
		return []utils.NodeKey{}, err
	}

	x = utils.ScalarToArrayBig(nonce)
	valueNonce, err := utils.NodeValue8FromBigIntArray(x)
	if err != nil {
		return []utils.NodeKey{}, err
	}

	if !valueBalance.IsZero() {
		keys = append(keys, keyBalance)
		db.InsertAccountValue(keyBalance, *valueBalance)

		ks := utils.EncodeKeySource(utils.KEY_BALANCE, utils.ConvertHexToAddress(ethAddr), common.Hash{})
		db.InsertKeySource(keyBalance, ks)
	}
	if !valueNonce.IsZero() {
		keys = append(keys, keyNonce)
		db.InsertAccountValue(keyNonce, *valueNonce)

		ks := utils.EncodeKeySource(utils.KEY_NONCE, utils.ConvertHexToAddress(ethAddr), common.Hash{})
		db.InsertKeySource(keyNonce, ks)
	}
	return keys, nil
>>>>>>> bd75618e
}<|MERGE_RESOLUTION|>--- conflicted
+++ resolved
@@ -699,186 +699,4 @@
 
 	hash := common.BigToHash(lr)
 	return hash, nil
-<<<<<<< HEAD
-=======
-}
-
-func verifyLastHash(dbSmt *smt.SMT, expectedRootHash *common.Hash, checkRoot bool, logPrefix string, quiet bool) error {
-	hash := common.BigToHash(dbSmt.LastRoot())
-
-	if checkRoot && hash != *expectedRootHash {
-		panic(fmt.Sprintf("[%s] Wrong trie root: %x, expected (from header): %x", logPrefix, hash, expectedRootHash))
-	}
-	if !quiet {
-		log.Info(fmt.Sprintf("[%s] Trie root matches", logPrefix), "hash", hash.Hex())
-	}
-	return nil
-}
-
-func processAccount(db smt.DB, a *accounts.Account, as map[string]string, inc uint64, psr *state2.PlainStateReader, addr common.Address, keys []utils.NodeKey) ([]utils.NodeKey, error) {
-	// get the account balance and nonce
-	keys, err := insertAccountStateToKV(db, keys, addr.String(), a.Balance.ToBig(), new(big.Int).SetUint64(a.Nonce))
-	if err != nil {
-		return []utils.NodeKey{}, err
-	}
-
-	// store the contract bytecode
-	cc, err := psr.ReadAccountCode(addr, inc, a.CodeHash)
-	if err != nil {
-		return []utils.NodeKey{}, err
-	}
-
-	ach := hexutils.BytesToHex(cc)
-	if len(ach) > 0 {
-		hexcc := "0x" + ach
-		keys, err = insertContractBytecodeToKV(db, keys, addr.String(), hexcc)
-		if err != nil {
-			return []utils.NodeKey{}, err
-		}
-	}
-
-	if len(as) > 0 {
-		// store the account storage
-		keys, err = insertContractStorageToKV(db, keys, addr.String(), as)
-		if err != nil {
-			return []utils.NodeKey{}, err
-		}
-	}
-
-	return keys, nil
-}
-
-func insertContractBytecodeToKV(db smt.DB, keys []utils.NodeKey, ethAddr string, bytecode string) ([]utils.NodeKey, error) {
-	keyContractCode, err := utils.KeyContractCode(ethAddr)
-	if err != nil {
-		return []utils.NodeKey{}, err
-	}
-
-	keyContractLength, err := utils.KeyContractLength(ethAddr)
-	if err != nil {
-		return []utils.NodeKey{}, err
-	}
-
-	hashedBytecode, err := utils.HashContractBytecode(bytecode)
-	if err != nil {
-		return []utils.NodeKey{}, err
-	}
-
-	parsedBytecode := strings.TrimPrefix(bytecode, "0x")
-	if len(parsedBytecode)%2 != 0 {
-		parsedBytecode = "0" + parsedBytecode
-	}
-
-	bi := utils.ConvertHexToBigInt(hashedBytecode)
-	bytecodeLength := len(parsedBytecode) / 2
-
-	x := utils.ScalarToArrayBig(bi)
-	valueContractCode, err := utils.NodeValue8FromBigIntArray(x)
-	if err != nil {
-		return []utils.NodeKey{}, err
-	}
-
-	x = utils.ScalarToArrayBig(big.NewInt(int64(bytecodeLength)))
-	valueContractLength, err := utils.NodeValue8FromBigIntArray(x)
-	if err != nil {
-		return []utils.NodeKey{}, err
-	}
-	if !valueContractCode.IsZero() {
-		keys = append(keys, keyContractCode)
-		db.InsertAccountValue(keyContractCode, *valueContractCode)
-
-		ks := utils.EncodeKeySource(utils.SC_CODE, utils.ConvertHexToAddress(ethAddr), common.Hash{})
-		db.InsertKeySource(keyContractCode, ks)
-	}
-
-	if !valueContractLength.IsZero() {
-		keys = append(keys, keyContractLength)
-		db.InsertAccountValue(keyContractLength, *valueContractLength)
-
-		ks := utils.EncodeKeySource(utils.SC_LENGTH, utils.ConvertHexToAddress(ethAddr), common.Hash{})
-		db.InsertKeySource(keyContractLength, ks)
-	}
-
-	return keys, nil
-}
-
-func insertContractStorageToKV(db smt.DB, keys []utils.NodeKey, ethAddr string, storage map[string]string) ([]utils.NodeKey, error) {
-	a := utils.ConvertHexToBigInt(ethAddr)
-	add := utils.ScalarToArrayBig(a)
-
-	for k, v := range storage {
-		if v == "" {
-			continue
-		}
-
-		keyStoragePosition, err := utils.KeyContractStorage(add, k)
-		if err != nil {
-			return []utils.NodeKey{}, err
-		}
-
-		base := 10
-		if strings.HasPrefix(v, "0x") {
-			v = v[2:]
-			base = 16
-		}
-
-		val, _ := new(big.Int).SetString(v, base)
-
-		x := utils.ScalarToArrayBig(val)
-		parsedValue, err := utils.NodeValue8FromBigIntArray(x)
-		if err != nil {
-			return []utils.NodeKey{}, err
-		}
-		if !parsedValue.IsZero() {
-			keys = append(keys, keyStoragePosition)
-			db.InsertAccountValue(keyStoragePosition, *parsedValue)
-
-			sp, _ := utils.StrValToBigInt(k)
-
-			ks := utils.EncodeKeySource(utils.SC_STORAGE, utils.ConvertHexToAddress(ethAddr), common.BigToHash(sp))
-			db.InsertKeySource(keyStoragePosition, ks)
-		}
-	}
-
-	return keys, nil
-}
-
-func insertAccountStateToKV(db smt.DB, keys []utils.NodeKey, ethAddr string, balance, nonce *big.Int) ([]utils.NodeKey, error) {
-	keyBalance, err := utils.KeyEthAddrBalance(ethAddr)
-	if err != nil {
-		return []utils.NodeKey{}, err
-	}
-	keyNonce, err := utils.KeyEthAddrNonce(ethAddr)
-	if err != nil {
-		return []utils.NodeKey{}, err
-	}
-
-	x := utils.ScalarToArrayBig(balance)
-	valueBalance, err := utils.NodeValue8FromBigIntArray(x)
-	if err != nil {
-		return []utils.NodeKey{}, err
-	}
-
-	x = utils.ScalarToArrayBig(nonce)
-	valueNonce, err := utils.NodeValue8FromBigIntArray(x)
-	if err != nil {
-		return []utils.NodeKey{}, err
-	}
-
-	if !valueBalance.IsZero() {
-		keys = append(keys, keyBalance)
-		db.InsertAccountValue(keyBalance, *valueBalance)
-
-		ks := utils.EncodeKeySource(utils.KEY_BALANCE, utils.ConvertHexToAddress(ethAddr), common.Hash{})
-		db.InsertKeySource(keyBalance, ks)
-	}
-	if !valueNonce.IsZero() {
-		keys = append(keys, keyNonce)
-		db.InsertAccountValue(keyNonce, *valueNonce)
-
-		ks := utils.EncodeKeySource(utils.KEY_NONCE, utils.ConvertHexToAddress(ethAddr), common.Hash{})
-		db.InsertKeySource(keyNonce, ks)
-	}
-	return keys, nil
->>>>>>> bd75618e
 }