package stages

import (
	"context"
	"fmt"
	"math"

	mapset "github.com/deckarep/golang-set/v2"
	"github.com/gateway-fm/cdk-erigon-lib/common"
	"github.com/ledgerwatch/erigon/core"
	"github.com/ledgerwatch/erigon/core/types"
	"github.com/ledgerwatch/erigon/eth/stagedsync"
	"github.com/ledgerwatch/erigon/zk/l1_data"
	zktx "github.com/ledgerwatch/erigon/zk/tx"
	"github.com/ledgerwatch/erigon/zk/txpool"
)

type BatchContext struct {
	ctx        context.Context
	cfg        *SequenceBlockCfg
	historyCfg *stagedsync.HistoryCfg
	s          *stagedsync.StageState
	sdb        *stageDb
}

func newBatchContext(ctx context.Context, cfg *SequenceBlockCfg, historyCfg *stagedsync.HistoryCfg, s *stagedsync.StageState, sdb *stageDb) *BatchContext {
	return &BatchContext{
		ctx:        ctx,
		cfg:        cfg,
		historyCfg: historyCfg,
		s:          s,
		sdb:        sdb,
	}
}

// TYPE BATCH STATE
type BatchState struct {
	forkId                        uint64
	batchNumber                   uint64
	hasExecutorForThisBatch       bool
	hasAnyTransactionsInThisBatch bool
	builtBlocks                   []uint64
	yieldedTransactions           mapset.Set[[32]byte]
	blockState                    *BlockState
	batchL1RecoveryData           *BatchL1RecoveryData
	limboRecoveryData             *LimboRecoveryData
	resequenceBatchJob            *ResequenceBatchJob
}

<<<<<<< HEAD
func newBatchState(
	forkId,
	batchNumber uint64,
	hasExecutorForThisBatch,
	l1Recovery bool,
	txPool *txpool.TxPool,
	resequenceBatchJob *ResequenceBatchJob,
) *BatchState {
=======
func newBatchState(forkId, batchNumber, blockNumber uint64, hasExecutorForThisBatch, l1Recovery bool, txPool *txpool.TxPool) *BatchState {
>>>>>>> af455595
	batchState := &BatchState{
		forkId:                        forkId,
		batchNumber:                   batchNumber,
		hasExecutorForThisBatch:       hasExecutorForThisBatch,
		hasAnyTransactionsInThisBatch: false,
		builtBlocks:                   make([]uint64, 0, 128),
		yieldedTransactions:           mapset.NewSet[[32]byte](),
		blockState:                    newBlockState(),
		batchL1RecoveryData:           nil,
		limboRecoveryData:             nil,
		resequenceBatchJob:            resequenceBatchJob,
	}

	if l1Recovery {
		batchState.batchL1RecoveryData = newBatchL1RecoveryData(batchState)
	}

	limboBlock, limboTxHash := txPool.GetLimboDetailsForRecovery(blockNumber)
	if limboTxHash != nil {
		// batchNumber == limboBlock.BatchNumber then we've unwound to the very beginning of the batch. 'limboBlock.BlockNumber' is the 1st block of 'batchNumber' batch. Everything is fine.

		// batchNumber - 1 == limboBlock.BatchNumber then we've unwound to the middle of a batch. We must set in 'batchState' that we're going to resume a batch build rather than starting a new one. Everything is fine.
		if batchNumber-1 == limboBlock.BatchNumber {
			batchState.batchNumber = limboBlock.BatchNumber
		} else if batchNumber != limboBlock.BatchNumber {
			// in any other configuration rather than (batchNumber or batchNumber - 1) == limboBlock.BatchNumber we can only panic
			panic(fmt.Errorf("requested batch %d while the network is already on %d", limboBlock.BatchNumber, batchNumber))
		}

		batchState.limboRecoveryData = newLimboRecoveryData(limboBlock.BlockTimestamp, limboTxHash)
	}

	if batchState.isL1Recovery() && batchState.isLimboRecovery() {
		panic("Both recoveries cannot be active simultaneously")
	}

	return batchState
}

func (bs *BatchState) isL1Recovery() bool {
	return bs.batchL1RecoveryData != nil
}

func (bs *BatchState) isLimboRecovery() bool {
	return bs.limboRecoveryData != nil
}

func (bs *BatchState) isResequence() bool {
	return bs.resequenceBatchJob != nil
}

func (bs *BatchState) isAnyRecovery() bool {
	return bs.isL1Recovery() || bs.isLimboRecovery() || bs.isResequence()
}

func (bs *BatchState) isThereAnyTransactionsToRecover() bool {
	if !bs.isL1Recovery() {
		return false
	}

	return bs.blockState.hasAnyTransactionForInclusion() || bs.batchL1RecoveryData.recoveredBatchData.IsWorkRemaining
}

func (bs *BatchState) loadBlockL1RecoveryData(decodedBlocksIndex uint64) bool {
	decodedBatchL2Data, found := bs.batchL1RecoveryData.getDecodedL1RecoveredBatchDataByIndex(decodedBlocksIndex)
	bs.blockState.setBlockL1RecoveryData(decodedBatchL2Data)
	return found
}

// if not limbo set the limboHeaderTimestamp to the "default" value for "prepareHeader" function
func (bs *BatchState) getBlockHeaderForcedTimestamp() uint64 {
	if bs.isLimboRecovery() {
		return bs.limboRecoveryData.limboHeaderTimestamp
	}

	if bs.isResequence() {
		return uint64(bs.resequenceBatchJob.CurrentBlock().Timestamp)
	}

	return math.MaxUint64
}

func (bs *BatchState) getCoinbase(cfg *SequenceBlockCfg) common.Address {
	if bs.isL1Recovery() {
		return bs.batchL1RecoveryData.recoveredBatchData.Coinbase
	}

	return cfg.zk.AddressSequencer
}

func (bs *BatchState) onAddedTransaction(transaction types.Transaction, receipt *types.Receipt, execResult *core.ExecutionResult, effectiveGas uint8) {
	bs.blockState.builtBlockElements.onFinishAddingTransaction(transaction, receipt, execResult, effectiveGas)
	bs.hasAnyTransactionsInThisBatch = true
}

func (bs *BatchState) onBuiltBlock(blockNumber uint64) {
	bs.builtBlocks = append(bs.builtBlocks, blockNumber)
}

// TYPE BATCH L1 RECOVERY DATA
type BatchL1RecoveryData struct {
	recoveredBatchDataSize int
	recoveredBatchData     *l1_data.DecodedL1Data
	batchState             *BatchState
}

func newBatchL1RecoveryData(batchState *BatchState) *BatchL1RecoveryData {
	return &BatchL1RecoveryData{
		batchState: batchState,
	}
}

func (batchL1RecoveryData *BatchL1RecoveryData) loadBatchData(sdb *stageDb) (err error) {
	batchL1RecoveryData.recoveredBatchData, err = l1_data.BreakDownL1DataByBatch(batchL1RecoveryData.batchState.batchNumber, batchL1RecoveryData.batchState.forkId, sdb.hermezDb.HermezDbReader)
	if err != nil {
		return err
	}

	batchL1RecoveryData.recoveredBatchDataSize = len(batchL1RecoveryData.recoveredBatchData.DecodedData)
	return nil
}

func (batchL1RecoveryData *BatchL1RecoveryData) hasAnyDecodedBlocks() bool {
	return batchL1RecoveryData.recoveredBatchDataSize > 0
}

func (batchL1RecoveryData *BatchL1RecoveryData) getInfoTreeIndex(sdb *stageDb) (uint64, error) {
	var infoTreeIndex uint64

	if batchL1RecoveryData.recoveredBatchData.L1InfoRoot == SpecialZeroIndexHash {
		return uint64(0), nil
	}

	infoTreeIndex, found, err := sdb.hermezDb.GetL1InfoTreeIndexByRoot(batchL1RecoveryData.recoveredBatchData.L1InfoRoot)
	if err != nil {
		return uint64(0), err
	}
	if !found {
		return uint64(0), fmt.Errorf("could not find L1 info tree index for root %s", batchL1RecoveryData.recoveredBatchData.L1InfoRoot.String())
	}

	return infoTreeIndex, nil
}

func (batchL1RecoveryData *BatchL1RecoveryData) getDecodedL1RecoveredBatchDataByIndex(decodedBlocksIndex uint64) (*zktx.DecodedBatchL2Data, bool) {
	if decodedBlocksIndex == uint64(batchL1RecoveryData.recoveredBatchDataSize) {
		return nil, false
	}

	return &batchL1RecoveryData.recoveredBatchData.DecodedData[decodedBlocksIndex], true
}

// TYPE LIMBO RECOVERY DATA
type LimboRecoveryData struct {
	limboHeaderTimestamp uint64
	limboTxHash          *common.Hash
}

func newLimboRecoveryData(limboHeaderTimestamp uint64, limboTxHash *common.Hash) *LimboRecoveryData {
	return &LimboRecoveryData{
		limboHeaderTimestamp: limboHeaderTimestamp,
		limboTxHash:          limboTxHash,
	}
}

// TYPE BLOCK STATE
type BlockState struct {
	transactionsForInclusion []types.Transaction
	builtBlockElements       BuiltBlockElements
	blockL1RecoveryData      *zktx.DecodedBatchL2Data
}

func newBlockState() *BlockState {
	return &BlockState{}
}

func (bs *BlockState) hasAnyTransactionForInclusion() bool {
	return len(bs.transactionsForInclusion) > 0
}

func (bs *BlockState) setBlockL1RecoveryData(blockL1RecoveryData *zktx.DecodedBatchL2Data) {
	bs.blockL1RecoveryData = blockL1RecoveryData

	if bs.blockL1RecoveryData != nil {
		bs.transactionsForInclusion = bs.blockL1RecoveryData.Transactions
	} else {
		bs.transactionsForInclusion = []types.Transaction{}
	}
}

func (bs *BlockState) getDeltaTimestamp() uint64 {
	if bs.blockL1RecoveryData != nil {
		return uint64(bs.blockL1RecoveryData.DeltaTimestamp)
	}

	return math.MaxUint64
}

func (bs *BlockState) getL1EffectiveGases(cfg SequenceBlockCfg, i int) uint8 {
	if bs.blockL1RecoveryData != nil {
		return bs.blockL1RecoveryData.EffectiveGasPricePercentages[i]
	}

	return DeriveEffectiveGasPrice(cfg, bs.transactionsForInclusion[i])
}

// TYPE BLOCK ELEMENTS
type BuiltBlockElements struct {
	transactions     []types.Transaction
	receipts         types.Receipts
	effectiveGases   []uint8
	executionResults []*core.ExecutionResult
}

func (bbe *BuiltBlockElements) resetBlockBuildingArrays() {
	bbe.transactions = []types.Transaction{}
	bbe.receipts = types.Receipts{}
	bbe.effectiveGases = []uint8{}
	bbe.executionResults = []*core.ExecutionResult{}
}

func (bbe *BuiltBlockElements) onFinishAddingTransaction(transaction types.Transaction, receipt *types.Receipt, execResult *core.ExecutionResult, effectiveGas uint8) {
	bbe.transactions = append(bbe.transactions, transaction)
	bbe.receipts = append(bbe.receipts, receipt)
	bbe.executionResults = append(bbe.executionResults, execResult)
	bbe.effectiveGases = append(bbe.effectiveGases, effectiveGas)
}<|MERGE_RESOLUTION|>--- conflicted
+++ resolved
@@ -47,18 +47,7 @@
 	resequenceBatchJob            *ResequenceBatchJob
 }
 
-<<<<<<< HEAD
-func newBatchState(
-	forkId,
-	batchNumber uint64,
-	hasExecutorForThisBatch,
-	l1Recovery bool,
-	txPool *txpool.TxPool,
-	resequenceBatchJob *ResequenceBatchJob,
-) *BatchState {
-=======
-func newBatchState(forkId, batchNumber, blockNumber uint64, hasExecutorForThisBatch, l1Recovery bool, txPool *txpool.TxPool) *BatchState {
->>>>>>> af455595
+func newBatchState(forkId, batchNumber, blockNumber uint64, hasExecutorForThisBatch, l1Recovery bool, txPool *txpool.TxPool, resequenceBatchJob *ResequenceBatchJob) *BatchState {
 	batchState := &BatchState{
 		forkId:                        forkId,
 		batchNumber:                   batchNumber,
