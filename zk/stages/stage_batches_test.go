package stages

import (
	"context"
	"encoding/hex"
	"fmt"
	"strings"
	"testing"

	"github.com/gateway-fm/cdk-erigon-lib/common"
	"github.com/gateway-fm/cdk-erigon-lib/kv"
	"github.com/gateway-fm/cdk-erigon-lib/kv/memdb"
	"github.com/ledgerwatch/erigon/core/rawdb"
	"github.com/ledgerwatch/erigon/eth/stagedsync"
	"github.com/ledgerwatch/erigon/eth/stagedsync/stages"
	"github.com/ledgerwatch/erigon/smt/pkg/db"
	"github.com/ledgerwatch/erigon/zk/datastream/types"
	"github.com/ledgerwatch/erigon/zk/erigon_db"
	"github.com/ledgerwatch/erigon/zk/hermez_db"

	"github.com/ledgerwatch/erigon/eth/ethconfig"
	"github.com/stretchr/testify/require"
)

func TestUnwindBatches(t *testing.T) {
	currentBlockNumber := 10
	fullL2Blocks := createTestL2Blocks(t, currentBlockNumber)

<<<<<<< HEAD
=======
	require.NoError(t, err)
	for i := 1; i <= currentBlockNumber; i++ {
		fullL2Blocks = append(fullL2Blocks, types.FullL2Block{
			BatchNumber:     1 + uint64(i/2),
			L2BlockNumber:   uint64(i),
			Timestamp:       int64(i) * 10000,
			DeltaTimestamp:  uint32(i) * 10,
			L1InfoTreeIndex: uint32(i) + 20,
			GlobalExitRoot:  common.Hash{byte(i)},
			Coinbase:        common.Address{byte(i)},
			ForkId:          1 + uint64(i)/3,
			L1BlockHash:     common.Hash{byte(i)},
			L2Blockhash:     common.Hash{byte(i)},
			StateRoot:       common.Hash{byte(i)},
			L2Txs: []types.L2TransactionProto{
				{
					EffectiveGasPricePercentage: 255,
					IsValid:                     true,
					IntermediateStateRoot:       common.Hash{byte(i + 1)},
					Encoded:                     post155Bytes,
				},
			},
			ParentHash: common.Hash{byte(i - 1)},
		})
	}
>>>>>>> c2601625
	gerUpdates := []types.GerUpdate{}
	for i := currentBlockNumber + 1; i <= currentBlockNumber+5; i++ {
		gerUpdates = append(gerUpdates, types.GerUpdate{
			BatchNumber:    1 + uint64(i/2),
			Timestamp:      uint64(i) * 10000,
			GlobalExitRoot: common.Hash{byte(i)},
			Coinbase:       common.Address{byte(i)},
			ForkId:         1 + uint16(i)/3,
			ChainId:        uint32(1),
			StateRoot:      common.Hash{byte(i)},
		})
	}

	ctx, db1 := context.Background(), memdb.NewTestDB(t)
	tx := memdb.BeginRw(t, db1)
	err := hermez_db.CreateHermezBuckets(tx)
	require.NoError(t, err)

	err = db.CreateEriDbBuckets(tx)
	require.NoError(t, err)

	dsClient := NewTestDatastreamClient(fullL2Blocks, gerUpdates)

	tmpDSClientCreator := func(_ context.Context, _ *ethconfig.Zk, _ uint64) (DatastreamClient, error) {
		return NewTestDatastreamClient(fullL2Blocks, gerUpdates), nil
	}
	cfg := StageBatchesCfg(db1, dsClient, &ethconfig.Zk{}, WithDSClientCreator(tmpDSClientCreator))

	s := &stagedsync.StageState{ID: stages.Batches, BlockNumber: 0}
	u := &stagedsync.Sync{}
	us := &stagedsync.UnwindState{ID: stages.Batches, UnwindPoint: 0, CurrentBlockNumber: uint64(currentBlockNumber)}
	err = stages.SaveStageProgress(tx, stages.L1VerificationsBatchNo, 20)
	require.NoError(t, err)

	// get bucket sizes pre inserts
	bucketSized := make(map[string]uint64)
	buckets, err := tx.ListBuckets()
	require.NoError(t, err)
	for _, bucket := range buckets {
		size, err := tx.BucketSize(bucket)
		require.NoError(t, err)
		bucketSized[bucket] = size
	}

	/////////
	// ACT //
	/////////
	err = SpawnStageBatches(s, u, ctx, tx, cfg, true)
	require.NoError(t, err)
	tx.Commit()

	tx2 := memdb.BeginRw(t, db1)

	// unwind to zero and check if there is any data in the tables
	err = UnwindBatchesStage(us, tx2, cfg, ctx)
	require.NoError(t, err)
	tx2.Commit()

	////////////////
	// ASSERTIONS //
	////////////////
	// check if there is any data in the tables
	tx3 := memdb.BeginRw(t, db1)
	buckets, err = tx3.ListBuckets()
	require.NoError(t, err)
	for _, bucket := range buckets {
		//currently not decrementing sequence
		if bucket == kv.Sequence {
			continue
		}
		// this table is deleted in execution stage
		if bucket == kv.TX_PRICE_PERCENTAGE {
			continue
		}
		// header tables (number, canonical, headers)
		if bucket == kv.HeaderNumber || bucket == kv.HeaderCanonical || bucket == kv.Headers {
			continue
		}
		size, err := tx3.BucketSize(bucket)
		require.NoError(t, err)
		require.Equal(t, bucketSized[bucket], size, "butcket %s is not empty", bucket)
	}
}

func TestFindCommonAncestor(t *testing.T) {
	blocksCount := 40
	l2Blocks := createTestL2Blocks(t, blocksCount)

	testCases := []struct {
		name                  string
		dbBlocksCount         int
		dsBlocksCount         int
		latestBlockNum        uint64
		divergentBlockHistory bool
		expectedBlockNum      uint64
		expectedHash          common.Hash
		expectedError         error
	}{
		{
			name:             "Successful search (db lagging behind the data stream)",
			dbBlocksCount:    5,
			dsBlocksCount:    10,
			latestBlockNum:   5,
			expectedBlockNum: 5,
			expectedHash:     common.HexToHash("0x5"),
			expectedError:    nil,
		},
		{
			name:             "Successful search (db leading the data stream)",
			dbBlocksCount:    20,
			dsBlocksCount:    10,
			latestBlockNum:   10,
			expectedBlockNum: 10,
			expectedHash:     common.HexToHash("0xa"),
			expectedError:    nil,
		},
		{
			name:           "Failed to find common ancestor block (latest block number is 0)",
			dbBlocksCount:  10,
			dsBlocksCount:  10,
			latestBlockNum: 0,
			expectedError:  ErrFailedToFindCommonAncestor,
		},
		{
			name:                  "Failed to find common ancestor block (different blocks in the data stream and db)",
			dbBlocksCount:         10,
			dsBlocksCount:         10,
			divergentBlockHistory: true,
			latestBlockNum:        20,
			expectedError:         ErrFailedToFindCommonAncestor,
		},
	}

	for _, tc := range testCases {
		t.Run(tc.name, func(t *testing.T) {
			// ARRANGE
			testDb, tx := memdb.NewTestTx(t)
			defer testDb.Close()
			defer tx.Rollback()
			err := hermez_db.CreateHermezBuckets(tx)
			require.NoError(t, err)

			err = db.CreateEriDbBuckets(tx)
			require.NoError(t, err)

			hermezDb := hermez_db.NewHermezDb(tx)
			erigonDb := erigon_db.NewErigonDb(tx)

			dsBlocks := l2Blocks[:tc.dsBlocksCount]
			dbBlocks := l2Blocks[:tc.dbBlocksCount]
			if tc.divergentBlockHistory {
				dbBlocks = l2Blocks[tc.dsBlocksCount : tc.dbBlocksCount+tc.dsBlocksCount]
			}

			dsClient := NewTestDatastreamClient(dsBlocks, nil)
			for _, l2Block := range dbBlocks {
				require.NoError(t, hermezDb.WriteBlockBatch(l2Block.L2BlockNumber, l2Block.BatchNumber))
				require.NoError(t, rawdb.WriteCanonicalHash(tx, l2Block.L2Blockhash, l2Block.L2BlockNumber))
			}

			// ACT
			ancestorNum, ancestorHash, err := findCommonAncestor(erigonDb, hermezDb, dsClient, tc.latestBlockNum)

			// ASSERT
			if tc.expectedError != nil {
				require.Error(t, err)
				require.Equal(t, tc.expectedError.Error(), err.Error())
				require.Equal(t, uint64(0), ancestorNum)
				require.Equal(t, emptyHash, ancestorHash)
			} else {
				require.NoError(t, err)
				require.Equal(t, tc.expectedBlockNum, ancestorNum)
				require.Equal(t, tc.expectedHash, ancestorHash)
			}
		})
	}
}

func createTestL2Blocks(t *testing.T, blocksCount int) []types.FullL2Block {
	post155 := "0xf86780843b9aca00826163941275fbb540c8efc58b812ba83b0d0b8b9917ae98808464fbb77c1ba0b7d2a666860f3c6b8f5ef96f86c7ec5562e97fd04c2e10f3755ff3a0456f9feba0246df95217bf9082f84f9e40adb0049c6664a5bb4c9cbe34ab1a73e77bab26ed"
	post155Bytes, err := hex.DecodeString(strings.TrimPrefix(post155, "0x"))
	require.NoError(t, err)

	l2Blocks := make([]types.FullL2Block, 0, blocksCount)
	for i := 1; i <= blocksCount; i++ {
		l2Blocks = append(l2Blocks, types.FullL2Block{
			BatchNumber:     uint64(i / 2),
			L2BlockNumber:   uint64(i),
			Timestamp:       int64(i) * 10000,
			DeltaTimestamp:  uint32(i) * 10,
			L1InfoTreeIndex: uint32(i) + 20,
			GlobalExitRoot:  common.Hash{byte(i)},
			Coinbase:        common.Address{byte(i)},
			ForkId:          uint64(i) / 3,
			L1BlockHash:     common.Hash{byte(i)},
			L2Blockhash:     common.HexToHash(fmt.Sprintf("%x", i)),
			StateRoot:       common.Hash{byte(i)},
			L2Txs: []types.L2TransactionProto{
				{
					EffectiveGasPricePercentage: 255,
					IsValid:                     true,
					IntermediateStateRoot:       common.Hash{byte(i + 1)},
					Encoded:                     post155Bytes,
				},
			},
			ParentHash: common.Hash{byte(i - 1)},
		})
	}

	return l2Blocks
}<|MERGE_RESOLUTION|>--- conflicted
+++ resolved
@@ -3,7 +3,6 @@
 import (
 	"context"
 	"encoding/hex"
-	"fmt"
 	"strings"
 	"testing"
 
@@ -26,11 +25,192 @@
 	currentBlockNumber := 10
 	fullL2Blocks := createTestL2Blocks(t, currentBlockNumber)
 
-<<<<<<< HEAD
-=======
-	require.NoError(t, err)
-	for i := 1; i <= currentBlockNumber; i++ {
-		fullL2Blocks = append(fullL2Blocks, types.FullL2Block{
+	gerUpdates := []types.GerUpdate{}
+	for i := currentBlockNumber + 1; i <= currentBlockNumber+5; i++ {
+		gerUpdates = append(gerUpdates, types.GerUpdate{
+			BatchNumber:    1 + uint64(i/2),
+			Timestamp:      uint64(i) * 10000,
+			GlobalExitRoot: common.Hash{byte(i)},
+			Coinbase:       common.Address{byte(i)},
+			ForkId:         1 + uint16(i)/3,
+			ChainId:        uint32(1),
+			StateRoot:      common.Hash{byte(i)},
+		})
+	}
+
+	ctx, db1 := context.Background(), memdb.NewTestDB(t)
+	tx := memdb.BeginRw(t, db1)
+	err := hermez_db.CreateHermezBuckets(tx)
+	require.NoError(t, err)
+
+	err = db.CreateEriDbBuckets(tx)
+	require.NoError(t, err)
+
+	dsClient := NewTestDatastreamClient(fullL2Blocks, gerUpdates)
+
+	tmpDSClientCreator := func(_ context.Context, _ *ethconfig.Zk, _ uint64) (DatastreamClient, error) {
+		return NewTestDatastreamClient(fullL2Blocks, gerUpdates), nil
+	}
+	cfg := StageBatchesCfg(db1, dsClient, &ethconfig.Zk{}, WithDSClientCreator(tmpDSClientCreator))
+
+	s := &stagedsync.StageState{ID: stages.Batches, BlockNumber: 0}
+	u := &stagedsync.Sync{}
+	us := &stagedsync.UnwindState{ID: stages.Batches, UnwindPoint: 0, CurrentBlockNumber: uint64(currentBlockNumber)}
+	err = stages.SaveStageProgress(tx, stages.L1VerificationsBatchNo, 20)
+	require.NoError(t, err)
+
+	// get bucket sizes pre inserts
+	bucketSized := make(map[string]uint64)
+	buckets, err := tx.ListBuckets()
+	require.NoError(t, err)
+	for _, bucket := range buckets {
+		size, err := tx.BucketSize(bucket)
+		require.NoError(t, err)
+		bucketSized[bucket] = size
+	}
+
+	/////////
+	// ACT //
+	/////////
+	err = SpawnStageBatches(s, u, ctx, tx, cfg, true)
+	require.NoError(t, err)
+	tx.Commit()
+
+	tx2 := memdb.BeginRw(t, db1)
+
+	// unwind to zero and check if there is any data in the tables
+	err = UnwindBatchesStage(us, tx2, cfg, ctx)
+	require.NoError(t, err)
+	tx2.Commit()
+
+	////////////////
+	// ASSERTIONS //
+	////////////////
+	// check if there is any data in the tables
+	tx3 := memdb.BeginRw(t, db1)
+	buckets, err = tx3.ListBuckets()
+	require.NoError(t, err)
+	for _, bucket := range buckets {
+		//currently not decrementing sequence
+		if bucket == kv.Sequence {
+			continue
+		}
+		// this table is deleted in execution stage
+		if bucket == kv.TX_PRICE_PERCENTAGE {
+			continue
+		}
+		// header tables (number, canonical, headers)
+		if bucket == kv.HeaderNumber || bucket == kv.HeaderCanonical || bucket == kv.Headers {
+			continue
+		}
+		size, err := tx3.BucketSize(bucket)
+		require.NoError(t, err)
+		require.Equal(t, bucketSized[bucket], size, "butcket %s is not empty", bucket)
+	}
+}
+
+func TestFindCommonAncestor(t *testing.T) {
+	blocksCount := 40
+	l2Blocks := createTestL2Blocks(t, blocksCount)
+
+	testCases := []struct {
+		name                  string
+		dbBlocksCount         int
+		dsBlocksCount         int
+		latestBlockNum        uint64
+		divergentBlockHistory bool
+		expectedBlockNum      uint64
+		expectedHash          common.Hash
+		expectedError         error
+	}{
+		{
+			name:             "Successful search (db lagging behind the data stream)",
+			dbBlocksCount:    5,
+			dsBlocksCount:    10,
+			latestBlockNum:   5,
+			expectedBlockNum: 5,
+			expectedHash:     common.HexToHash("0x5"),
+			expectedError:    nil,
+		},
+		{
+			name:             "Successful search (db leading the data stream)",
+			dbBlocksCount:    20,
+			dsBlocksCount:    10,
+			latestBlockNum:   10,
+			expectedBlockNum: 10,
+			expectedHash:     common.HexToHash("0xa"),
+			expectedError:    nil,
+		},
+		{
+			name:           "Failed to find common ancestor block (latest block number is 0)",
+			dbBlocksCount:  10,
+			dsBlocksCount:  10,
+			latestBlockNum: 0,
+			expectedError:  ErrFailedToFindCommonAncestor,
+		},
+		{
+			name:                  "Failed to find common ancestor block (different blocks in the data stream and db)",
+			dbBlocksCount:         10,
+			dsBlocksCount:         10,
+			divergentBlockHistory: true,
+			latestBlockNum:        20,
+			expectedError:         ErrFailedToFindCommonAncestor,
+		},
+	}
+
+	for _, tc := range testCases {
+		t.Run(tc.name, func(t *testing.T) {
+			// ARRANGE
+			testDb, tx := memdb.NewTestTx(t)
+			defer testDb.Close()
+			defer tx.Rollback()
+			err := hermez_db.CreateHermezBuckets(tx)
+			require.NoError(t, err)
+
+			err = db.CreateEriDbBuckets(tx)
+			require.NoError(t, err)
+
+			hermezDb := hermez_db.NewHermezDb(tx)
+			erigonDb := erigon_db.NewErigonDb(tx)
+
+			dsBlocks := l2Blocks[:tc.dsBlocksCount]
+			dbBlocks := l2Blocks[:tc.dbBlocksCount]
+			if tc.divergentBlockHistory {
+				dbBlocks = l2Blocks[tc.dsBlocksCount : tc.dbBlocksCount+tc.dsBlocksCount]
+			}
+
+			dsClient := NewTestDatastreamClient(dsBlocks, nil)
+			for _, l2Block := range dbBlocks {
+				require.NoError(t, hermezDb.WriteBlockBatch(l2Block.L2BlockNumber, l2Block.BatchNumber))
+				require.NoError(t, rawdb.WriteCanonicalHash(tx, l2Block.L2Blockhash, l2Block.L2BlockNumber))
+			}
+
+			// ACT
+			ancestorNum, ancestorHash, err := findCommonAncestor(erigonDb, hermezDb, dsClient, tc.latestBlockNum)
+
+			// ASSERT
+			if tc.expectedError != nil {
+				require.Error(t, err)
+				require.Equal(t, tc.expectedError.Error(), err.Error())
+				require.Equal(t, uint64(0), ancestorNum)
+				require.Equal(t, emptyHash, ancestorHash)
+			} else {
+				require.NoError(t, err)
+				require.Equal(t, tc.expectedBlockNum, ancestorNum)
+				require.Equal(t, tc.expectedHash, ancestorHash)
+			}
+		})
+	}
+}
+
+func createTestL2Blocks(t *testing.T, blocksCount int) []types.FullL2Block {
+	post155 := "0xf86780843b9aca00826163941275fbb540c8efc58b812ba83b0d0b8b9917ae98808464fbb77c1ba0b7d2a666860f3c6b8f5ef96f86c7ec5562e97fd04c2e10f3755ff3a0456f9feba0246df95217bf9082f84f9e40adb0049c6664a5bb4c9cbe34ab1a73e77bab26ed"
+	post155Bytes, err := hex.DecodeString(strings.TrimPrefix(post155, "0x"))
+	require.NoError(t, err)
+
+	l2Blocks := make([]types.FullL2Block, 0, blocksCount)
+	for i := 1; i <= blocksCount; i++ {
+		l2Blocks = append(l2Blocks, types.FullL2Block{
 			BatchNumber:     1 + uint64(i/2),
 			L2BlockNumber:   uint64(i),
 			Timestamp:       int64(i) * 10000,
@@ -53,215 +233,6 @@
 			ParentHash: common.Hash{byte(i - 1)},
 		})
 	}
->>>>>>> c2601625
-	gerUpdates := []types.GerUpdate{}
-	for i := currentBlockNumber + 1; i <= currentBlockNumber+5; i++ {
-		gerUpdates = append(gerUpdates, types.GerUpdate{
-			BatchNumber:    1 + uint64(i/2),
-			Timestamp:      uint64(i) * 10000,
-			GlobalExitRoot: common.Hash{byte(i)},
-			Coinbase:       common.Address{byte(i)},
-			ForkId:         1 + uint16(i)/3,
-			ChainId:        uint32(1),
-			StateRoot:      common.Hash{byte(i)},
-		})
-	}
-
-	ctx, db1 := context.Background(), memdb.NewTestDB(t)
-	tx := memdb.BeginRw(t, db1)
-	err := hermez_db.CreateHermezBuckets(tx)
-	require.NoError(t, err)
-
-	err = db.CreateEriDbBuckets(tx)
-	require.NoError(t, err)
-
-	dsClient := NewTestDatastreamClient(fullL2Blocks, gerUpdates)
-
-	tmpDSClientCreator := func(_ context.Context, _ *ethconfig.Zk, _ uint64) (DatastreamClient, error) {
-		return NewTestDatastreamClient(fullL2Blocks, gerUpdates), nil
-	}
-	cfg := StageBatchesCfg(db1, dsClient, &ethconfig.Zk{}, WithDSClientCreator(tmpDSClientCreator))
-
-	s := &stagedsync.StageState{ID: stages.Batches, BlockNumber: 0}
-	u := &stagedsync.Sync{}
-	us := &stagedsync.UnwindState{ID: stages.Batches, UnwindPoint: 0, CurrentBlockNumber: uint64(currentBlockNumber)}
-	err = stages.SaveStageProgress(tx, stages.L1VerificationsBatchNo, 20)
-	require.NoError(t, err)
-
-	// get bucket sizes pre inserts
-	bucketSized := make(map[string]uint64)
-	buckets, err := tx.ListBuckets()
-	require.NoError(t, err)
-	for _, bucket := range buckets {
-		size, err := tx.BucketSize(bucket)
-		require.NoError(t, err)
-		bucketSized[bucket] = size
-	}
-
-	/////////
-	// ACT //
-	/////////
-	err = SpawnStageBatches(s, u, ctx, tx, cfg, true)
-	require.NoError(t, err)
-	tx.Commit()
-
-	tx2 := memdb.BeginRw(t, db1)
-
-	// unwind to zero and check if there is any data in the tables
-	err = UnwindBatchesStage(us, tx2, cfg, ctx)
-	require.NoError(t, err)
-	tx2.Commit()
-
-	////////////////
-	// ASSERTIONS //
-	////////////////
-	// check if there is any data in the tables
-	tx3 := memdb.BeginRw(t, db1)
-	buckets, err = tx3.ListBuckets()
-	require.NoError(t, err)
-	for _, bucket := range buckets {
-		//currently not decrementing sequence
-		if bucket == kv.Sequence {
-			continue
-		}
-		// this table is deleted in execution stage
-		if bucket == kv.TX_PRICE_PERCENTAGE {
-			continue
-		}
-		// header tables (number, canonical, headers)
-		if bucket == kv.HeaderNumber || bucket == kv.HeaderCanonical || bucket == kv.Headers {
-			continue
-		}
-		size, err := tx3.BucketSize(bucket)
-		require.NoError(t, err)
-		require.Equal(t, bucketSized[bucket], size, "butcket %s is not empty", bucket)
-	}
-}
-
-func TestFindCommonAncestor(t *testing.T) {
-	blocksCount := 40
-	l2Blocks := createTestL2Blocks(t, blocksCount)
-
-	testCases := []struct {
-		name                  string
-		dbBlocksCount         int
-		dsBlocksCount         int
-		latestBlockNum        uint64
-		divergentBlockHistory bool
-		expectedBlockNum      uint64
-		expectedHash          common.Hash
-		expectedError         error
-	}{
-		{
-			name:             "Successful search (db lagging behind the data stream)",
-			dbBlocksCount:    5,
-			dsBlocksCount:    10,
-			latestBlockNum:   5,
-			expectedBlockNum: 5,
-			expectedHash:     common.HexToHash("0x5"),
-			expectedError:    nil,
-		},
-		{
-			name:             "Successful search (db leading the data stream)",
-			dbBlocksCount:    20,
-			dsBlocksCount:    10,
-			latestBlockNum:   10,
-			expectedBlockNum: 10,
-			expectedHash:     common.HexToHash("0xa"),
-			expectedError:    nil,
-		},
-		{
-			name:           "Failed to find common ancestor block (latest block number is 0)",
-			dbBlocksCount:  10,
-			dsBlocksCount:  10,
-			latestBlockNum: 0,
-			expectedError:  ErrFailedToFindCommonAncestor,
-		},
-		{
-			name:                  "Failed to find common ancestor block (different blocks in the data stream and db)",
-			dbBlocksCount:         10,
-			dsBlocksCount:         10,
-			divergentBlockHistory: true,
-			latestBlockNum:        20,
-			expectedError:         ErrFailedToFindCommonAncestor,
-		},
-	}
-
-	for _, tc := range testCases {
-		t.Run(tc.name, func(t *testing.T) {
-			// ARRANGE
-			testDb, tx := memdb.NewTestTx(t)
-			defer testDb.Close()
-			defer tx.Rollback()
-			err := hermez_db.CreateHermezBuckets(tx)
-			require.NoError(t, err)
-
-			err = db.CreateEriDbBuckets(tx)
-			require.NoError(t, err)
-
-			hermezDb := hermez_db.NewHermezDb(tx)
-			erigonDb := erigon_db.NewErigonDb(tx)
-
-			dsBlocks := l2Blocks[:tc.dsBlocksCount]
-			dbBlocks := l2Blocks[:tc.dbBlocksCount]
-			if tc.divergentBlockHistory {
-				dbBlocks = l2Blocks[tc.dsBlocksCount : tc.dbBlocksCount+tc.dsBlocksCount]
-			}
-
-			dsClient := NewTestDatastreamClient(dsBlocks, nil)
-			for _, l2Block := range dbBlocks {
-				require.NoError(t, hermezDb.WriteBlockBatch(l2Block.L2BlockNumber, l2Block.BatchNumber))
-				require.NoError(t, rawdb.WriteCanonicalHash(tx, l2Block.L2Blockhash, l2Block.L2BlockNumber))
-			}
-
-			// ACT
-			ancestorNum, ancestorHash, err := findCommonAncestor(erigonDb, hermezDb, dsClient, tc.latestBlockNum)
-
-			// ASSERT
-			if tc.expectedError != nil {
-				require.Error(t, err)
-				require.Equal(t, tc.expectedError.Error(), err.Error())
-				require.Equal(t, uint64(0), ancestorNum)
-				require.Equal(t, emptyHash, ancestorHash)
-			} else {
-				require.NoError(t, err)
-				require.Equal(t, tc.expectedBlockNum, ancestorNum)
-				require.Equal(t, tc.expectedHash, ancestorHash)
-			}
-		})
-	}
-}
-
-func createTestL2Blocks(t *testing.T, blocksCount int) []types.FullL2Block {
-	post155 := "0xf86780843b9aca00826163941275fbb540c8efc58b812ba83b0d0b8b9917ae98808464fbb77c1ba0b7d2a666860f3c6b8f5ef96f86c7ec5562e97fd04c2e10f3755ff3a0456f9feba0246df95217bf9082f84f9e40adb0049c6664a5bb4c9cbe34ab1a73e77bab26ed"
-	post155Bytes, err := hex.DecodeString(strings.TrimPrefix(post155, "0x"))
-	require.NoError(t, err)
-
-	l2Blocks := make([]types.FullL2Block, 0, blocksCount)
-	for i := 1; i <= blocksCount; i++ {
-		l2Blocks = append(l2Blocks, types.FullL2Block{
-			BatchNumber:     uint64(i / 2),
-			L2BlockNumber:   uint64(i),
-			Timestamp:       int64(i) * 10000,
-			DeltaTimestamp:  uint32(i) * 10,
-			L1InfoTreeIndex: uint32(i) + 20,
-			GlobalExitRoot:  common.Hash{byte(i)},
-			Coinbase:        common.Address{byte(i)},
-			ForkId:          uint64(i) / 3,
-			L1BlockHash:     common.Hash{byte(i)},
-			L2Blockhash:     common.HexToHash(fmt.Sprintf("%x", i)),
-			StateRoot:       common.Hash{byte(i)},
-			L2Txs: []types.L2TransactionProto{
-				{
-					EffectiveGasPricePercentage: 255,
-					IsValid:                     true,
-					IntermediateStateRoot:       common.Hash{byte(i + 1)},
-					Encoded:                     post155Bytes,
-				},
-			},
-			ParentHash: common.Hash{byte(i - 1)},
-		})
-	}
 
 	return l2Blocks
 }