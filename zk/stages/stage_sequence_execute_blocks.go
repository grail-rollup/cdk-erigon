--- conflicted
+++ resolved
@@ -78,11 +78,7 @@
 	l1BlockHash common.Hash,
 	transactions []types.Transaction,
 	receipts types.Receipts,
-<<<<<<< HEAD
 	effectiveGases []uint8,
-=======
-	effectiveGasPrices []uint8,
->>>>>>> f6053382
 ) error {
 	stateWriter := state.NewPlainStateWriter(sdb.tx, sdb.tx, newHeader.Number.Uint64())
 	chainReader := stagedsync.ChainReader{
@@ -95,7 +91,6 @@
 		excessDataGas = parentBlock.ExcessDataGas()
 	}
 
-<<<<<<< HEAD
 	txInfos := []blockinfo.ExecutedTxInfo{}
 	for i, tx := range transactions {
 		var from common.Address
@@ -118,9 +113,6 @@
 		})
 	}
 	if err := postBlockStateHandling(cfg, ibs, sdb.hermezDb, newHeader, ger, l1BlockHash, parentBlock.Root(), txInfos); err != nil {
-=======
-	if err := postBlockStateHandling(cfg, ibs, sdb.hermezDb, newHeader, ger, l1BlockHash, parentBlock.Root(), transactions, receipts, effectiveGasPrices); err != nil {
->>>>>>> f6053382
 		return err
 	}
 
@@ -203,7 +195,6 @@
 	ger common.Hash,
 	l1BlockHash common.Hash,
 	parentHash common.Hash,
-<<<<<<< HEAD
 	txInfos []blockinfo.ExecutedTxInfo,
 ) error {
 	blokInfoRootHash, err := blockinfo.BuildBlockInfoTree(
@@ -217,59 +208,6 @@
 		parentHash,
 		&txInfos,
 	)
-=======
-	transactions types.Transactions,
-	receipts []*types.Receipt,
-	effectiveGasPrices []uint8,
-) error {
-	infoTree := blockinfo.NewBlockInfoTree()
-	coinbase := header.Coinbase
-	blockNo := header.Number.Uint64()
-	if err := infoTree.InitBlockHeader(&parentHash, &coinbase, blockNo, header.GasLimit, header.Time, &ger, &l1BlockHash); err != nil {
-		return err
-	}
-	var err error
-	var logIndex int64 = 0
-	for i := 0; i < len(transactions); i++ {
-		receipt := receipts[i]
-		t := transactions[i]
-
-		var from common.Address
-		sender, ok := t.GetSender()
-		if ok {
-			from = sender
-		} else {
-			signer := types.MakeSigner(cfg.chainConfig, header.Number.Uint64())
-			from, err = t.Sender(*signer)
-			if err != nil {
-				return err
-			}
-		}
-
-		l2TxHash, err := zktx.ComputeL2TxHash(
-			t.GetChainID().ToBig(),
-			t.GetValue(),
-			t.GetPrice(),
-			t.GetNonce(),
-			t.GetGas(),
-			t.GetTo(),
-			&from,
-			t.GetData(),
-		)
-		if err != nil {
-			return err
-		}
-
-		effectiveGasPrice := effectiveGasPrices[i]
-		_, err = infoTree.SetBlockTx(&l2TxHash, i, receipt, logIndex, receipt.CumulativeGasUsed, effectiveGasPrice)
-		if err != nil {
-			return err
-		}
-		logIndex += int64(len(receipt.Logs))
-	}
-
-	root, err := infoTree.SetBlockGasUsed(header.GasUsed)
->>>>>>> f6053382
 	if err != nil {
 		return err
 	}
