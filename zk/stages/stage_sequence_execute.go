--- conflicted
+++ resolved
@@ -230,7 +230,6 @@
 			}
 		}
 
-<<<<<<< HEAD
 		if batchState.isResequence() {
 			if !batchState.resequenceBatchJob.HasMoreBlockToProcess() {
 				runLoopBlocks = false
@@ -238,13 +237,6 @@
 			}
 		}
 
-		l1InfoIndex, err := sdb.hermezDb.GetBlockL1InfoTreeIndex(blockNumber - 1)
-		if err != nil {
-			return err
-		}
-
-=======
->>>>>>> 344e4bc4
 		header, parentBlock, err := prepareHeader(sdb.tx, blockNumber-1, batchState.blockState.getDeltaTimestamp(), batchState.getBlockHeaderForcedTimestamp(), batchState.forkId, batchState.getCoinbase(&cfg))
 		if err != nil {
 			return err
@@ -258,24 +250,16 @@
 		// timer: evm + smt
 		t := utils.StartTimer("stage_sequence_execute", "evm", "smt")
 
-		infoTreeIndexProgress, l1TreeUpdate, l1TreeUpdateIndex, l1BlockHash, ger, shouldWriteGerToContract, err := prepareL1AndInfoTreeRelatedStuff(sdb, batchState, header.Time)
-		if err != nil {
-			return err
-		}
-<<<<<<< HEAD
+		infoTreeIndexProgress, l1TreeUpdate, l1TreeUpdateIndex, l1BlockHash, ger, shouldWriteGerToContract, err := prepareL1AndInfoTreeRelatedStuff(sdb, batchState, header.Time, cfg.zk.SequencerResequenceReuseL1InfoIndex)
+		if err != nil {
+			return err
+		}
+
+		overflowOnNewBlock, err := batchCounters.StartNewBlock(l1TreeUpdateIndex != 0)
+		if err != nil {
+			return err
+		}
 		if (!batchState.isAnyRecovery() || batchState.isResequence()) && overflowOnNewBlock {
-			break
-		}
-
-		infoTreeIndexProgress, l1TreeUpdate, l1TreeUpdateIndex, l1BlockHash, ger, shouldWriteGerToContract, err := prepareL1AndInfoTreeRelatedStuff(sdb, batchState, header.Time, cfg.zk.SequencerResequenceReuseL1InfoIndex)
-=======
-
-		overflowOnNewBlock, err := batchCounters.StartNewBlock(l1TreeUpdateIndex != 0)
->>>>>>> 344e4bc4
-		if err != nil {
-			return err
-		}
-		if !batchState.isAnyRecovery() && overflowOnNewBlock {
 			break
 		}
 
@@ -317,12 +301,8 @@
 					if err != nil {
 						return err
 					}
-<<<<<<< HEAD
 				} else if !batchState.isL1Recovery() && !batchState.isResequence() {
-=======
-				} else if !batchState.isL1Recovery() {
 					var allConditionsOK bool
->>>>>>> 344e4bc4
 					batchState.blockState.transactionsForInclusion, allConditionsOK, err = getNextPoolTransactions(ctx, cfg, executionAt, batchState.forkId, batchState.yieldedTransactions)
 					if err != nil {
 						return err
