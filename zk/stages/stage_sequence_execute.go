--- conflicted
+++ resolved
@@ -5,29 +5,10 @@
 	"fmt"
 	"time"
 
-<<<<<<< HEAD
-	"github.com/c2h5oh/datasize"
-	"github.com/ledgerwatch/erigon-lib/common"
-	"github.com/ledgerwatch/erigon-lib/common/datadir"
-	"github.com/ledgerwatch/erigon-lib/common/hexutility"
-	"github.com/ledgerwatch/erigon-lib/common/length"
-	"github.com/ledgerwatch/erigon-lib/etl"
 	"github.com/ledgerwatch/erigon-lib/kv"
-	"github.com/ledgerwatch/erigon-lib/kv/temporal/historyv2"
-	libstate "github.com/ledgerwatch/erigon-lib/state"
-=======
-	"github.com/gateway-fm/cdk-erigon-lib/kv"
->>>>>>> f0a5af47
 	"github.com/ledgerwatch/log/v3"
 
 	mapset "github.com/deckarep/golang-set/v2"
-<<<<<<< HEAD
-	"github.com/ledgerwatch/erigon-lib/chain"
-	"github.com/ledgerwatch/erigon-lib/kv/dbutils"
-	types2 "github.com/ledgerwatch/erigon-lib/types"
-	"github.com/ledgerwatch/erigon/common/changeset"
-=======
->>>>>>> f0a5af47
 	"github.com/ledgerwatch/erigon/common/math"
 	"github.com/ledgerwatch/erigon/core/rawdb"
 	"github.com/ledgerwatch/erigon/core/state"
@@ -36,9 +17,9 @@
 	"github.com/ledgerwatch/erigon/eth/ethconfig"
 	"github.com/ledgerwatch/erigon/eth/stagedsync"
 	"github.com/ledgerwatch/erigon/eth/stagedsync/stages"
+	"github.com/ledgerwatch/erigon/zk/datastream/server"
 	zktx "github.com/ledgerwatch/erigon/zk/tx"
 	"github.com/ledgerwatch/erigon/zk/utils"
-	"github.com/ledgerwatch/erigon/zk/datastream/server"
 )
 
 func SpawnSequencingStage(
@@ -90,7 +71,6 @@
 		if err != nil {
 			return err
 		}
-
 		err = processInjectedInitialBatch(ctx, cfg, s, sdb, forkId, header, parentBlock)
 		if err != nil {
 			return err
@@ -145,106 +125,16 @@
 		if err != nil {
 			return err
 		}
-<<<<<<< HEAD
-	}
-
-	return nil
-}
-
-func getNextTransactions(cfg SequenceBlockCfg, executionAt, forkId uint64, alreadyYielded mapset.Set[[32]byte]) ([]types.Transaction, error) {
-	var transactions []types.Transaction
-	var err error
-	var count int
-	killer := time.NewTicker(50 * time.Millisecond)
-LOOP:
-	for {
-		// ensure we don't spin forever looking for transactions, attempt for a while then exit up to the caller
-		select {
-		case <-killer.C:
-			break LOOP
-		default:
-		}
-		if err := cfg.txPoolDb.View(context.Background(), func(poolTx kv.Tx) error {
-			slots := types2.TxsRlp{}
-			_, count, err = cfg.txPool.YieldBest(yieldSize, &slots, poolTx, executionAt, getGasLimit(uint16(forkId)), 0, alreadyYielded)
-			if err != nil {
-				return err
-			}
-			if count == 0 {
-				time.Sleep(500 * time.Microsecond)
-				return nil
-			}
-			transactions, err = extractTransactionsFromSlot(slots)
-			if err != nil {
-				return err
-			}
-=======
 		decodedBlocksSize = uint64(len(decodedBlocks))
 		if decodedBlocksSize == 0 {
 			log.Info(fmt.Sprintf("[%s] L1 recovery has completed!", logPrefix), "batch", thisBatch)
 			time.Sleep(1 * time.Second)
->>>>>>> f0a5af47
 			return nil
 		}
 	}
 
 	log.Info(fmt.Sprintf("[%s] Starting batch %d...", logPrefix, thisBatch))
 
-<<<<<<< HEAD
-	parentRoot := parentBlock.Root()
-	if err = handleStateForNewBlockStarting(cfg.chainConfig, 1, injected.Timestamp, &parentRoot, fakeL1TreeUpdate, ibs, hermezDb); err != nil {
-		return err
-	}
-
-	txn, receipt, err := handleInjectedBatch(cfg, tx, ibs, hermezDb, injected, header, parentBlock, forkId, smt)
-	if err != nil {
-		return err
-	}
-	txns := types.Transactions{*txn}
-	receipts := types.Receipts{receipt}
-	if err = finaliseBlock(cfg, tx, hermezDb, ibs, stateReader, header, parentBlock, txns, receipts, injectedBatchNumber, injected.LastGlobalExitRoot, injected.L1ParentHash, forkId); err != nil {
-		return err
-	}
-
-	if err = updateSequencerProgress(tx, injectedBatchBlockNumber, injectedBatchNumber, 0); err != nil {
-		return err
-	}
-
-	return nil
-}
-
-func postBlockStateHandling(
-	cfg SequenceBlockCfg,
-	ibs *state.IntraBlockState,
-	hermezDb *hermez_db.HermezDb,
-	header *types.Header,
-	ger common.Hash,
-	l1BlockHash common.Hash,
-	parentHash common.Hash,
-	transactions types.Transactions,
-	receipts []*types.Receipt,
-) error {
-	infoTree := blockinfo.NewBlockInfoTree()
-	coinbase := header.Coinbase
-	if err := infoTree.InitBlockHeader(&parentHash, &coinbase, header.Number.Uint64(), header.GasLimit, header.Time, &ger, &l1BlockHash); err != nil {
-		return err
-	}
-	var err error
-	var logIndex int64 = 0
-	for i := 0; i < len(transactions); i++ {
-		receipt := receipts[i]
-		t := transactions[i]
-
-		var from common.Address
-		sender, ok := t.GetSender()
-		if ok {
-			from = sender
-		} else {
-			signer := types.MakeSigner(cfg.chainConfig, header.Number.Uint64(), 0)
-			from, err = t.Sender(*signer)
-			if err != nil {
-				return err
-=======
 	var blockNumber uint64
 	for blockNumber = executionAt; runLoopBlocks; blockNumber++ {
 		if l1Recovery {
@@ -252,7 +142,6 @@
 			if decodedBlocksIndex == decodedBlocksSize {
 				runLoopBlocks = false
 				break
->>>>>>> f0a5af47
 			}
 
 			decodedBlock = decodedBlocks[decodedBlocksIndex]
@@ -260,100 +149,8 @@
 			effectiveGases = decodedBlock.EffectiveGasPricePercentages
 			blockTransactions = decodedBlock.Transactions
 		}
-<<<<<<< HEAD
-		logIndex += int64(len(receipt.Logs))
-	}
-
-	root, err := infoTree.SetBlockGasUsed(header.GasUsed)
-	if err != nil {
-		return err
-	}
-
-	rootHash := common.BigToHash(root)
-	ibs.PostExecuteStateSet(cfg.chainConfig, header.Number.Uint64(), &rootHash)
-
-	// store a reference to this block info root against the block number
-	return hermezDb.WriteBlockInfoRoot(header.Number.Uint64(), rootHash)
-}
-
-func handleInjectedBatch(
-	cfg SequenceBlockCfg,
-	dbTx kv.RwTx,
-	ibs *state.IntraBlockState,
-	hermezDb *hermez_db.HermezDb,
-	injected *zktypes.L1InjectedBatch,
-	header *types.Header,
-	parentBlock *types.Block,
-	forkId uint64,
-	smt *smt.SMT,
-) (*types.Transaction, *types.Receipt, error) {
-	txs, _, _, err := tx.DecodeTxs(injected.Transaction, 5)
-	if err != nil {
-		return nil, nil, err
-	}
-	if len(txs) == 0 || len(txs) > 1 {
-		return nil, nil, errors.New("expected 1 transaction in the injected batch")
-	}
-
-	batchCounters := vm.NewBatchCounterCollector(smt.GetDepth()-1, uint16(forkId))
-
-	// process the tx and we can ignore the counters as an overflow at this stage means no network anyway
-	receipt, _, err := attemptAddTransaction(dbTx, cfg, batchCounters, header, parentBlock.Header(), txs[0], ibs, hermezDb, smt)
-	if err != nil {
-		return nil, nil, err
-	}
-
-	return &txs[0], receipt, nil
-}
-
-func finaliseBlock(
-	cfg SequenceBlockCfg,
-	tx kv.RwTx,
-	hermezDb *hermez_db.HermezDb,
-	ibs *state.IntraBlockState,
-	stateReader *state.PlainStateReader,
-	newHeader *types.Header,
-	parentBlock *types.Block,
-	transactions []types.Transaction,
-	receipts types.Receipts,
-	batch uint64,
-	ger common.Hash,
-	l1BlockHash common.Hash,
-	forkId uint64,
-) error {
-
-	stateWriter := state.NewPlainStateWriter(tx, tx, newHeader.Number.Uint64())
-	chainReader := stagedsync.ChainReader{
-		Cfg: *cfg.chainConfig,
-		Db:  tx,
-	}
-
-	if err := postBlockStateHandling(cfg, ibs, hermezDb, newHeader, ger, l1BlockHash, parentBlock.Root(), transactions, receipts); err != nil {
-		return err
-	}
-
-	finalBlock, finalTransactions, finalReceipts, err := core.FinalizeBlockExecution(
-		cfg.engine,
-		stateReader,
-		newHeader,
-		transactions,
-		[]*types.Header{}, // no uncles
-		stateWriter,
-		cfg.chainConfig,
-		ibs,
-		receipts,
-		nil, // no withdrawals
-		chainReader,
-		true,
-		log.New(),
-	)
-	if err != nil {
-		return err
-	}
-=======
 
 		log.Info(fmt.Sprintf("[%s] Starting block %d...", logPrefix, blockNumber+1))
->>>>>>> f0a5af47
 
 		reRunBlockAfterOverflow := blockNumber == lastStartedBn
 		lastStartedBn = blockNumber
@@ -380,169 +177,6 @@
 			}
 		}
 
-<<<<<<< HEAD
-	return nil
-}
-
-func addSenders(
-	cfg SequenceBlockCfg,
-	newNum *big.Int,
-	finalTransactions types.Transactions,
-	tx kv.RwTx,
-	finalHeader *types.Header,
-) error {
-	signer := types.MakeSigner(cfg.chainConfig, newNum.Uint64(), 0)
-	cryptoContext := secp256k1.ContextForThread(1)
-	senders := make([]common.Address, 0, len(finalTransactions))
-	for _, transaction := range finalTransactions {
-		from, err := signer.SenderWithContext(cryptoContext, transaction)
-		if err != nil {
-			return err
-		}
-		senders = append(senders, from)
-	}
-
-	return rawdb.WriteSenders(tx, finalHeader.Hash(), newNum.Uint64(), senders)
-}
-
-func extractTransactionsFromSlot(slot types2.TxsRlp) ([]types.Transaction, error) {
-	transactions := make([]types.Transaction, 0, len(slot.Txs))
-	reader := bytes.NewReader([]byte{})
-	stream := new(rlp.Stream)
-	for idx, txBytes := range slot.Txs {
-		reader.Reset(txBytes)
-		stream.Reset(reader, uint64(len(txBytes)))
-		data, err := stream.Bytes()
-		if err != nil {
-			return nil, err
-		}
-		transaction, err := types.DecodeTransaction(data)
-		if err == io.EOF {
-			continue
-		}
-		if err != nil {
-			return nil, err
-		}
-		var sender common.Address
-		copy(sender[:], slot.Senders.At(idx))
-		transaction.SetSender(sender)
-		transactions = append(transactions, transaction)
-	}
-	return transactions, nil
-}
-
-func attemptAddTransaction(
-	tx kv.RwTx,
-	cfg SequenceBlockCfg,
-	batchCounters *vm.BatchCounterCollector,
-	header *types.Header,
-	parentHeader *types.Header,
-	transaction types.Transaction,
-	ibs *state.IntraBlockState,
-	hermezDb *hermez_db.HermezDb,
-	smt *smt.SMT,
-) (*types.Receipt, bool, error) {
-	txCounters := vm.NewTransactionCounter(transaction, smt.GetDepth()-1)
-	overflow, err := batchCounters.AddNewTransactionCounters(txCounters)
-	if err != nil {
-		return nil, false, err
-	}
-	if overflow {
-		return nil, true, nil
-	}
-
-	gasPool := new(core.GasPool).AddGas(transactionGasLimit)
-	getHeader := func(hash common.Hash, number uint64) *types.Header { return rawdb.ReadHeader(tx, hash, number) }
-
-	// set the counter collector on the config so that we can gather info during the execution
-	cfg.zkVmConfig.CounterCollector = txCounters.ExecutionCounters()
-
-	// TODO: possibly inject zero tracer here!
-
-	ibs.SetTxContext(transaction.Hash(), common.Hash{}, 0)
-
-	effectiveGasPrice := DeriveEffectiveGasPrice(cfg, transaction)
-	receipt, execResult, err := core.ApplyTransaction_zkevm(
-		cfg.chainConfig,
-		core.GetHashFn(header, getHeader),
-		cfg.engine,
-		&cfg.zk.AddressSequencer,
-		gasPool,
-		ibs,
-		noop,
-		header,
-		transaction,
-		&header.GasUsed,
-		*cfg.zkVmConfig,
-		effectiveGasPrice)
-
-	if err != nil {
-		return nil, false, err
-	}
-
-	// we need to keep hold of the effective percentage used
-	// todo [zkevm] for now we're hard coding to the max value but we need to calc this properly
-	if err = hermezDb.WriteEffectiveGasPricePercentage(transaction.Hash(), effectiveGasPrice); err != nil {
-		return nil, false, err
-	}
-
-	err = txCounters.ProcessTx(ibs, execResult.ReturnData)
-	if err != nil {
-		return nil, false, err
-	}
-
-	// now that we have executed we can check again for an overflow
-	overflow, err = batchCounters.CheckForOverflow()
-
-	return receipt, overflow, err
-}
-
-// will be called at the start of every new block created within a batch to figure out if there is a new GER
-// we can use or not.  In the special case that this is the first block we just return 0 as we need to use the
-// 0 index first before we can use 1+
-func calculateNextL1TreeUpdateToUse(tx kv.RwTx, hermezDb *hermez_db.HermezDb) (uint64, *zktypes.L1InfoTreeUpdate, error) {
-	// always default to 0 and only update this if the next available index has reached finality
-	var nextL1Index uint64 = 0
-
-	// check which was the last used index
-	lastInfoIndex, err := stages.GetStageProgress(tx, stages.HighestUsedL1InfoIndex)
-	if err != nil {
-		return 0, nil, err
-	}
-
-	// check if the next index is there and if it has reached finality or not
-	l1Info, err := hermezDb.GetL1InfoTreeUpdate(lastInfoIndex + 1)
-	if err != nil {
-		return 0, nil, err
-	}
-
-	// check that we have reached finality on the l1 info tree event before using it
-	// todo: [zkevm] think of a better way to handle finality
-	now := time.Now()
-	target := now.Add(-(12 * time.Minute))
-	if l1Info != nil && l1Info.Timestamp < uint64(target.Unix()) {
-		nextL1Index = l1Info.Index
-	}
-
-	return nextL1Index, l1Info, nil
-}
-
-func updateSequencerProgress(tx kv.RwTx, newHeight uint64, newBatch uint64, l1InfoIndex uint64) error {
-	// now update stages that will be used later on in stageloop.go and other stages. As we're the sequencer
-	// we won't have headers stage for example as we're already writing them here
-	if err := stages.SaveStageProgress(tx, stages.Execution, newHeight); err != nil {
-		return err
-	}
-	if err := stages.SaveStageProgress(tx, stages.Headers, newHeight); err != nil {
-		return err
-	}
-	if err := stages.SaveStageProgress(tx, stages.HighestSeenBatchNumber, newBatch); err != nil {
-		return err
-	}
-	if err := stages.SaveStageProgress(tx, stages.HighestUsedL1InfoIndex, l1InfoIndex); err != nil {
-		return err
-	}
-=======
 		overflowOnNewBlock, err := batchCounters.StartNewBlock()
 		if err != nil {
 			return err
@@ -550,7 +184,6 @@
 		if !l1Recovery && overflowOnNewBlock {
 			break
 		}
->>>>>>> f0a5af47
 
 		thisBlockNumber := header.Number.Uint64()
 
@@ -582,14 +215,6 @@
 				log.Info(fmt.Sprintf("[%s] Waiting for txs from the pool...", logPrefix))
 			}
 
-<<<<<<< HEAD
-	changes := etl.NewCollector(logPrefix, cfg.dirs.Tmp, etl.NewOldestEntryBuffer(etl.BufferOptimalSize), log.New())
-	defer changes.Close()
-	errRewind := changeset.RewindData(tx, s.BlockNumber, u.UnwindPoint, changes, ctx.Done())
-	if errRewind != nil {
-		return fmt.Errorf("getting rewind data: %w", errRewind)
-	}
-=======
 			// we don't care about defer order here we just need to make sure the tickers are stopped to
 			// avoid a leak
 			logTicker := time.NewTicker(10 * time.Second)
@@ -629,7 +254,6 @@
 						}
 						cfg.txPool.UnlockFlusher()
 					}
->>>>>>> f0a5af47
 
 					for i, transaction := range blockTransactions {
 						var receipt *types.Receipt
@@ -757,7 +381,7 @@
 	return nil
 }
 
-func PruneSequenceExecutionStage(s *stagedsync.PruneState, tx kv.RwTx, cfg SequenceBlockCfg, ctx context.Context, initialCycle bool) (err error) {
+func PruneSequenceExecutionStage(s *stagedsync.PruneState, tx kv.RwTx, cfg SequenceBlockCfg, ctx context.Context, initialCycle bool, logger log.Logger) (err error) {
 	logPrefix := s.LogPrefix()
 	useExternalTx := tx != nil
 	if !useExternalTx {
