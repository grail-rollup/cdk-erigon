package stages

import (
	"context"
	"fmt"
	"time"

	"github.com/gateway-fm/cdk-erigon-lib/common"
	"github.com/ledgerwatch/log/v3"

	"github.com/ledgerwatch/erigon/core"
	"github.com/ledgerwatch/erigon/core/rawdb"
	"github.com/ledgerwatch/erigon/core/state"
	"github.com/ledgerwatch/erigon/core/types"
	"github.com/ledgerwatch/erigon/eth/stagedsync"
	"github.com/ledgerwatch/erigon/eth/stagedsync/stages"
	"github.com/ledgerwatch/erigon/zk"
	zktx "github.com/ledgerwatch/erigon/zk/tx"
	"github.com/ledgerwatch/erigon/zk/utils"
)

func SpawnSequencingStage(
	s *stagedsync.StageState,
	u stagedsync.Unwinder,
	ctx context.Context,
	cfg SequenceBlockCfg,
	historyCfg stagedsync.HistoryCfg,
	quiet bool,
) (err error) {
	roTx, err := cfg.db.BeginRo(ctx)
	if err != nil {
		return err
	}
	defer roTx.Rollback()

	lastBatch, err := stages.GetStageProgress(roTx, stages.HighestSeenBatchNumber)
	if err != nil {
		return err
	}

	highestBatchInDS, err := cfg.datastreamServer.GetHighestBatchNumber()
	if err != nil {
		return err
	}

	if !cfg.zk.SequencerResequence || lastBatch >= highestBatchInDS {
		if cfg.zk.SequencerResequence {
			log.Info(fmt.Sprintf("[%s] Resequencing completed. Please restart sequencer without resequence flag.", s.LogPrefix()))
			time.Sleep(10 * time.Second)
			return nil
		}

		err = sequencingStageStep(s, u, ctx, cfg, historyCfg, quiet, nil)
		if err != nil {
			return err
		}
	} else {
		log.Info(fmt.Sprintf("[%s] Last batch %d is lower than highest batch in datastream %d, resequencing...", s.LogPrefix(), lastBatch, highestBatchInDS))

		batches, err := cfg.datastreamServer.ReadBatches(lastBatch+1, highestBatchInDS)
		if err != nil {
			return err
		}

		err = cfg.datastreamServer.UnwindToBatchStart(lastBatch + 1)
		if err != nil {
			return err
		}

		log.Info(fmt.Sprintf("[%s] Resequence from batch %d to %d in data stream", s.LogPrefix(), lastBatch+1, highestBatchInDS))

		for _, batch := range batches {
			batchJob := NewResequenceBatchJob(batch)
			subBatchCount := 0
			for batchJob.HasMoreBlockToProcess() {
				if err = sequencingStageStep(s, u, ctx, cfg, historyCfg, quiet, batchJob); err != nil {
					return err
				}

				subBatchCount += 1
			}

			log.Info(fmt.Sprintf("[%s] Resequenced original batch %d with %d batches", s.LogPrefix(), batchJob.batchToProcess[0].BatchNumber, subBatchCount))
			if cfg.zk.SequencerResequenceStrict && subBatchCount != 1 {
				return fmt.Errorf("strict mode enabled, but resequenced batch %d has %d sub-batches", batchJob.batchToProcess[0].BatchNumber, subBatchCount)
			}
		}
	}

	return nil
}

func sequencingStageStep(
	s *stagedsync.StageState,
	u stagedsync.Unwinder,
	ctx context.Context,
	cfg SequenceBlockCfg,
	historyCfg stagedsync.HistoryCfg,
	quiet bool,
	resequenceBatchJob *ResequenceBatchJob,
) (err error) {
	logPrefix := s.LogPrefix()
	log.Info(fmt.Sprintf("[%s] Starting sequencing stage", logPrefix))
	defer log.Info(fmt.Sprintf("[%s] Finished sequencing stage", logPrefix))

	sdb, err := newStageDb(ctx, cfg.db)
	if err != nil {
		return err
	}
	defer sdb.tx.Rollback()

	executionAt, err := s.ExecutionAt(sdb.tx)
	if err != nil {
		return err
	}

	lastBatch, err := stages.GetStageProgress(sdb.tx, stages.HighestSeenBatchNumber)
	if err != nil {
		return err
	}

	forkId, err := prepareForkId(lastBatch, executionAt, sdb.hermezDb)
	if err != nil {
		return err
	}

	// stage loop should continue until we get the forkid from the L1 in a finalised block
	if forkId == 0 {
		log.Warn(fmt.Sprintf("[%s] ForkId is 0. Waiting for L1 to finalise a block...", logPrefix))
		time.Sleep(10 * time.Second)
		return nil
	}

	var block *types.Block
	runLoopBlocks := true
	batchContext := newBatchContext(ctx, &cfg, &historyCfg, s, sdb)
	batchState := newBatchState(forkId, lastBatch+1, cfg.zk.HasExecutors(), cfg.zk.L1SyncStartBlock > 0, cfg.txPool, resequenceBatchJob)
	blockDataSizeChecker := newBlockDataChecker()
	streamWriter := newSequencerBatchStreamWriter(batchContext, batchState, lastBatch) // using lastBatch (rather than batchState.batchNumber) is not mistake

	// injected batch
	if executionAt == 0 {
		if err = processInjectedInitialBatch(batchContext, batchState); err != nil {
			return err
		}

		if err = cfg.datastreamServer.WriteWholeBatchToStream(logPrefix, sdb.tx, sdb.hermezDb.HermezDbReader, lastBatch, injectedBatchBatchNumber); err != nil {
			return err
		}
		if err = stages.SaveStageProgress(sdb.tx, stages.DataStream, 1); err != nil {
			return err
		}

		return sdb.tx.Commit()
	}

	// handle cases where the last batch wasn't committed to the data stream.
	// this could occur because we're migrating from an RPC node to a sequencer
	// or because the sequencer was restarted and not all processes completed (like waiting from remote executor)
	// we consider the data stream as verified by the executor so treat it as "safe" and unwind blocks beyond there
	// if we identify any.  During normal operation this function will simply check and move on without performing
	// any action.
	if !batchState.isAnyRecovery() {
		isUnwinding, err := alignExecutionToDatastream(batchContext, batchState, executionAt, u)
		if err != nil {
			return err
		}
		if isUnwinding {
			return sdb.tx.Commit()
		}
	}

	tryHaltSequencer(batchContext, batchState.batchNumber)

	if err := utils.UpdateZkEVMBlockCfg(cfg.chainConfig, sdb.hermezDb, logPrefix); err != nil {
		return err
	}

	batchCounters, err := prepareBatchCounters(batchContext, batchState, nil)
	if err != nil {
		return err
	}

	if batchState.isL1Recovery() {
		if cfg.zk.L1SyncStopBatch > 0 && batchState.batchNumber > cfg.zk.L1SyncStopBatch {
			log.Info(fmt.Sprintf("[%s] L1 recovery has completed!", logPrefix), "batch", batchState.batchNumber)
			time.Sleep(1 * time.Second)
			return nil
		}

		log.Info(fmt.Sprintf("[%s] L1 recovery beginning for batch", logPrefix), "batch", batchState.batchNumber)

		// let's check if we have any L1 data to recover
		if err = batchState.batchL1RecoveryData.loadBatchData(sdb); err != nil {
			return err
		}

		if !batchState.batchL1RecoveryData.hasAnyDecodedBlocks() {
			log.Info(fmt.Sprintf("[%s] L1 recovery has completed!", logPrefix), "batch", batchState.batchNumber)
			time.Sleep(1 * time.Second)
			return nil
		}

		if handled, err := doCheckForBadBatch(batchContext, batchState, executionAt); err != nil || handled {
			return err
		}
	}

	batchTicker, logTicker, blockTicker := prepareTickers(batchContext.cfg)
	defer batchTicker.Stop()
	defer logTicker.Stop()
	defer blockTicker.Stop()

	log.Info(fmt.Sprintf("[%s] Starting batch %d...", logPrefix, batchState.batchNumber))

	var allConditionsOK bool
	for blockNumber := executionAt + 1; runLoopBlocks; blockNumber++ {
		log.Info(fmt.Sprintf("[%s] Starting block %d (forkid %v)...", logPrefix, blockNumber, batchState.forkId))
		logTicker.Reset(10 * time.Second)
		blockTicker.Reset(cfg.zk.SequencerBlockSealTime)

		if batchState.isL1Recovery() {
			blockNumbersInBatchSoFar, err := batchContext.sdb.hermezDb.GetL2BlockNosByBatch(batchState.batchNumber)
			if err != nil {
				return err
			}

			didLoadedAnyDataForRecovery := batchState.loadBlockL1RecoveryData(uint64(len(blockNumbersInBatchSoFar)))
			if !didLoadedAnyDataForRecovery {
				break
			}
		}

		if batchState.isResequence() {
			if !batchState.resequenceBatchJob.HasMoreBlockToProcess() {
				runLoopBlocks = false
				break
			}
		}

		l1InfoIndex, err := sdb.hermezDb.GetBlockL1InfoTreeIndex(blockNumber - 1)
		if err != nil {
			return err
		}

		header, parentBlock, err := prepareHeader(sdb.tx, blockNumber-1, batchState.blockState.getDeltaTimestamp(), batchState.getBlockHeaderForcedTimestamp(), batchState.forkId, batchState.getCoinbase(&cfg))
		if err != nil {
			return err
		}

		if batchDataOverflow := blockDataSizeChecker.AddBlockStartData(); batchDataOverflow {
			log.Info(fmt.Sprintf("[%s] BatchL2Data limit reached. Stopping.", logPrefix), "blockNumber", blockNumber)
			break
		}

		// timer: evm + smt
		t := utils.StartTimer("stage_sequence_execute", "evm", "smt")

		overflowOnNewBlock, err := batchCounters.StartNewBlock(l1InfoIndex != 0)
		if err != nil {
			return err
		}
		if (!batchState.isAnyRecovery() || batchState.isResequence()) && overflowOnNewBlock {
			break
		}

		infoTreeIndexProgress, l1TreeUpdate, l1TreeUpdateIndex, l1BlockHash, ger, shouldWriteGerToContract, err := prepareL1AndInfoTreeRelatedStuff(sdb, batchState, header.Time, cfg.zk.SequencerResequenceReuseL1InfoIndex)
		if err != nil {
			return err
		}

		ibs := state.New(sdb.stateReader)
		getHashFn := core.GetHashFn(header, func(hash common.Hash, number uint64) *types.Header { return rawdb.ReadHeader(sdb.tx, hash, number) })
		blockContext := core.NewEVMBlockContext(header, getHashFn, cfg.engine, &cfg.zk.AddressSequencer, parentBlock.ExcessDataGas())
		batchState.blockState.builtBlockElements.resetBlockBuildingArrays()

		parentRoot := parentBlock.Root()
		if err = handleStateForNewBlockStarting(batchContext, ibs, blockNumber, batchState.batchNumber, header.Time, &parentRoot, l1TreeUpdate, shouldWriteGerToContract); err != nil {
			return err
		}

		// start waiting for a new transaction to arrive
		if !batchState.isAnyRecovery() {
			log.Info(fmt.Sprintf("[%s] Waiting for txs from the pool...", logPrefix))
		}

	LOOP_TRANSACTIONS:
		for {
			select {
			case <-logTicker.C:
				if !batchState.isAnyRecovery() {
					log.Info(fmt.Sprintf("[%s] Waiting some more for txs from the pool...", logPrefix))
				}
			case <-blockTicker.C:
				if !batchState.isAnyRecovery() {
					break LOOP_TRANSACTIONS
				}
			case <-batchTicker.C:
				if !batchState.isAnyRecovery() {
					runLoopBlocks = false
					break LOOP_TRANSACTIONS
				}
			default:
				if batchState.isLimboRecovery() {
					batchState.blockState.transactionsForInclusion, err = getLimboTransaction(ctx, cfg, batchState.limboRecoveryData.limboTxHash)
					if err != nil {
						return err
					}
<<<<<<< HEAD
				} else if !batchState.isL1Recovery() && !batchState.isResequence() {
					batchState.blockState.transactionsForInclusion, err = getNextPoolTransactions(ctx, cfg, executionAt, batchState.forkId, batchState.yieldedTransactions)
					if err != nil {
						return err
					}
				} else if batchState.isResequence() {
					batchState.blockState.transactionsForInclusion, err = batchState.resequenceBatchJob.YieldNextBlockTransactions(zktx.DecodeTx)
					if err != nil {
						return err
=======
				} else if !batchState.isL1Recovery() {
					batchState.blockState.transactionsForInclusion, allConditionsOK, err = getNextPoolTransactions(ctx, cfg, executionAt, batchState.forkId, batchState.yieldedTransactions)
					if err != nil {
						return err
					}

					if len(batchState.blockState.transactionsForInclusion) == 0 {
						if allConditionsOK {
							time.Sleep(batchContext.cfg.zk.SequencerTimeoutOnEmptyTxPool)
						} else {
							time.Sleep(batchContext.cfg.zk.SequencerTimeoutOnEmptyTxPool / 5) // we do not need to sleep too long for txpool not ready
						}

					} else {
						log.Trace(fmt.Sprintf("[%s] Yielded transactions from the pool", logPrefix), "txCount", len(batchState.blockState.transactionsForInclusion))
>>>>>>> 84c3991a
					}
				}

				if len(batchState.blockState.transactionsForInclusion) == 0 {
					time.Sleep(batchContext.cfg.zk.SequencerTimeoutOnEmptyTxPool)
				} else {
					log.Trace(fmt.Sprintf("[%s] Yielded transactions from the pool", logPrefix), "txCount", len(batchState.blockState.transactionsForInclusion))
				}

				for i, transaction := range batchState.blockState.transactionsForInclusion {
					txHash := transaction.Hash()
					effectiveGas := batchState.blockState.getL1EffectiveGases(cfg, i)

					// The copying of this structure is intentional
					backupDataSizeChecker := *blockDataSizeChecker
					receipt, execResult, anyOverflow, err := attemptAddTransaction(cfg, sdb, ibs, batchCounters, &blockContext, header, transaction, effectiveGas, batchState.isL1Recovery(), batchState.forkId, l1InfoIndex, &backupDataSizeChecker)
					if err != nil {
						if batchState.isLimboRecovery() {
							panic("limbo transaction has already been executed once so they must not fail while re-executing")
						}

						if batchState.isResequence() {
							if cfg.zk.SequencerResequenceStrict {
								return fmt.Errorf("strict mode enabled, but resequenced batch %d failed to add transaction %s: %v", batchState.batchNumber, txHash, err)
							} else {
								log.Warn(fmt.Sprintf("[%s] error adding transaction to batch during resequence: %v", logPrefix, err),
									"hash", txHash,
									"to", transaction.GetTo(),
								)
								continue
							}
						}

						// if we are in recovery just log the error as a warning.  If the data is on the L1 then we should consider it as confirmed.
						// The executor/prover would simply skip a TX with an invalid nonce for example so we don't need to worry about that here.
						if batchState.isL1Recovery() {
							log.Warn(fmt.Sprintf("[%s] error adding transaction to batch during recovery: %v", logPrefix, err),
								"hash", txHash,
								"to", transaction.GetTo(),
							)
							continue
						}

						// if running in normal operation mode and error != nil then just allow the code to continue
						// It is safe because this approach ensures that the problematic transaction (the one that caused err != nil to be returned) is kept in yielded
						// Each transaction in yielded will be reevaluated at the end of each batch
					}

					if anyOverflow {
						if batchState.isLimboRecovery() {
							panic("limbo transaction has already been executed once so they must not overflow counters while re-executing")
						}

						if !batchState.isL1Recovery() {
							log.Info(fmt.Sprintf("[%s] overflowed adding transaction to batch", logPrefix), "batch", batchState.batchNumber, "tx-hash", txHash, "has-any-transactions-in-this-batch", batchState.hasAnyTransactionsInThisBatch)
							/*
								There are two cases when overflow could occur.
								1. The block DOES not contains any transactions.
									In this case it means that a single tx overflow entire zk-counters.
									In this case we mark it so. Once marked it will be discarded from the tx-pool async (once the tx-pool process the creation of a new batch)
									NB: The tx SHOULD not be removed from yielded set, because if removed, it will be picked again on next block. That's why there is i++. It ensures that removing from yielded will start after the problematic tx
								2. The block contains transactions.
									In this case, we just have to remove the transaction that overflowed the zk-counters and all transactions after it, from the yielded set.
									This removal will ensure that these transaction could be added in the next block(s)
							*/
							if !batchState.hasAnyTransactionsInThisBatch {
								cfg.txPool.MarkForDiscardFromPendingBest(txHash)
								log.Trace(fmt.Sprintf("single transaction %s overflow counters", txHash))
							}

							runLoopBlocks = false
							break LOOP_TRANSACTIONS
						}

						if batchState.isResequence() && cfg.zk.SequencerResequenceStrict {
							return fmt.Errorf("strict mode enabled, but resequenced batch %d overflowed counters on block %d", batchState.batchNumber, blockNumber)
						}

						break LOOP_TRANSACTIONS
					}

					if err == nil {
						blockDataSizeChecker = &backupDataSizeChecker
						batchState.onAddedTransaction(transaction, receipt, execResult, effectiveGas)
					}

					// We will only update the processed index in resequence job if there isn't overflow
					if batchState.isResequence() {
						batchState.resequenceBatchJob.UpdateLastProcessedTx(txHash)
					}
				}

				if batchState.isResequence() {
					if len(batchState.blockState.transactionsForInclusion) == 0 {
						// We need to jump to the next block here if there are no transactions in current block
						batchState.resequenceBatchJob.UpdateLastProcessedTx(batchState.resequenceBatchJob.CurrentBlock().L2Blockhash)
						break LOOP_TRANSACTIONS
					}

					if batchState.resequenceBatchJob.AtNewBlockBoundary() {
						// We need to jump to the next block here if we are at the end of the current block
						break LOOP_TRANSACTIONS
					} else {
						if cfg.zk.SequencerResequenceStrict {
							return fmt.Errorf("strict mode enabled, but resequenced batch %d has transactions that overflowed counters or failed transactions", batchState.batchNumber)
						}
					}
				}

				if batchState.isL1Recovery() {
					// just go into the normal loop waiting for new transactions to signal that the recovery
					// has finished as far as it can go
					if !batchState.isThereAnyTransactionsToRecover() {
						log.Info(fmt.Sprintf("[%s] L1 recovery no more transactions to recover", logPrefix))
					}

					break LOOP_TRANSACTIONS
				}

				if batchState.isLimboRecovery() {
					runLoopBlocks = false
					break LOOP_TRANSACTIONS
				}
			}
		}

		if block, err = doFinishBlockAndUpdateState(batchContext, ibs, header, parentBlock, batchState, ger, l1BlockHash, l1TreeUpdateIndex, infoTreeIndexProgress, batchCounters); err != nil {
			return err
		}

		if batchState.isLimboRecovery() {
			stateRoot := block.Root()
			cfg.txPool.UpdateLimboRootByTxHash(batchState.limboRecoveryData.limboTxHash, &stateRoot)
			return fmt.Errorf("[%s] %w: %s = %s", s.LogPrefix(), zk.ErrLimboState, batchState.limboRecoveryData.limboTxHash.Hex(), stateRoot.Hex())
		}

		t.LogTimer()
		gasPerSecond := float64(0)
		elapsedSeconds := t.Elapsed().Seconds()
		if elapsedSeconds != 0 {
			gasPerSecond = float64(block.GasUsed()) / elapsedSeconds
		}

		if gasPerSecond != 0 {
			log.Info(fmt.Sprintf("[%s] Finish block %d with %d transactions... (%d gas/s)", logPrefix, blockNumber, len(batchState.blockState.builtBlockElements.transactions), int(gasPerSecond)))
		} else {
			log.Info(fmt.Sprintf("[%s] Finish block %d with %d transactions...", logPrefix, blockNumber, len(batchState.blockState.builtBlockElements.transactions)))
		}

		// add a check to the verifier and also check for responses
		batchState.onBuiltBlock(blockNumber)

		if !batchState.isL1Recovery() {
			// commit block data here so it is accessible in other threads
			if errCommitAndStart := sdb.CommitAndStart(); errCommitAndStart != nil {
				return errCommitAndStart
			}
			defer sdb.tx.Rollback()
		}

		// do not use remote executor in l1recovery mode
		// if we need remote executor in l1 recovery then we must allow commit/start DB transactions
		useExecutorForVerification := !batchState.isL1Recovery() && batchState.hasExecutorForThisBatch
		cfg.legacyVerifier.StartAsyncVerification(batchState.forkId, batchState.batchNumber, block.Root(), batchCounters.CombineCollectorsNoChanges().UsedAsMap(), batchState.builtBlocks, useExecutorForVerification, batchContext.cfg.zk.SequencerBatchVerificationTimeout)

		// check for new responses from the verifier
		needsUnwind, err := updateStreamAndCheckRollback(batchContext, batchState, streamWriter, u)

		// lets commit everything after updateStreamAndCheckRollback no matter of its result unless
		// we're in L1 recovery where losing some blocks on restart doesn't matter
		if !batchState.isL1Recovery() {
			if errCommitAndStart := sdb.CommitAndStart(); errCommitAndStart != nil {
				return errCommitAndStart
			}
			defer sdb.tx.Rollback()
		}

		// check the return values of updateStreamAndCheckRollback
		if err != nil || needsUnwind {
			return err
		}
	}

	cfg.legacyVerifier.Wait()
	needsUnwind, err := updateStreamAndCheckRollback(batchContext, batchState, streamWriter, u)
	if err != nil || needsUnwind {
		return err
	}

	/*
		if adding something below that line we must ensure
		- it is also handled property in processInjectedInitialBatch
		- it is also handled property in alignExecutionToDatastream
		- it is also handled property in doCheckForBadBatch
		- it is unwound correctly
	*/

	if err := finalizeLastBatchInDatastream(batchContext, batchState.batchNumber, block.NumberU64()); err != nil {
		return err
	}

	// TODO: It is 99% sure that there is no need to write this in any of processInjectedInitialBatch, alignExecutionToDatastream, doCheckForBadBatch but it is worth double checknig
	// the unwind of this value is handed by UnwindExecutionStageDbWrites
	if _, err := rawdb.IncrementStateVersionByBlockNumberIfNeeded(batchContext.sdb.tx, block.NumberU64()); err != nil {
		return fmt.Errorf("writing plain state version: %w", err)
	}

	log.Info(fmt.Sprintf("[%s] Finish batch %d...", batchContext.s.LogPrefix(), batchState.batchNumber))

	return sdb.tx.Commit()
}<|MERGE_RESOLUTION|>--- conflicted
+++ resolved
@@ -306,18 +306,7 @@
 					if err != nil {
 						return err
 					}
-<<<<<<< HEAD
 				} else if !batchState.isL1Recovery() && !batchState.isResequence() {
-					batchState.blockState.transactionsForInclusion, err = getNextPoolTransactions(ctx, cfg, executionAt, batchState.forkId, batchState.yieldedTransactions)
-					if err != nil {
-						return err
-					}
-				} else if batchState.isResequence() {
-					batchState.blockState.transactionsForInclusion, err = batchState.resequenceBatchJob.YieldNextBlockTransactions(zktx.DecodeTx)
-					if err != nil {
-						return err
-=======
-				} else if !batchState.isL1Recovery() {
 					batchState.blockState.transactionsForInclusion, allConditionsOK, err = getNextPoolTransactions(ctx, cfg, executionAt, batchState.forkId, batchState.yieldedTransactions)
 					if err != nil {
 						return err
@@ -329,10 +318,13 @@
 						} else {
 							time.Sleep(batchContext.cfg.zk.SequencerTimeoutOnEmptyTxPool / 5) // we do not need to sleep too long for txpool not ready
 						}
-
 					} else {
 						log.Trace(fmt.Sprintf("[%s] Yielded transactions from the pool", logPrefix), "txCount", len(batchState.blockState.transactionsForInclusion))
->>>>>>> 84c3991a
+					}
+				} else if batchState.isResequence() {
+					batchState.blockState.transactionsForInclusion, err = batchState.resequenceBatchJob.YieldNextBlockTransactions(zktx.DecodeTx)
+					if err != nil {
+						return err
 					}
 				}
 
