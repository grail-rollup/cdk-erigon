--- conflicted
+++ resolved
@@ -73,31 +73,26 @@
 		{
 			ID:          stages2.Execution,
 			Description: "Sequence transactions",
-<<<<<<< HEAD
-			Forward: func(firstCycle bool, badBlockUnwind bool, s *stages.StageState, u stages.Unwinder, txc wrap.TxContainer, logger log.Logger) error {
-				return SpawnSequencingStage(s, u, txc.Tx, 0, ctx, exec, firstCycle)
-=======
-			Forward: func(firstCycle bool, badBlockUnwind bool, s *stages.StageState, u stages.Unwinder, tx kv.RwTx, quiet bool) error {
-				return SpawnSequencingStage(s, u, tx, ctx, exec, firstCycle, quiet)
->>>>>>> da394079
+			Forward: func(firstCycle bool, badBlockUnwind bool, s *stages.StageState, u stages.Unwinder, txc wrap.TxContainer, logger log.Logger) error {
+				return SpawnSequencingStage(s, u, txc.Tx, ctx, exec, firstCycle)
 			},
 			Unwind: func(firstCycle bool, u *stages.UnwindState, s *stages.StageState, txc wrap.TxContainer, logger log.Logger) error {
 				return UnwindSequenceExecutionStage(u, s, txc.Tx, ctx, exec, firstCycle)
 			},
 			Prune: func(firstCycle bool, p *stages.PruneState, tx kv.RwTx, logger log.Logger) error {
-				return PruneSequenceExecutionStage(p, tx, exec, ctx, firstCycle, logger)
+				return PruneSequenceExecutionStage(p, tx, exec, ctx, firstCycle)
 			},
 		},
 		{
 			ID:          stages2.IntermediateHashes,
 			Description: "Sequencer Intermediate Hashes",
-			Forward: func(firstCycle bool, badBlockUnwind bool, s *stages.StageState, u stages.Unwinder, tx kv.RwTx, quiet bool) error {
-				return SpawnSequencerInterhashesStage(s, u, tx, ctx, sequencerInterhashesCfg, firstCycle, quiet)
-			},
-			Unwind: func(firstCycle bool, u *stages.UnwindState, s *stages.StageState, tx kv.RwTx) error {
-				return UnwindSequencerInterhashsStage(u, s, tx, ctx, sequencerInterhashesCfg, firstCycle)
-			},
-			Prune: func(firstCycle bool, p *stages.PruneState, tx kv.RwTx) error {
+			Forward: func(firstCycle bool, badBlockUnwind bool, s *stages.StageState, u stages.Unwinder, txc wrap.TxContainer, logger log.Logger) error {
+				return SpawnSequencerInterhashesStage(s, u, txc.Tx, ctx, sequencerInterhashesCfg, firstCycle, true)
+			},
+			Unwind: func(firstCycle bool, u *stages.UnwindState, s *stages.StageState, txc wrap.TxContainer, logger log.Logger) error {
+				return UnwindSequencerInterhashsStage(u, s, txc.Tx, ctx, sequencerInterhashesCfg, firstCycle)
+			},
+			Prune: func(firstCycle bool, p *stages.PruneState, tx kv.RwTx, logger log.Logger) error {
 				return PruneSequencerInterhashesStage(p, tx, sequencerInterhashesCfg, ctx, firstCycle)
 			},
 		},
