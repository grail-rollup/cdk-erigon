package stages

import (
	"context"
	"errors"
	"fmt"
	"math/big"
	"sync/atomic"
	"time"

	"github.com/ledgerwatch/erigon-lib/chain"
	"github.com/ledgerwatch/erigon-lib/common"
	"github.com/ledgerwatch/erigon-lib/kv"
	"github.com/ledgerwatch/erigon/core/rawdb"
	ethTypes "github.com/ledgerwatch/erigon/core/types"
	"github.com/ledgerwatch/erigon/eth/stagedsync/stages"
	"github.com/ledgerwatch/erigon/params"
	"github.com/ledgerwatch/erigon/zk/datastream/types"
	txtype "github.com/ledgerwatch/erigon/zk/tx"
	"github.com/ledgerwatch/erigon/zk/utils"
	"github.com/ledgerwatch/log/v3"
)

var (
	ErrorTriggeredUnwind = errors.New("triggered unwind")
	ErrorSkippedBlock    = errors.New("skipped block")
)

type ProcessorErigonDb interface {
	WriteHeader(batchNo *big.Int, blockHash common.Hash, stateRoot, txHash, parentHash common.Hash, coinbase common.Address, ts, gasLimit uint64, chainConfig *chain.Config) (*ethTypes.Header, error)
	WriteBody(batchNo *big.Int, headerHash common.Hash, txs []ethTypes.Transaction) error
	ReadCanonicalHash(L2BlockNumber uint64) (common.Hash, error)
}

type ProcessorHermezDb interface {
	WriteForkId(batchNumber uint64, forkId uint64) error
	WriteForkIdBlockOnce(forkId, blockNum uint64) error
	WriteBlockBatch(l2BlockNumber uint64, batchNumber uint64) error
	WriteEffectiveGasPricePercentage(txHash common.Hash, effectiveGasPricePercentage uint8) error

	WriteStateRoot(l2BlockNumber uint64, rpcRoot common.Hash) error
	GetStateRoot(l2BlockNumber uint64) (common.Hash, error)

	CheckGlobalExitRootWritten(ger common.Hash) (bool, error)
	WriteBlockGlobalExitRoot(l2BlockNo uint64, ger common.Hash) error
	WriteGlobalExitRoot(ger common.Hash) error

	WriteReusedL1InfoTreeIndex(l2BlockNo uint64) error
	WriteBlockL1BlockHash(l2BlockNo uint64, l1BlockHash common.Hash) error
	WriteBatchGlobalExitRoot(batchNumber uint64, ger *types.GerUpdate) error
	WriteIntermediateTxStateRoot(l2BlockNumber uint64, txHash common.Hash, rpcRoot common.Hash) error
	WriteBlockL1InfoTreeIndex(blockNumber uint64, l1Index uint64) error
	WriteLatestUsedGer(blockNo uint64, ger common.Hash) error
	WriteInvalidBatch(batchNumber uint64) error
	WriteBatchEnd(lastBlockHeight uint64) error
	GetBatchNoByL2Block(l2BlockNumber uint64) (uint64, error)
}

type DsQueryClient interface {
	GetL2BlockByNumber(blockNum uint64) (*types.FullL2Block, int, error)
	GetProgressAtomic() *atomic.Uint64
}

type BatchesProcessor struct {
	ctx       context.Context
	logPrefix string
	tx        kv.RwTx
	hermezDb  ProcessorHermezDb
	eriDb     ProcessorErigonDb
	syncBlockLimit,
	debugBlockLimit,
	debugStepAfter,
	debugStep,
	stageProgressBlockNo,
	highestHashableL2BlockNo,
	lastForkId uint64
	highestL1InfoTreeIndex uint32
	dsQueryClient          DsQueryClient
	progressChan           chan uint64
	unwindFn               func(uint64) (uint64, error)

	highestSeenBatchNo,
	lastBlockHeight,
	blocksWritten,
	highestVerifiedBatch uint64
	lastBlockRoot,
	lastBlockHash common.Hash
<<<<<<< HEAD
=======
	dsQueryClient DsQueryClient
	progressChan  chan uint64
	unwindFn      func(uint64) error
	chainConfig   *chain.Config
	miningConfig  *params.MiningConfig
>>>>>>> fe753f28
}

func NewBatchesProcessor(
	ctx context.Context,
	logPrefix string,
	tx kv.RwTx,
	hermezDb ProcessorHermezDb,
	eriDb ProcessorErigonDb,
	syncBlockLimit, debugBlockLimit, debugStepAfter, debugStep, stageProgressBlockNo, stageProgressBatchNo uint64,
	dsQueryClient DsQueryClient,
	progressChan chan uint64,
<<<<<<< HEAD
	unwindFn func(uint64) (uint64, error),
=======
	chainConfig *chain.Config,
	miningConfig *params.MiningConfig,
	unwindFn func(uint64) error,
>>>>>>> fe753f28
) (*BatchesProcessor, error) {
	highestVerifiedBatch, err := stages.GetStageProgress(tx, stages.L1VerificationsBatchNo)
	if err != nil {
		return nil, errors.New("could not retrieve l1 verifications batch no progress")
	}

	lastForkId, err := stages.GetStageProgress(tx, stages.ForkId)
	if err != nil {
		return nil, fmt.Errorf("failed to get last fork id, %w", err)
	}

	return &BatchesProcessor{
		ctx:                  ctx,
		logPrefix:            logPrefix,
		tx:                   tx,
		hermezDb:             hermezDb,
		eriDb:                eriDb,
		syncBlockLimit:       syncBlockLimit,
		debugBlockLimit:      debugBlockLimit,
		debugStep:            debugStep,
		debugStepAfter:       debugStepAfter,
		stageProgressBlockNo: stageProgressBlockNo,
		lastBlockHeight:      stageProgressBlockNo,
		highestSeenBatchNo:   stageProgressBatchNo,
		highestVerifiedBatch: highestVerifiedBatch,
		dsQueryClient:        dsQueryClient,
		progressChan:         progressChan,
		lastBlockHash:        emptyHash,
		lastBlockRoot:        emptyHash,
		lastForkId:           lastForkId,
		unwindFn:             unwindFn,
		chainConfig:          chainConfig,
		miningConfig:         miningConfig,
	}, nil
}

func (p *BatchesProcessor) ProcessEntry(entry interface{}) (endLoop bool, err error) {
	switch entry := entry.(type) {
	case *types.BatchStart:
		return false, p.processBatchStartEntry(entry)
	case *types.BatchEnd:
		return false, p.processBatchEndEntry(entry)
	case *types.FullL2Block:
		return p.processFullBlock(entry)
	case *types.GerUpdate:
		return false, p.processGerUpdate(entry)
	case nil:
		return false, nil
	default:
		return false, fmt.Errorf("unknown entry type: %T", entry)
	}
}

func (p *BatchesProcessor) processGerUpdate(gerUpdate *types.GerUpdate) error {
	if gerUpdate.GlobalExitRoot == emptyHash {
		log.Warn(fmt.Sprintf("[%s] Skipping GER update with empty root", p.logPrefix))
		return nil
	}

	// NB: we won't get these post Etrog (fork id 7)
	if err := p.hermezDb.WriteBatchGlobalExitRoot(gerUpdate.BatchNumber, gerUpdate); err != nil {
		return fmt.Errorf("write batch global exit root error: %v", err)
	}

	return nil
}

func (p *BatchesProcessor) processBatchEndEntry(batchEnd *types.BatchEnd) (err error) {
	if batchEnd.StateRoot != p.lastBlockRoot {
		log.Debug(fmt.Sprintf("[%s] batch end state root mismatches last block's: %x, expected: %x", p.logPrefix, batchEnd.StateRoot, p.lastBlockRoot))
	}
	// keep a record of the last block processed when we receive the batch end
	if err = p.hermezDb.WriteBatchEnd(p.lastBlockHeight); err != nil {
		return err
	}
	return nil
}

func (p *BatchesProcessor) processBatchStartEntry(batchStart *types.BatchStart) (err error) {
	// check if the batch is invalid so that we can replicate this over in the stream
	// when we re-populate it
	if batchStart.BatchType == types.BatchTypeInvalid {
		if err = p.hermezDb.WriteInvalidBatch(batchStart.Number); err != nil {
			return err
		}
		// we need to write the fork here as well because the batch will never get processed as it is invalid
		// but, we need it re-populate our own stream
		if err = p.hermezDb.WriteForkId(batchStart.Number, batchStart.ForkId); err != nil {
			return err
		}
	}

	return nil
}

func (p *BatchesProcessor) unwind(blockNum uint64) (uint64, error) {
	unwindBlock, err := p.unwindFn(blockNum)
	if err != nil {
		return 0, err
	}

	return unwindBlock, nil
}

func (p *BatchesProcessor) processFullBlock(blockEntry *types.FullL2Block) (endLoop bool, err error) {
	log.Debug(fmt.Sprintf("[%s] Retrieved %d (%s) block from stream", p.logPrefix, blockEntry.L2BlockNumber, blockEntry.L2Blockhash.String()))
	if p.syncBlockLimit > 0 && blockEntry.L2BlockNumber >= p.syncBlockLimit {
		// stop the node going into a crazy loop
		time.Sleep(2 * time.Second)
		return true, nil
	}

	// handle batch boundary changes - we do this here instead of reading the batch start channel because
	// channels can be read in random orders which then creates problems in detecting fork changes during
	// execution
	if blockEntry.BatchNumber > p.highestSeenBatchNo && p.lastForkId < blockEntry.ForkId {
		if blockEntry.ForkId > HIGHEST_KNOWN_FORK {
			message := fmt.Sprintf("unsupported fork id %v received from the data stream", blockEntry.ForkId)
			panic(message)
		}
		if err = stages.SaveStageProgress(p.tx, stages.ForkId, blockEntry.ForkId); err != nil {
			return false, fmt.Errorf("save stage progress error: %v", err)
		}
		p.lastForkId = blockEntry.ForkId
		if err = p.hermezDb.WriteForkId(blockEntry.BatchNumber, blockEntry.ForkId); err != nil {
			return false, fmt.Errorf("write fork id error: %v", err)
		}
		// NOTE (RPC): avoided use of 'writeForkIdBlockOnce' by reading instead batch by forkId, and then lowest block number in batch
	}

	// ignore genesis or a repeat of the last block
	if blockEntry.L2BlockNumber == 0 {
		return false, nil
	}
	// skip but warn on already processed blocks
	if blockEntry.L2BlockNumber <= p.stageProgressBlockNo {
		if blockEntry.L2BlockNumber < p.stageProgressBlockNo {
			// only warn if the block is very old, we expect the very latest block to be requested
			// when the stage is fired up for the first time
			log.Warn(fmt.Sprintf("[%s] Skipping block %d, already processed", p.logPrefix, blockEntry.L2BlockNumber))
		}

		dbBatchNum, err := p.hermezDb.GetBatchNoByL2Block(blockEntry.L2BlockNumber)
		if err != nil {
			return false, err
		}

		if blockEntry.BatchNumber > dbBatchNum {
			// if the batch number is higher than the one we know about, it means that we need to trigger an unwinding of blocks
			log.Warn(fmt.Sprintf("[%s] Batch number mismatch detected. Triggering unwind...", p.logPrefix),
				"block", blockEntry.L2BlockNumber, "ds batch", blockEntry.BatchNumber, "db batch", dbBatchNum)
			if _, err := p.unwind(blockEntry.L2BlockNumber); err != nil {
				return false, err
			}

			return false, ErrorTriggeredUnwind
		}
		return false, nil
	}

	var dbParentBlockHash common.Hash
	if blockEntry.L2BlockNumber > 1 {
		dbParentBlockHash, err = p.eriDb.ReadCanonicalHash(p.lastBlockHeight)
		if err != nil {
			return false, fmt.Errorf("failed to retrieve parent block hash for datastream block %d: %w",
				blockEntry.L2BlockNumber, err)
		}
	}

	dsParentBlockHash := p.lastBlockHash
	dsBlockNumber := p.lastBlockHeight
	if dsParentBlockHash == emptyHash {
		parentBlockDS, _, err := p.dsQueryClient.GetL2BlockByNumber(blockEntry.L2BlockNumber - 1)
		if err != nil {
			return false, err
		}

		if parentBlockDS != nil {
			dsParentBlockHash = parentBlockDS.L2Blockhash
			if parentBlockDS.L2BlockNumber > 0 {
				dsBlockNumber = parentBlockDS.L2BlockNumber
			}
		}
	}

	if blockEntry.L2BlockNumber > 1 && dbParentBlockHash != dsParentBlockHash {
		// unwind/rollback blocks until the latest common ancestor block
		log.Warn(fmt.Sprintf("[%s] Parent block hashes mismatch on block %d. Triggering unwind...", p.logPrefix, blockEntry.L2BlockNumber),
			"db parent block hash", dbParentBlockHash,
			"ds parent block number", dsBlockNumber,
			"ds parent block hash", dsParentBlockHash,
			"ds parent block number", blockEntry.L2BlockNumber-1,
		)
		//parent blockhash is wrong, so unwind to it, then restat stream from it to get the correct one
		if _, err := p.unwind(blockEntry.L2BlockNumber - 1); err != nil {
			return false, err
		}
		return false, ErrorTriggeredUnwind
	}

	// unwind if we already have this block
	if blockEntry.L2BlockNumber < p.lastBlockHeight+1 {
		log.Warn(fmt.Sprintf("[%s] Block %d, already processed unwinding...", p.logPrefix, blockEntry.L2BlockNumber))
		if _, err := p.unwind(blockEntry.L2BlockNumber); err != nil {
			return false, err
		}

		return false, ErrorTriggeredUnwind
	}

	// check for sequential block numbers
	if blockEntry.L2BlockNumber > p.lastBlockHeight+1 {
		return false, ErrorSkippedBlock
	}

	// batch boundary - record the highest hashable block number (last block in last full batch)
	if blockEntry.BatchNumber > p.highestSeenBatchNo {
		p.highestHashableL2BlockNo = blockEntry.L2BlockNumber - 1
	}
	p.highestSeenBatchNo = blockEntry.BatchNumber

	/////// DEBUG BISECTION ///////
	// exit stage when debug bisection flags set and we're at the limit block
	if p.debugBlockLimit > 0 && blockEntry.L2BlockNumber > p.debugBlockLimit {
		log.Info(fmt.Sprintf("[%s] Debug limit reached, stopping stage\n", p.logPrefix))
		endLoop = true
	}

	// if we're above StepAfter, and we're at a step, move the stages on
	if p.debugStep > 0 && p.debugStepAfter > 0 && blockEntry.L2BlockNumber > p.debugStepAfter {
		if blockEntry.L2BlockNumber%p.debugStep == 0 {
			log.Info(fmt.Sprintf("[%s] Debug step reached, stopping stage\n", p.logPrefix))
			endLoop = true
		}
	}
	/////// END DEBUG BISECTION ///////

	// store our finalized state if this batch matches the highest verified batch number on the L1
	if blockEntry.BatchNumber == p.highestVerifiedBatch {
		rawdb.WriteForkchoiceFinalized(p.tx, blockEntry.L2Blockhash)
	}

	if p.lastBlockHash != emptyHash {
		blockEntry.ParentHash = p.lastBlockHash
	} else {
		// first block in the loop so read the parent hash
		previousHash, err := p.eriDb.ReadCanonicalHash(blockEntry.L2BlockNumber - 1)
		if err != nil {
			return false, fmt.Errorf("failed to get genesis header: %v", err)
		}
		blockEntry.ParentHash = previousHash
	}

	if err := p.writeL2Block(blockEntry); err != nil {
		return false, fmt.Errorf("writeL2Block error: %v", err)
	}

	p.dsQueryClient.GetProgressAtomic().Store(blockEntry.L2BlockNumber)

	// make sure to capture the l1 info tree index changes so we can store progress
	if blockEntry.L1InfoTreeIndex > p.highestL1InfoTreeIndex {
		p.highestL1InfoTreeIndex = blockEntry.L1InfoTreeIndex
	}

	p.lastBlockHash = blockEntry.L2Blockhash
	p.lastBlockRoot = blockEntry.StateRoot

	p.lastBlockHeight = blockEntry.L2BlockNumber
	p.blocksWritten++
	p.progressChan <- p.blocksWritten

	if p.debugBlockLimit == 0 {
		endLoop = false
	}
	return endLoop, nil
}

// writeL2Block writes L2Block to ErigonDb and HermezDb
// writes header, body, forkId and blockBatch
func (p *BatchesProcessor) writeL2Block(l2Block *types.FullL2Block) error {
	bn := new(big.Int).SetUint64(l2Block.L2BlockNumber)
	txs := make([]ethTypes.Transaction, 0, len(l2Block.L2Txs))
	for _, transaction := range l2Block.L2Txs {
		ltx, _, err := txtype.DecodeTx(transaction.Encoded, transaction.EffectiveGasPricePercentage, l2Block.ForkId)
		if err != nil {
			return fmt.Errorf("decode tx error: %v", err)
		}
		txs = append(txs, ltx)

		if err := p.hermezDb.WriteEffectiveGasPricePercentage(ltx.Hash(), transaction.EffectiveGasPricePercentage); err != nil {
			return fmt.Errorf("write effective gas price percentage error: %v", err)
		}

		if err := p.hermezDb.WriteStateRoot(l2Block.L2BlockNumber, transaction.IntermediateStateRoot); err != nil {
			return fmt.Errorf("write rpc root error: %v", err)
		}

		if err := p.hermezDb.WriteIntermediateTxStateRoot(l2Block.L2BlockNumber, ltx.Hash(), transaction.IntermediateStateRoot); err != nil {
			return fmt.Errorf("write rpc root error: %v", err)
		}
	}
	txCollection := ethTypes.Transactions(txs)
	txHash := ethTypes.DeriveSha(txCollection)

	var gasLimit uint64
	if !p.chainConfig.IsNormalcy(l2Block.L2BlockNumber) {
		gasLimit = utils.GetBlockGasLimitForFork(l2Block.ForkId)
	} else {
		gasLimit = p.miningConfig.GasLimit
	}

	if _, err := p.eriDb.WriteHeader(bn, l2Block.L2Blockhash, l2Block.StateRoot, txHash, l2Block.ParentHash, l2Block.Coinbase, uint64(l2Block.Timestamp), gasLimit, p.chainConfig); err != nil {
		return fmt.Errorf("write header error: %v", err)
	}

	didStoreGer := false
	l1InfoTreeIndexReused := false

	if l2Block.GlobalExitRoot != emptyHash {
		gerWritten, err := p.hermezDb.CheckGlobalExitRootWritten(l2Block.GlobalExitRoot)
		if err != nil {
			return fmt.Errorf("get global exit root error: %v", err)
		}

		if !gerWritten {
			if err := p.hermezDb.WriteBlockGlobalExitRoot(l2Block.L2BlockNumber, l2Block.GlobalExitRoot); err != nil {
				return fmt.Errorf("write block global exit root error: %v", err)
			}

			if err := p.hermezDb.WriteGlobalExitRoot(l2Block.GlobalExitRoot); err != nil {
				return fmt.Errorf("write global exit root error: %v", err)
			}
			didStoreGer = true
		}
	}

	if l2Block.L1BlockHash != emptyHash {
		if err := p.hermezDb.WriteBlockL1BlockHash(l2Block.L2BlockNumber, l2Block.L1BlockHash); err != nil {
			return fmt.Errorf("write block global exit root error: %v", err)
		}
	}

	if l2Block.L1InfoTreeIndex != 0 {
		if err := p.hermezDb.WriteBlockL1InfoTreeIndex(l2Block.L2BlockNumber, uint64(l2Block.L1InfoTreeIndex)); err != nil {
			return err
		}

		// if the info tree index of this block is lower than the highest we've seen
		// we need to write the GER and l1 block hash regardless of the logic above.
		// this can only happen in post etrog blocks, and we need the GER/L1 block hash
		// for the stream and also for the block info root to be correct
		if l2Block.L1InfoTreeIndex <= p.highestL1InfoTreeIndex {
			l1InfoTreeIndexReused = true
			if err := p.hermezDb.WriteBlockGlobalExitRoot(l2Block.L2BlockNumber, l2Block.GlobalExitRoot); err != nil {
				return fmt.Errorf("write block global exit root error: %w", err)
			}
			if err := p.hermezDb.WriteBlockL1BlockHash(l2Block.L2BlockNumber, l2Block.L1BlockHash); err != nil {
				return fmt.Errorf("write block global exit root error: %w", err)
			}
			if err := p.hermezDb.WriteReusedL1InfoTreeIndex(l2Block.L2BlockNumber); err != nil {
				return fmt.Errorf("write reused l1 info tree index error: %w", err)
			}
		}
	}

	// if we haven't reused the l1 info tree index, and we have also written the GER
	// then we need to write the latest used GER for this batch to the table
	// we always want the last written GER in this table as it's at the batch level, so it can and should
	// be overwritten
	if !l1InfoTreeIndexReused && didStoreGer {
		if err := p.hermezDb.WriteLatestUsedGer(l2Block.L2BlockNumber, l2Block.GlobalExitRoot); err != nil {
			return fmt.Errorf("write latest used ger error: %w", err)
		}
	}

	if err := p.eriDb.WriteBody(bn, l2Block.L2Blockhash, txs); err != nil {
		return fmt.Errorf("write body error: %v", err)
	}

	if err := p.hermezDb.WriteForkId(l2Block.BatchNumber, l2Block.ForkId); err != nil {
		return fmt.Errorf("write block batch error: %v", err)
	}

	if err := p.hermezDb.WriteForkIdBlockOnce(l2Block.ForkId, l2Block.L2BlockNumber); err != nil {
		return fmt.Errorf("write fork id block error: %v", err)
	}

	if err := p.hermezDb.WriteBlockBatch(l2Block.L2BlockNumber, l2Block.BatchNumber); err != nil {
		return fmt.Errorf("write block batch error: %v", err)
	}

	return nil
}

func (p *BatchesProcessor) AtLeastOneBlockWritten() bool {
	return p.lastBlockHeight > 0
}

func (p *BatchesProcessor) LastBlockHeight() uint64 {
	return p.lastBlockHeight
}

func (p *BatchesProcessor) HighestSeenBatchNumber() uint64 {
	return p.highestSeenBatchNo
}
func (p *BatchesProcessor) LastForkId() uint64 {
	return p.lastForkId
}

func (p *BatchesProcessor) TotalBlocksWritten() uint64 {
	return p.blocksWritten
}

func (p *BatchesProcessor) HighestHashableL2BlockNo() uint64 {
	return p.highestHashableL2BlockNo
}

func (p *BatchesProcessor) SetNewTx(tx kv.RwTx) {
	p.tx = tx
}<|MERGE_RESOLUTION|>--- conflicted
+++ resolved
@@ -85,14 +85,11 @@
 	highestVerifiedBatch uint64
 	lastBlockRoot,
 	lastBlockHash common.Hash
-<<<<<<< HEAD
-=======
 	dsQueryClient DsQueryClient
 	progressChan  chan uint64
 	unwindFn      func(uint64) error
 	chainConfig   *chain.Config
 	miningConfig  *params.MiningConfig
->>>>>>> fe753f28
 }
 
 func NewBatchesProcessor(
@@ -104,13 +101,9 @@
 	syncBlockLimit, debugBlockLimit, debugStepAfter, debugStep, stageProgressBlockNo, stageProgressBatchNo uint64,
 	dsQueryClient DsQueryClient,
 	progressChan chan uint64,
-<<<<<<< HEAD
-	unwindFn func(uint64) (uint64, error),
-=======
 	chainConfig *chain.Config,
 	miningConfig *params.MiningConfig,
 	unwindFn func(uint64) error,
->>>>>>> fe753f28
 ) (*BatchesProcessor, error) {
 	highestVerifiedBatch, err := stages.GetStageProgress(tx, stages.L1VerificationsBatchNo)
 	if err != nil {
