package stages

import (
	"context"
	"encoding/binary"
	"time"

	"github.com/ledgerwatch/erigon-lib/common"
	"github.com/ledgerwatch/erigon-lib/common/length"
	"github.com/ledgerwatch/erigon-lib/kv"

	"bytes"
<<<<<<< HEAD
	"errors"
=======
>>>>>>> a22ead31
	"io"

	mapset "github.com/deckarep/golang-set/v2"
	"github.com/ledgerwatch/erigon-lib/chain"
	types2 "github.com/ledgerwatch/erigon-lib/types"
	"github.com/ledgerwatch/erigon/core"
	"github.com/ledgerwatch/erigon/core/state"
	"github.com/ledgerwatch/erigon/core/types"
	"github.com/ledgerwatch/erigon/core/vm"
	"github.com/ledgerwatch/erigon/core/vm/evmtypes"
	"github.com/ledgerwatch/erigon/rlp"
	"github.com/ledgerwatch/erigon/zk/hermez_db"
	zktx "github.com/ledgerwatch/erigon/zk/tx"
	"github.com/ledgerwatch/erigon/zk/utils"
	"github.com/ledgerwatch/log/v3"
)

func getNextPoolTransactions(cfg SequenceBlockCfg, executionAt, forkId uint64, alreadyYielded mapset.Set[[32]byte]) ([]types.Transaction, error) {
	var transactions []types.Transaction
	var err error
	var count int
	killer := time.NewTicker(50 * time.Millisecond)
LOOP:
	for {
		// ensure we don't spin forever looking for transactions, attempt for a while then exit up to the caller
		select {
		case <-killer.C:
			break LOOP
		default:
		}
		if err := cfg.txPoolDb.View(context.Background(), func(poolTx kv.Tx) error {
			slots := types2.TxsRlp{}
			_, count, err = cfg.txPool.YieldBest(yieldSize, &slots, poolTx, executionAt, utils.GetBlockGasLimitForFork(forkId), 0, alreadyYielded)
			if err != nil {
				return err
			}
			if count == 0 {
				time.Sleep(500 * time.Microsecond)
				return nil
			}
			transactions, err = extractTransactionsFromSlot(&slots)
			if err != nil {
				return err
			}
			return nil
		}); err != nil {
			return nil, err
		}

		if len(transactions) > 0 {
			break
		}
	}

	return transactions, err
}

func getLimboTransaction(cfg SequenceBlockCfg, txHash *common.Hash) ([]types.Transaction, error) {
	var transactions []types.Transaction

	for {
		// ensure we don't spin forever looking for transactions, attempt for a while then exit up to the caller
		if err := cfg.txPoolDb.View(context.Background(), func(poolTx kv.Tx) error {
			slots, err := cfg.txPool.GetLimboTxRplsByHash(poolTx, txHash)
			if err != nil {
				return err
			}

			if slots != nil {
				transactions, err = extractTransactionsFromSlot(slots)
				if err != nil {
					return err
				}
			}

			return nil
		}); err != nil {
			return nil, err
		}

		if len(transactions) == 0 {
			time.Sleep(250 * time.Millisecond)
		} else {
			break
		}

	}

	return transactions, nil
}

func getNextL1BatchData(batchNumber uint64, forkId uint64, hermezDb *hermez_db.HermezDb) (*nextBatchL1Data, error) {
	nextData := &nextBatchL1Data{}
	// we expect that the batch we're going to load in next should be in the db already because of the l1 block sync
	// stage, if it is not there we need to panic as we're in a bad state
	batchL2Data, err := hermezDb.GetL1BatchData(batchNumber)
	if err != nil {
		return nextData, err
	}

	if len(batchL2Data) == 0 {
		// end of the line for batch recovery so return empty
		return nextData, nil
	}

	nextData.Coinbase = common.BytesToAddress(batchL2Data[:length.Addr])
	nextData.L1InfoRoot = common.BytesToHash(batchL2Data[length.Addr : length.Addr+length.Hash])
	tsBytes := batchL2Data[length.Addr+length.Hash : length.Addr+length.Hash+8]
	nextData.LimitTimestamp = binary.BigEndian.Uint64(tsBytes)
	batchL2Data = batchL2Data[length.Addr+length.Hash+8:]

	nextData.DecodedData, err = zktx.DecodeBatchL2Blocks(batchL2Data, forkId)
	if err != nil {
		return nextData, err
	}

	// no data means no more work to do - end of the line
	if len(nextData.DecodedData) == 0 {
		return nextData, nil
	}

	nextData.IsWorkRemaining = true
	transactionsInBatch := 0
	for _, batch := range nextData.DecodedData {
		transactionsInBatch += len(batch.Transactions)
	}
	if transactionsInBatch == 0 {
		// we need to check if this batch should simply be empty or not so we need to check against the
		// highest known batch number to see if we have work to do still
		highestKnown, err := hermezDb.GetLastL1BatchData()
		if err != nil {
			return nextData, err
		}
		if batchNumber >= highestKnown {
			nextData.IsWorkRemaining = false
		}
	}

	return nextData, err
}

func extractTransactionsFromSlot(slot *types2.TxsRlp) ([]types.Transaction, error) {
	transactions := make([]types.Transaction, 0, len(slot.Txs))
	reader := bytes.NewReader([]byte{})
	stream := new(rlp.Stream)
	for idx, txBytes := range slot.Txs {
		reader.Reset(txBytes)
		stream.Reset(reader, uint64(len(txBytes)))
		transaction, err := types.DecodeRLPTransaction(stream, false)
		if err == io.EOF {
			continue
		}
		if err != nil {
			return nil, err
		}
		var sender common.Address
		copy(sender[:], slot.Senders.At(idx))
		transaction.SetSender(sender)
		transactions = append(transactions, transaction)
	}
	return transactions, nil
}

func attemptAddTransaction(
	cfg SequenceBlockCfg,
	sdb *stageDb,
	ibs *state.IntraBlockState,
	batchCounters *vm.BatchCounterCollector,
	blockContext *evmtypes.BlockContext,
	header *types.Header,
	transaction types.Transaction,
	effectiveGasPrice uint8,
	l1Recovery bool,
	forkId, l1InfoIndex uint64,
	blockDataSizeChecker *BlockDataChecker,
) (*types.Receipt, *core.ExecutionResult, bool, error) {
	txCounters := vm.NewTransactionCounter(transaction, sdb.smt.GetDepth(), uint16(forkId), cfg.zk.VirtualCountersSmtReduction, cfg.zk.ShouldCountersBeUnlimited(l1Recovery))
	overflow, err := batchCounters.AddNewTransactionCounters(txCounters)

	// run this only once the first time, do not add it on rerun
	var batchDataOverflow bool
	if blockDataSizeChecker != nil {
		txL2Data, err := txCounters.GetL2DataCache()
		if err != nil {
			return nil, nil, false, err
		}
		batchDataOverflow = blockDataSizeChecker.AddTransactionData(txL2Data)
		if batchDataOverflow {
			log.Info("BatchL2Data limit reached. Not adding last transaction", "txHash", transaction.Hash())
		}
	}
	if err != nil {
		return nil, nil, false, err
	}
	anyOverflow := overflow || batchDataOverflow
	if anyOverflow && !l1Recovery {
		return nil, nil, true, nil
	}

	gasPool := new(core.GasPool).AddGas(transactionGasLimit)

	// set the counter collector on the config so that we can gather info during the execution
	cfg.zkVmConfig.CounterCollector = txCounters.ExecutionCounters()

	// TODO: possibly inject zero tracer here!

	ibs.Init(transaction.Hash(), common.Hash{}, 0)
	evm := vm.NewZkEVM(*blockContext, evmtypes.TxContext{}, ibs, cfg.chainConfig, *cfg.zkVmConfig)

	receipt, execResult, err := core.ApplyTransaction_zkevm(
		cfg.chainConfig,
		cfg.engine,
		evm,
		gasPool,
		ibs,
		noop,
		header,
		transaction,
		&header.GasUsed,
		effectiveGasPrice,
	)

	if err != nil {
<<<<<<< HEAD
		return nil, false, err
	}

	if forkId <= uint64(chain.ForkID7Etrog) && errors.Is(execResult.Err, vm.ErrUnsupportedPrecompile) {
		receipt.Status = 1
=======
		return nil, nil, false, err
>>>>>>> a22ead31
	}

	// we need to keep hold of the effective percentage used
	// todo [zkevm] for now we're hard coding to the max value but we need to calc this properly
	if err = sdb.hermezDb.WriteEffectiveGasPricePercentage(transaction.Hash(), effectiveGasPrice); err != nil {
		return nil, nil, false, err
	}

	err = txCounters.ProcessTx(ibs, execResult.ReturnData)
	if err != nil {
		return nil, nil, false, err
	}

	// now that we have executed we can check again for an overflow
	overflow, err = batchCounters.CheckForOverflow(l1InfoIndex != 0)

	return receipt, execResult, overflow, err
}<|MERGE_RESOLUTION|>--- conflicted
+++ resolved
@@ -10,14 +10,9 @@
 	"github.com/ledgerwatch/erigon-lib/kv"
 
 	"bytes"
-<<<<<<< HEAD
-	"errors"
-=======
->>>>>>> a22ead31
 	"io"
 
 	mapset "github.com/deckarep/golang-set/v2"
-	"github.com/ledgerwatch/erigon-lib/chain"
 	types2 "github.com/ledgerwatch/erigon-lib/types"
 	"github.com/ledgerwatch/erigon/core"
 	"github.com/ledgerwatch/erigon/core/state"
@@ -237,15 +232,7 @@
 	)
 
 	if err != nil {
-<<<<<<< HEAD
-		return nil, false, err
-	}
-
-	if forkId <= uint64(chain.ForkID7Etrog) && errors.Is(execResult.Err, vm.ErrUnsupportedPrecompile) {
-		receipt.Status = 1
-=======
-		return nil, nil, false, err
->>>>>>> a22ead31
+		return nil, nil, false, err
 	}
 
 	// we need to keep hold of the effective percentage used
