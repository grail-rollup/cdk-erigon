package client

import (
	"context"
	"encoding/binary"
	"errors"
	"fmt"
	"net"
	"reflect"
	"sync/atomic"
	"time"

	"github.com/ledgerwatch/erigon/zk/datastream/proto/github.com/0xPolygonHermez/zkevm-node/state/datastream"
	"github.com/ledgerwatch/erigon/zk/datastream/types"
	"github.com/ledgerwatch/log/v3"
)

type StreamType uint64
type Command uint64

type EntityDefinition struct {
	Name       string
	StreamType StreamType
	Definition reflect.Type
}

const (
	versionProto         = 2 // converted to proto
	versionAddedBlockEnd = 3 // Added block end
)

type StreamClient struct {
	ctx          context.Context
	server       string // Server address to connect IP:port
	version      int
	streamType   StreamType
	conn         net.Conn
	id           string            // Client id
	Header       types.HeaderEntry // Header info received (from Header command)
	checkTimeout time.Duration     // time to wait for data before reporting an error

	// atomic
	lastWrittenTime atomic.Int64
	streaming       atomic.Bool
	progress        atomic.Uint64

	// Channels
	entryChan chan interface{}

	// keeps track of the latest fork from the stream to assign to l2 blocks
	currentFork uint64
}

const (
	// StreamTypeSequencer represents a Sequencer stream
	StSequencer StreamType = 1

	// Packet types
	PtPadding = 0
	PtHeader  = 1    // Just for the header page
	PtData    = 2    // Data entry
	PtResult  = 0xff // Not stored/present in file (just for client command result)
)

// Creates a new client fo datastream
// server must be in format "url:port"
func NewClient(ctx context.Context, server string, version int, checkTimeout time.Duration, latestDownloadedForkId uint16) *StreamClient {
	c := &StreamClient{
		ctx:          ctx,
		checkTimeout: checkTimeout,
		server:       server,
		version:      version,
		streamType:   StSequencer,
		id:           "",
		entryChan:    make(chan interface{}, 100000),
		currentFork:  uint64(latestDownloadedForkId),
	}

	return c
}

func (c *StreamClient) IsVersion3() bool {
	return c.version >= versionAddedBlockEnd
}

<<<<<<< HEAD
func (c *StreamClient) GetBatchStartChan() chan types.BatchStart {
	return c.batchStartChan
}
func (c *StreamClient) GetBatchEndChan() chan types.BatchEnd {
	return c.batchEndChan
}
func (c *StreamClient) GetL2BlockChan() chan types.FullL2Block {
	return c.l2BlockChan
}
func (c *StreamClient) GetL2BlockByNumber(blockNum uint64) (*types.FullL2Block, error) {
	defer c.tryReConnect()
	bookmark := types.NewBookmarkProto(blockNum, datastream.BookmarkType_BOOKMARK_TYPE_L2_BLOCK)

	bookmarkRaw, err := bookmark.Marshal()
	if err != nil {
		return nil, err
	}

	if err := c.initiateDownloadBookmark(bookmarkRaw); err != nil {
		return nil, err
	}

	var l2Block *types.FullL2Block

	for l2Block == nil {
		l2Block, _, _, _, _, _, err = c.readFullBlockProto()
		if err != nil {
			return nil, err
		}
	}

	if l2Block.L2BlockNumber != blockNum {
		return nil, fmt.Errorf("expected block number %d but got %d", blockNum, l2Block.L2BlockNumber)
	}

	return l2Block, nil
}
func (c *StreamClient) GetL2TxChan() chan types.L2TransactionProto {
	return c.l2TxChan
}
func (c *StreamClient) GetGerUpdatesChan() chan types.GerUpdate {
	return c.gerUpdatesChan
=======
func (c *StreamClient) GetEntryChan() chan interface{} {
	return c.entryChan
>>>>>>> 94e3cc1e
}
func (c *StreamClient) GetLastWrittenTimeAtomic() *atomic.Int64 {
	return &c.lastWrittenTime
}
func (c *StreamClient) GetStreamingAtomic() *atomic.Bool {
	return &c.streaming
}
func (c *StreamClient) GetProgressAtomic() *atomic.Uint64 {
	return &c.progress
}

// Opens a TCP connection to the server
func (c *StreamClient) Start() error {
	// Connect to server
	var err error
	c.conn, err = net.Dial("tcp", c.server)
	if err != nil {
		return fmt.Errorf("error connecting to server %s: %v", c.server, err)
	}

	c.id = c.conn.LocalAddr().String()

	return nil
}

func (c *StreamClient) Stop() {
	if err := c.sendStopCmd(); err != nil {
		log.Warn(fmt.Sprintf("Failed to send the stop command to the data stream server: %s", err))
	}
	c.conn.Close()

	close(c.entryChan)
}

// Command header: Get status
// Returns the current status of the header.
// If started, terminate the connection.
func (c *StreamClient) GetHeader() error {
	if err := c.sendHeaderCmd(); err != nil {
		return fmt.Errorf("%s send header error: %v", c.id, err)
	}

	// Read packet
	packet, err := readBuffer(c.conn, 1)
	if err != nil {
		return fmt.Errorf("%s read buffer: %v", c.id, err)
	}

	// Check packet type
	if packet[0] != PtResult {
		return fmt.Errorf("%s error expecting result packet type %d and received %d", c.id, PtResult, packet[0])
	}

	// Read server result entry for the command
	r, err := c.readResultEntry(packet)
	if err != nil {
		return fmt.Errorf("%s read result entry error: %v", c.id, err)
	}
	if err := r.GetError(); err != nil {
		return fmt.Errorf("%s got Result error code %d: %v", c.id, r.ErrorNum, err)
	}

	// Read header entry
	h, err := c.readHeaderEntry()
	if err != nil {
		return fmt.Errorf("%s read header entry error: %v", c.id, err)
	}

	c.Header = *h

	return nil
}

func (c *StreamClient) ExecutePerFile(bookmark *types.BookmarkProto, function func(file *types.FileEntry) error) error {
	// Get header from server
	if err := c.GetHeader(); err != nil {
		return fmt.Errorf("%s get header error: %v", c.id, err)
	}

	protoBookmark, err := bookmark.Marshal()
	if err != nil {
		return fmt.Errorf("failed to marshal bookmark: %v", err)
	}

	if err := c.initiateDownloadBookmark(protoBookmark); err != nil {
		return err
	}
	count := uint64(0)
	logTicker := time.NewTicker(10 * time.Second)

	for {
		select {
		case <-logTicker.C:
			fmt.Println("Entries read count: ", count)
		default:
		}
		if c.Header.TotalEntries == count {
			break
		}
		file, err := c.readFileEntry()
		if err != nil {
			return fmt.Errorf("error reading file entry: %v", err)
		}
		if err := function(file); err != nil {
			return fmt.Errorf("error executing function: %v", err)

		}
		count++
	}

	return nil
}

func (c *StreamClient) EnsureConnected() (bool, error) {
	if c.conn == nil {
		if err := c.tryReConnect(); err != nil {
			return false, fmt.Errorf("failed to reconnect the datastream client: %w", err)
		}
		log.Info("[datastream_client] Datastream client connected.")
	}

	return true, nil
}

// reads entries to the end of the stream
// at end will wait for new entries to arrive
func (c *StreamClient) ReadAllEntriesToChannel() error {
	c.streaming.Store(true)
	defer c.streaming.Store(false)

	var bookmark *types.BookmarkProto
	progress := c.progress.Load()
	if progress == 0 {
		bookmark = types.NewBookmarkProto(0, datastream.BookmarkType_BOOKMARK_TYPE_BATCH)
	} else {
		bookmark = types.NewBookmarkProto(progress, datastream.BookmarkType_BOOKMARK_TYPE_L2_BLOCK)
	}

	protoBookmark, err := bookmark.Marshal()
	if err != nil {
		return err
	}

	// send start command
	if err := c.initiateDownloadBookmark(protoBookmark); err != nil {
		return err
	}

	if err := c.readAllFullL2BlocksToChannel(); err != nil {
		err2 := fmt.Errorf("%s read full L2 blocks error: %v", c.id, err)

		if c.conn != nil {
			if err2 := c.conn.Close(); err2 != nil {
				log.Error("failed to close connection after error", "original-error", err, "new-error", err2)
			}
			c.conn = nil
		}

		// reset the channels as there could be data ahead of the bookmark we want to track here.
		// c.resetChannels()

		return err2
	}

	return nil
}

// runs the prerequisites for entries download
func (c *StreamClient) initiateDownloadBookmark(bookmark []byte) error {
	// send start command
	if err := c.sendStartBookmarkCmd(bookmark); err != nil {
		return err
	}

	if err := c.afterStartCommand(); err != nil {
		return fmt.Errorf("after start command error: %v", err)
	}

	return nil
}

func (c *StreamClient) afterStartCommand() error {
	// Read packet
	packet, err := readBuffer(c.conn, 1)
	if err != nil {
		return fmt.Errorf("read buffer error %v", err)
	}

	// Read server result entry for the command
	r, err := c.readResultEntry(packet)
	if err != nil {
		return fmt.Errorf("read result entry error: %v", err)
	}

	if err := r.GetError(); err != nil {
		return fmt.Errorf("got Result error code %d: %v", r.ErrorNum, err)
	}

	return nil
}

// reads all entries from the server and sends them to a channel
// sends the parsed FullL2Blocks with transactions to a channel
func (c *StreamClient) readAllFullL2BlocksToChannel() error {
	var err error

LOOP:
	for {
		select {
		default:
		case <-c.ctx.Done():
			log.Warn("[Datastream client] Context done - stopping")
			break LOOP
		}

		if c.checkTimeout > 0 {
			c.conn.SetReadDeadline(time.Now().Add(c.checkTimeout))
		}

		parsedProto, localErr := c.readParsedProto()
		if localErr != nil {
			err = localErr
			break
		}
		c.lastWrittenTime.Store(time.Now().UnixNano())

		switch parsedProto := parsedProto.(type) {
		case *types.BookmarkProto:
			continue
		case *types.BatchStart:
			c.currentFork = parsedProto.ForkId
			c.entryChan <- parsedProto
		case *types.GerUpdateProto:
			c.entryChan <- parsedProto
		case *types.BatchEnd:
			c.entryChan <- parsedProto
		case *types.FullL2Block:
			parsedProto.ForkId = c.currentFork
			log.Trace("writing block to channel", "blockNumber", parsedProto.L2BlockNumber, "batchNumber", parsedProto.BatchNumber)
			c.entryChan <- parsedProto
		default:
			err = fmt.Errorf("unexpected entry type: %v", parsedProto)
			break LOOP
		}
	}

	return err
}

func (c *StreamClient) tryReConnect() error {
	var err error
	for i := 0; i < 50; i++ {
		if c.conn != nil {
			if err := c.conn.Close(); err != nil {
				return err
			}
			c.conn = nil
		}
		if err = c.Start(); err != nil {
			time.Sleep(5 * time.Second)
			continue
		}
		return nil
	}

	return err
}

func (c *StreamClient) readParsedProto() (
	parsedEntry interface{},
	err error,
) {
	file, err := c.readFileEntry()
	if err != nil {
		err = fmt.Errorf("read file entry error: %v", err)
		return
	}

	switch file.EntryType {
	case types.BookmarkEntryType:
		parsedEntry, err = types.UnmarshalBookmark(file.Data)
	case types.EntryTypeGerUpdate:
		parsedEntry, err = types.DecodeGerUpdateProto(file.Data)
	case types.EntryTypeBatchStart:
		parsedEntry, err = types.UnmarshalBatchStart(file.Data)
	case types.EntryTypeBatchEnd:
		parsedEntry, err = types.UnmarshalBatchEnd(file.Data)
	case types.EntryTypeL2Block:
		var l2Block *types.FullL2Block
		if l2Block, err = types.UnmarshalL2Block(file.Data); err != nil {
			return
		}

		txs := []types.L2TransactionProto{}

		var innerFile *types.FileEntry
		var l2Tx *types.L2TransactionProto
	LOOP:
		for {
			if innerFile, err = c.readFileEntry(); err != nil {
				return
			}

			if innerFile.IsL2Tx() {
				if l2Tx, err = types.UnmarshalTx(innerFile.Data); err != nil {
					return
				}
				txs = append(txs, *l2Tx)
			} else if innerFile.IsL2BlockEnd() {
				var l2BlockEnd *types.L2BlockEndProto
				if l2BlockEnd, err = types.UnmarshalL2BlockEnd(innerFile.Data); err != nil {
					return
				}
				if l2BlockEnd.GetBlockNumber() != l2Block.L2BlockNumber {
					err = fmt.Errorf("block end number (%d) not equal to block number (%d)", l2BlockEnd.GetBlockNumber(), l2Block.L2BlockNumber)
					return
				}
				break LOOP
			} else if innerFile.IsBookmark() {
				var bookmark *types.BookmarkProto
				if bookmark, err = types.UnmarshalBookmark(innerFile.Data); err != nil || bookmark == nil {
					return
				}
				if bookmark.BookmarkType() == datastream.BookmarkType_BOOKMARK_TYPE_L2_BLOCK {
					break LOOP
				} else {
					err = fmt.Errorf("unexpected bookmark type inside block: %v", bookmark.Type())
					return
				}
			} else if innerFile.IsBatchEnd() {
				if _, err = types.UnmarshalBatchEnd(file.Data); err != nil {
					return
				}
				break LOOP
			} else {
				err = fmt.Errorf("unexpected entry type inside a block: %d", innerFile.EntryType)
				return
			}
		}

		l2Block.L2Txs = txs
		parsedEntry = l2Block
		return
	case types.EntryTypeL2Tx:
		err = fmt.Errorf("unexpected l2Tx out of block")
	default:
		err = fmt.Errorf("unexpected entry type: %d", file.EntryType)
	}
	return
}

// reads file bytes from socket and tries to parse them
// returns the parsed FileEntry
func (c *StreamClient) readFileEntry() (file *types.FileEntry, err error) {
	// Read packet type
	packet, err := readBuffer(c.conn, 1)
	if err != nil {
		return file, fmt.Errorf("failed to read packet type: %v", err)
	}

	// Check packet type
	if packet[0] == PtResult {
		// Read server result entry for the command
		r, err := c.readResultEntry(packet)
		if err != nil {
			return file, err
		}
		if err := r.GetError(); err != nil {
			return file, fmt.Errorf("got Result error code %d: %v", r.ErrorNum, err)
		}
		return file, nil
	} else if packet[0] != PtData {
		return file, fmt.Errorf("error expecting data packet type %d and received %d", PtData, packet[0])
	}

	// Read the rest of fixed size fields
	buffer, err := readBuffer(c.conn, types.FileEntryMinSize-1)
	if err != nil {
		return file, fmt.Errorf("error reading file bytes: %v", err)
	}
	buffer = append(packet, buffer...)

	// Read variable field (data)
	length := binary.BigEndian.Uint32(buffer[1:5])
	if length < types.FileEntryMinSize {
		return file, errors.New("error reading data entry: wrong data length")
	}

	// Read rest of the file data
	bufferAux, err := readBuffer(c.conn, length-types.FileEntryMinSize)
	if err != nil {
		return file, fmt.Errorf("error reading file data bytes: %v", err)
	}
	buffer = append(buffer, bufferAux...)

	// Decode binary data to data entry struct
	if file, err = types.DecodeFileEntry(buffer); err != nil {
		return file, fmt.Errorf("decode file entry error: %v", err)
	}

	return
}

// reads header bytes from socket and tries to parse them
// returns the parsed HeaderEntry
func (c *StreamClient) readHeaderEntry() (h *types.HeaderEntry, err error) {

	// Read header stream bytes
	binaryHeader, err := readBuffer(c.conn, types.HeaderSizePreEtrog)
	if err != nil {
		return h, fmt.Errorf("failed to read header bytes %v", err)
	}

	headLength := binary.BigEndian.Uint32(binaryHeader[1:5])
	if headLength == types.HeaderSize {
		// Read the rest of fixed size fields
		buffer, err := readBuffer(c.conn, types.HeaderSize-types.HeaderSizePreEtrog)
		if err != nil {
			return h, fmt.Errorf("failed to read header bytes %v", err)
		}
		binaryHeader = append(binaryHeader, buffer...)
	}

	// Decode bytes stream to header entry struct
	if h, err = types.DecodeHeaderEntry(binaryHeader); err != nil {
		return h, fmt.Errorf("error decoding binary header: %v", err)
	}

	return
}

// reads result bytes and tries to parse them
// returns the parsed ResultEntry
func (c *StreamClient) readResultEntry(packet []byte) (re *types.ResultEntry, err error) {
	if len(packet) != 1 {
		return re, fmt.Errorf("expected packet size of 1, got: %d", len(packet))
	}

	// Read the rest of fixed size fields
	buffer, err := readBuffer(c.conn, types.ResultEntryMinSize-1)
	if err != nil {
		return re, fmt.Errorf("failed to read main result bytes %v", err)
	}
	buffer = append(packet, buffer...)

	// Read variable field (errStr)
	length := binary.BigEndian.Uint32(buffer[1:5])
	if length < types.ResultEntryMinSize {
		return re, fmt.Errorf("%s Error reading result entry", c.id)
	}

	// read the rest of the result
	bufferAux, err := readBuffer(c.conn, length-types.ResultEntryMinSize)
	if err != nil {
		return re, fmt.Errorf("failed to read result errStr bytes %v", err)
	}
	buffer = append(buffer, bufferAux...)

	// Decode binary entry result
	if re, err = types.DecodeResultEntry(buffer); err != nil {
		return re, fmt.Errorf("decode result entry error: %v", err)
	}

	return re, nil
}<|MERGE_RESOLUTION|>--- conflicted
+++ resolved
@@ -83,16 +83,10 @@
 	return c.version >= versionAddedBlockEnd
 }
 
-<<<<<<< HEAD
-func (c *StreamClient) GetBatchStartChan() chan types.BatchStart {
-	return c.batchStartChan
-}
-func (c *StreamClient) GetBatchEndChan() chan types.BatchEnd {
-	return c.batchEndChan
-}
-func (c *StreamClient) GetL2BlockChan() chan types.FullL2Block {
-	return c.l2BlockChan
-}
+func (c *StreamClient) GetEntryChan() chan interface{} {
+	return c.entryChan
+}
+
 func (c *StreamClient) GetL2BlockByNumber(blockNum uint64) (*types.FullL2Block, error) {
 	defer c.tryReConnect()
 	bookmark := types.NewBookmarkProto(blockNum, datastream.BookmarkType_BOOKMARK_TYPE_L2_BLOCK)
@@ -106,13 +100,21 @@
 		return nil, err
 	}
 
-	var l2Block *types.FullL2Block
+	var (
+		l2Block   *types.FullL2Block
+		isL2Block bool
+	)
 
 	for l2Block == nil {
-		l2Block, _, _, _, _, _, err = c.readFullBlockProto()
+		parsedEntry, err := c.readParsedProto()
 		if err != nil {
 			return nil, err
 		}
+
+		l2Block, isL2Block = parsedEntry.(*types.FullL2Block)
+		if isL2Block {
+			break
+		}
 	}
 
 	if l2Block.L2BlockNumber != blockNum {
@@ -121,16 +123,7 @@
 
 	return l2Block, nil
 }
-func (c *StreamClient) GetL2TxChan() chan types.L2TransactionProto {
-	return c.l2TxChan
-}
-func (c *StreamClient) GetGerUpdatesChan() chan types.GerUpdate {
-	return c.gerUpdatesChan
-=======
-func (c *StreamClient) GetEntryChan() chan interface{} {
-	return c.entryChan
->>>>>>> 94e3cc1e
-}
+
 func (c *StreamClient) GetLastWrittenTimeAtomic() *atomic.Int64 {
 	return &c.lastWrittenTime
 }
