--- conflicted
+++ resolved
@@ -203,11 +203,7 @@
 	}
 }
 
-<<<<<<< HEAD
-func Test_readParsedProto(t *testing.T) {
-=======
 func TestStreamClientReadParsedProto(t *testing.T) {
->>>>>>> e4881a02
 	c := NewClient(context.Background(), "", 0, 0, 0)
 	serverConn, clientConn := net.Pipe()
 	c.conn = clientConn
@@ -257,11 +253,7 @@
 		close(errCh)
 	}()
 
-<<<<<<< HEAD
 	parsedEntry, err := ReadParsedProto(c)
-=======
-	parsedEntry, err := c.readParsedProto()
->>>>>>> e4881a02
 	require.NoError(t, err)
 	serverErr := <-errCh
 	require.NoError(t, serverErr)
@@ -271,11 +263,7 @@
 	require.Equal(t, expectedL2Block, parsedEntry)
 }
 
-<<<<<<< HEAD
-func TestStreamClient_GetLatestL2Block(t *testing.T) {
-=======
 func TestStreamClientGetLatestL2Block(t *testing.T) {
->>>>>>> e4881a02
 	serverConn, clientConn := net.Pipe()
 	defer func() {
 		serverConn.Close()
@@ -307,11 +295,7 @@
 		}
 
 		// Read the StreamType
-<<<<<<< HEAD
-		if err := readAndValidateUint(t, serverConn, uint64(StSequencer), "stream type"); err != nil {
-=======
 		if err := readAndValidateUint(t, serverConn, uint64(StSequencer), streamTypeFieldName); err != nil {
->>>>>>> e4881a02
 			errCh <- err
 			return
 		}
@@ -344,11 +328,7 @@
 		}
 
 		// Read the StreamType
-<<<<<<< HEAD
-		if err := readAndValidateUint(t, serverConn, uint64(StSequencer), "stream type"); err != nil {
-=======
 		if err := readAndValidateUint(t, serverConn, uint64(StSequencer), streamTypeFieldName); err != nil {
->>>>>>> e4881a02
 			errCh <- err
 			return
 		}
@@ -394,11 +374,7 @@
 	require.Equal(t, expectedFullL2Block, l2Block)
 }
 
-<<<<<<< HEAD
-func TestStreamClient_GetL2BlockByNumber(t *testing.T) {
-=======
 func TestStreamClientGetL2BlockByNumber(t *testing.T) {
->>>>>>> e4881a02
 	const blockNum = uint64(5)
 
 	serverConn, clientConn := net.Pipe()
@@ -410,15 +386,6 @@
 	c := NewClient(context.Background(), "", 0, 0, 0)
 	c.conn = clientConn
 
-<<<<<<< HEAD
-	var (
-		errCh = make(chan error)
-		wg    sync.WaitGroup
-	)
-	wg.Add(1)
-
-=======
->>>>>>> e4881a02
 	bookmark := types.NewBookmarkProto(blockNum, datastream.BookmarkType_BOOKMARK_TYPE_L2_BLOCK)
 	bookmarkRaw, err := bookmark.Marshal()
 	require.NoError(t, err)
@@ -428,33 +395,18 @@
 	l2BlockRaw, err := l2BlockProto.Marshal()
 	require.NoError(t, err)
 
-<<<<<<< HEAD
-	l2TxsRaw := make([][]byte, 0, len(l2Txs))
-	for _, l2Tx := range l2Txs {
-		l2TxProto := &types.TxProto{Transaction: l2Tx}
-		l2TxRaw, err := l2TxProto.Marshal()
-		require.NoError(t, err)
-
-		l2TxsRaw = append(l2TxsRaw, l2TxRaw)
-=======
 	l2TxsRaw := make([][]byte, len(l2Txs))
 	for i, l2Tx := range l2Txs {
 		l2TxProto := &types.TxProto{Transaction: l2Tx}
 		l2TxRaw, err := l2TxProto.Marshal()
 		require.NoError(t, err)
 		l2TxsRaw[i] = l2TxRaw
->>>>>>> e4881a02
 	}
 
 	l2BlockEnd := &types.L2BlockEndProto{Number: expectedL2Block.GetNumber()}
 	l2BlockEndRaw, err := l2BlockEnd.Marshal()
 	require.NoError(t, err)
 
-<<<<<<< HEAD
-	// Prepare the server to send responses in a separate goroutine
-	go func() {
-		defer wg.Done()
-=======
 	errCh := make(chan error)
 
 	createServerResponses := func(t *testing.T, serverConn net.Conn, bookmarkRaw, l2BlockRaw []byte, l2TxsRaw [][]byte, l2BlockEndRaw []byte, errCh chan error) {
@@ -462,7 +414,6 @@
 			close(errCh)
 			serverConn.Close()
 		}()
->>>>>>> e4881a02
 
 		// Read the command
 		if err := readAndValidateUint(t, serverConn, uint64(CmdStartBookmark), "command"); err != nil {
@@ -471,11 +422,7 @@
 		}
 
 		// Read the stream type
-<<<<<<< HEAD
-		if err := readAndValidateUint(t, serverConn, uint64(StSequencer), "stream type"); err != nil {
-=======
 		if err := readAndValidateUint(t, serverConn, uint64(StSequencer), streamTypeFieldName); err != nil {
->>>>>>> e4881a02
 			errCh <- err
 			return
 		}
@@ -505,11 +452,7 @@
 		}
 
 		// Write File entries (EntryTypeL2Block, EntryTypeL2Tx and EntryTypeL2BlockEnd)
-<<<<<<< HEAD
-		fileEntries := make([]*types.FileEntry, 0, len(l2Txs))
-=======
 		fileEntries := make([]*types.FileEntry, 0, len(l2TxsRaw)+2)
->>>>>>> e4881a02
 		fileEntries = append(fileEntries, createFileEntry(t, types.EntryTypeL2Block, 1, l2BlockRaw))
 		entryNum := uint64(2)
 		for _, l2TxRaw := range l2TxsRaw {
@@ -525,32 +468,13 @@
 			}
 		}
 
-<<<<<<< HEAD
-		serverConn.Close()
-	}()
-
-	go func() {
-		wg.Wait()
-		close(errCh)
-	}()
-=======
 	}
 
 	go createServerResponses(t, serverConn, bookmarkRaw, l2BlockRaw, l2TxsRaw, l2BlockEndRaw, errCh)
->>>>>>> e4881a02
 
 	l2Block, errCode, err := c.GetL2BlockByNumber(blockNum)
 	require.NoError(t, err)
 	require.Equal(t, types.CmdErrOK, errCode)
-<<<<<<< HEAD
-	serverErr := <-errCh
-	require.NoError(t, serverErr)
-
-	l2TxsProto := make([]types.L2TransactionProto, 0, len(l2Txs))
-	for _, tx := range l2Txs {
-		l2TxProto := types.ConvertToL2TransactionProto(tx)
-		l2TxsProto = append(l2TxsProto, *l2TxProto)
-=======
 
 	serverErr := <-errCh
 	require.NoError(t, serverErr)
@@ -559,7 +483,6 @@
 	for i, tx := range l2Txs {
 		l2TxProto := types.ConvertToL2TransactionProto(tx)
 		l2TxsProto[i] = *l2TxProto
->>>>>>> e4881a02
 	}
 	expectedFullL2Block := types.ConvertToFullL2Block(expectedL2Block)
 	expectedFullL2Block.L2Txs = l2TxsProto
