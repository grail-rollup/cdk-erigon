#!/bin/bash

# steps:
# 1. run to where we will unwind to
# 2. dump the data
# 3. run to the final stop block
# 4. dump the data
# 5. unwind
# 6. dump the data
# 7. sync again to the final block
# 8. dump the data
# 9. compare the dumps at the unwind level and tip level

dataPath="./datadir"
firstStop=11204
stopBlock=11315
unwindBatch=70
firstTimeout=120s
secondTimeout=60s

rm -rf "$dataPath/rpc-datadir"
rm -rf "$dataPath/phase1-dump1"
rm -rf "$dataPath/phase1-dump2"
rm -rf "$dataPath/phase2-dump1"
rm -rf "$dataPath/phase2-dump2"
rm -rf "$dataPath/phase1-diffs"
rm -rf "$dataPath/phase2-diffs"  

# run datastream server
timeout 300s go run ./zk/debug_tools/datastream-host --file="$(pwd)/zk/tests/unwinds/datastream/hermez-dynamic-integration8-datastream/data-stream.bin" &

# in order to start the datastream server
sleep 5

# run erigon for a while to sync to the unwind point to capture the dump
timeout $firstTimeout ./build/bin/cdk-erigon \
    --datadir="$dataPath/rpc-datadir" \
    --config=./dynamic-integration8.yaml \
    --zkevm.sync-limit=${firstStop}

# now get a dump of the datadir at this point
go run ./cmd/hack --action=dumpAll --chaindata="$dataPath/rpc-datadir/chaindata" --output="$dataPath/phase1-dump1"

# now run to the final stop block
timeout $secondTimeout ./build/bin/cdk-erigon \
    --datadir="$dataPath/rpc-datadir" \
    --config=./dynamic-integration8.yaml \
    --zkevm.sync-limit=${stopBlock}

# now get a dump of the datadir at this point
go run ./cmd/hack --action=dumpAll --chaindata="$dataPath/rpc-datadir/chaindata" --output="$dataPath/phase2-dump1"

# now run the unwind
go run ./cmd/integration state_stages_zkevm \
    --datadir="$dataPath/rpc-datadir" \
    --config=./dynamic-integration8.yaml \
    --chain=dynamic-integration \
    --unwind-batch-no=${unwindBatch}

# now get a dump of the datadir at this point
go run ./cmd/hack --action=dumpAll --chaindata="$dataPath/rpc-datadir/chaindata" --output="$dataPath/phase1-dump2"


mkdir -p "$dataPath/phase1-diffs/pre"
mkdir -p "$dataPath/phase1-diffs/post"

# iterate over the files in the pre-dump folder
for file in $(ls $dataPath/phase1-dump1); do
    # get the filename
    filename=$(basename $file)

    # diff the files and if there is a difference found copy the pre and post files into the diffs folder
    if cmp -s $dataPath/phase1-dump1/$filename $dataPath/phase1-dump2/$filename; then
        echo "No difference found in $filename"
    else
        if [ "$filename" = "Code.txt" ] || [ "$filename" = "HashedCodeHash.txt" ] || [ "$filename" = "hermez_l1Sequences.txt" ] || [ "$filename" = "hermez_l1Verifications.txt" ] || [ "$filename" = "HermezSmt.txt" ] || [ "$filename" = "PlainCodeHash.txt" ] || [ "$filename" = "SyncStage.txt" ] || [ "$filename" = "BadHeaderNumber.txt" ]; then
            echo "Phase 1 Expected differences in $filename"
        else
            echo "Phase 1 Unexpected differences in $filename"
            exit 1
        fi
    fi
done

# now sync again
timeout $secondTimeout ./build/bin/cdk-erigon \
    --datadir="$dataPath/rpc-datadir" \
    --config=./dynamic-integration8.yaml \
    --zkevm.sync-limit=${stopBlock}

# dump the data again into the post folder
go run ./cmd/hack --action=dumpAll --chaindata="$dataPath/rpc-datadir/chaindata" --output="$dataPath/phase2-dump2"

mkdir -p "$dataPath/phase2-diffs/pre"
mkdir -p "$dataPath/phase2-diffs/post"

# iterate over the files in the pre-dump folder
for file in $(ls $dataPath/phase2-dump1); do
    # get the filename
    filename=$(basename $file)

    # diff the files and if there is a difference found copy the pre and post files into the diffs folder
    if cmp -s $dataPath/phase2-dump1/$filename $dataPath/phase2-dump2/$filename; then
        echo "Phase 2 No difference found in $filename"
    else
<<<<<<< HEAD
        echo "Phase 2 Unexpected differences in $filename"
        exit 2
=======
        if [ "$filename" = "BadHeaderNumber.txt" ]; then
            echo "Expected differences in $filename"
        else
            echo "Unexpected differences in $filename"
            exit 2
        fi
>>>>>>> a30f347c
    fi
done<|MERGE_RESOLUTION|>--- conflicted
+++ resolved
@@ -103,16 +103,11 @@
     if cmp -s $dataPath/phase2-dump1/$filename $dataPath/phase2-dump2/$filename; then
         echo "Phase 2 No difference found in $filename"
     else
-<<<<<<< HEAD
-        echo "Phase 2 Unexpected differences in $filename"
-        exit 2
-=======
         if [ "$filename" = "BadHeaderNumber.txt" ]; then
-            echo "Expected differences in $filename"
+            echo "Phase 2 Expected differences in $filename"
         else
-            echo "Unexpected differences in $filename"
+            echo "Phase 2 Unexpected differences in $filename"
             exit 2
         fi
->>>>>>> a30f347c
     fi
 done