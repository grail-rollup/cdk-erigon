package legacy_executor_verifier

import (
	"context"
	"encoding/hex"
	"strconv"
	"sync"

	"github.com/ledgerwatch/erigon-lib/chain"
	"github.com/ledgerwatch/erigon-lib/common"
	"github.com/ledgerwatch/erigon-lib/kv"
	"github.com/ledgerwatch/erigon/core/rawdb"
	"github.com/ledgerwatch/erigon/eth/ethconfig"
	"github.com/ledgerwatch/erigon/zk/datastream/server"
	dstypes "github.com/ledgerwatch/erigon/zk/datastream/types"
	"github.com/ledgerwatch/erigon/zk/hermez_db"
	"github.com/ledgerwatch/erigon/zk/legacy_executor_verifier/proto/github.com/0xPolygonHermez/zkevm-node/state/runtime/executor"
	"github.com/ledgerwatch/erigon/zk/syncer"
	"github.com/ledgerwatch/log/v3"
	"fmt"
	"sort"
	"time"
	"github.com/0xPolygonHermez/zkevm-data-streamer/datastreamer"
)

const (
	ROLLUP_ID = 1 // todo [zkevm] this should be read from config to anticipate more than 1 rollup per manager contract
)

type VerifierRequest struct {
	BatchNumber uint64
	ForkId      uint64
	StateRoot   common.Hash
	CheckCount  int
	Counters    map[string]int
}

type VerifierResponse struct {
	BatchNumber uint64
	Valid       bool
	Witness     []byte
}

var ErrNoExecutorAvailable = fmt.Errorf("no executor available")

type ILegacyExecutor interface {
	Verify(*Payload, *VerifierRequest, common.Hash) (bool, error)
	CheckOnline() bool
}

type WitnessGenerator interface {
	GenerateWitness(tx kv.Tx, ctx context.Context, startBlock, endBlock uint64, debug, witnessFull bool) ([]byte, error)
}

type LegacyExecutorVerifier struct {
	db             kv.RwDB
	cfg            ethconfig.Zk
	executors      []ILegacyExecutor
	executorNumber int

	working       *sync.Mutex
	openRequests  []*VerifierRequest
	requestsMap   map[uint64]uint64
	responses     []*VerifierResponse
	responseMutex *sync.Mutex
	quit          chan struct{}

	streamServer     *server.DataStreamServer
	stream           *datastreamer.StreamServer
	witnessGenerator WitnessGenerator
	l1Syncer         *syncer.L1Syncer
	executorGrpc     executor.ExecutorServiceClient
}

func NewLegacyExecutorVerifier(
	cfg ethconfig.Zk,
	executors []ILegacyExecutor,
	chainCfg *chain.Config,
	db kv.RwDB,
	witnessGenerator WitnessGenerator,
	l1Syncer *syncer.L1Syncer,
	stream *datastreamer.StreamServer,
) *LegacyExecutorVerifier {
	executorLocks := make([]*sync.Mutex, len(executors))
	for i := range executorLocks {
		executorLocks[i] = &sync.Mutex{}
	}

	streamServer := server.NewDataStreamServer(stream, chainCfg.ChainID.Uint64(), server.ExecutorOperationMode)

	verifier := &LegacyExecutorVerifier{
		cfg:              cfg,
		executors:        executors,
		db:               db,
		executorNumber:   0,
		working:          &sync.Mutex{},
		openRequests:     make([]*VerifierRequest, 0),
		requestsMap:      make(map[uint64]uint64),
		responses:        make([]*VerifierResponse, 0),
		responseMutex:    &sync.Mutex{},
		quit:             make(chan struct{}),
		streamServer:     streamServer,
		stream:           stream,
		witnessGenerator: witnessGenerator,
		l1Syncer:         l1Syncer,
	}

	return verifier
}

func (v *LegacyExecutorVerifier) StopWork() {
	close(v.quit)
}

func (v *LegacyExecutorVerifier) StartWork() {
	go func() {
		tick := time.NewTicker(1 * time.Second)
	LOOP:
		for {
			select {
			case <-v.quit:
				break LOOP
			case <-tick.C:
				go v.processOpenRequests()
			}
		}
	}()
}

func (v *LegacyExecutorVerifier) processOpenRequests() {
	v.working.Lock()
	defer v.working.Unlock()

	if len(v.openRequests) == 0 {
		return
	}

	// sort the requests by batch number ascending
	sort.Slice(v.openRequests, func(i, j int) bool {
		return v.openRequests[i].BatchNumber < v.openRequests[j].BatchNumber
	})

	// we want to trim down the requests once we have worked through them so keep track of
	// where we got to
	successCount := 0

	// process the requests
	for _, request := range v.openRequests {
		processed, err := v.handleRequest(context.Background(), request)
		if err != nil {
			log.Error("[Verifier] error handling request", "batch", request.BatchNumber, "err", err)
			break
		}
		if !processed {
			// likely the underlying stage loop is still running so the batch had no transactions
			// in this case subsequent batches will also be in the same state so exit now and wait
			// for the next iteration
			break
		}
		successCount++
	}

	v.openRequests = v.openRequests[successCount:]
}

func (v *LegacyExecutorVerifier) getNextOnlineExecutor() ILegacyExecutor {
	var exec ILegacyExecutor

	// attempt to find an executor that is online amongst them all
	for i := 0; i < len(v.executors); i++ {
		v.executorNumber++
		if v.executorNumber >= len(v.executors) {
			v.executorNumber = 0
		}
		temp := v.executors[v.executorNumber]
		if temp.CheckOnline() {
			exec = temp
			break
		}
	}

	return exec
}

func (v *LegacyExecutorVerifier) handleRequest(ctx context.Context, request *VerifierRequest) (bool, error) {
	// if we have no executor config then just skip this step and treat everything as OK
	if len(v.executors) == 0 {
		response := &VerifierResponse{
			BatchNumber: request.BatchNumber,
			Valid:       true,
		}
		v.handleResponse(response)
		return true, nil
	}

	execer := v.getNextOnlineExecutor()
	if execer == nil {
		return false, ErrNoExecutorAvailable
	}

	// mapmutation has some issue with us not having a quit channel on the context call to `Done` so
	// here we're creating a cancelable context and just deferring the cancel
	innerCtx, cancel := context.WithCancel(ctx)
	defer cancel()

	tx, err := v.db.BeginRo(innerCtx)
	if err != nil {
		return false, err
	}
	defer tx.Rollback()

	hermezDb := hermez_db.NewHermezDbReader(tx)

	// get the data stream bytes
	blocks, err := hermezDb.GetL2BlockNosByBatch(request.BatchNumber)
	if err != nil {
		return false, err
	}

	// we might not have blocks yet as the underlying stage loop might still be running and the tx hasn't been
	// committed yet so just requeue the request
	if len(blocks) == 0 {
		request.CheckCount++
		return false, nil
	}

	l1InfoTreeMinTimestamps := make(map[uint64]uint64)
	streamBytes, err := v.GetStreamBytes(request, tx, blocks, hermezDb, l1InfoTreeMinTimestamps)
	if err != nil {
		return false, err
	}

	witness, err := v.witnessGenerator.GenerateWitness(tx, innerCtx, blocks[0], blocks[len(blocks)-1], false, v.cfg.WitnessFull)
	if err != nil {
		return false, err
	}

	log.Debug("witness generated", "data", hex.EncodeToString(witness))

	// executor is perfectly happy with just an empty hash here
	oldAccInputHash := common.HexToHash("0x0")

	// now we need to figure out the timestamp limit for this payload.  It must be:
	// timestampLimit >= currentTimestamp (from batch pre-state) + deltaTimestamp
	// so to ensure we have a good value we can take the timestamp of the last block in the batch
	// and just add 5 minutes
<<<<<<< HEAD
	lastBlock := rawdb.ReadHeaderByNumber(tx, blocks[len(blocks)-1])

	timestampLimit := lastBlock.Time
=======
	lastBlock, err := rawdb.ReadBlockByNumber(tx, blocks[len(blocks)-1])
	if err != nil {
		return false, err
	}
	timestampLimit := lastBlock.Time()
>>>>>>> f0a5af47

	payload := &Payload{
		Witness:                 witness,
		DataStream:              streamBytes,
		Coinbase:                v.cfg.AddressSequencer.String(),
		OldAccInputHash:         oldAccInputHash.Bytes(),
		L1InfoRoot:              nil,
		TimestampLimit:          timestampLimit,
		ForcedBlockhashL1:       []byte{0},
		ContextId:               strconv.Itoa(int(request.BatchNumber)),
		L1InfoTreeMinTimestamps: l1InfoTreeMinTimestamps,
	}

	previousBlock := rawdb.ReadHeaderByNumber(tx, blocks[0]-1)

	ok, err := execer.Verify(payload, request, previousBlock.Root)
	if err != nil {
		return false, err
	}

	if ok {
		// update the datastream now that we know the batch is OK
		if err = server.WriteBlocksToStream(tx, hermezDb, v.streamServer, v.stream, blocks[0], blocks[len(blocks)-1], "verifier"); err != nil {
			return true, err
		}
	}

	response := &VerifierResponse{
		BatchNumber: request.BatchNumber,
		Valid:       ok,
		Witness:     witness,
	}
	v.handleResponse(response)

	return true, nil
}

func (v *LegacyExecutorVerifier) GetStreamBytes(request *VerifierRequest, tx kv.Tx, blocks []uint64, hermezDb *hermez_db.HermezDbReader, l1InfoTreeMinTimestamps map[uint64]uint64) ([]byte, error) {
	lastBlock, err := rawdb.ReadBlockByNumber(tx, blocks[0]-1)
	if err != nil {
		return nil, err
	}
	var streamBytes []byte

	// as we only ever use the executor verifier for whole batches we can safely assume that the previous batch
	// will always be the request batch - 1 and that the first block in the batch will be at the batch
	// boundary so we will always add in the batch bookmark to the stream
	previousBatch := request.BatchNumber - 1

	for _, blockNumber := range blocks {
		block, err := rawdb.ReadBlockByNumber(tx, blockNumber)

		if err != nil {
			return nil, err
		}

		//TODO: get ger updates between blocks
		gerUpdates := []dstypes.GerUpdate{}

		sBytes, err := v.streamServer.CreateAndBuildStreamEntryBytes(block, hermezDb, lastBlock, request.BatchNumber, previousBatch, true, &gerUpdates, l1InfoTreeMinTimestamps)
		if err != nil {
			return nil, err
		}
		streamBytes = append(streamBytes, sBytes...)
		lastBlock = block
		// we only put in the batch bookmark at the start of the stream data once
		previousBatch = request.BatchNumber
	}

	return streamBytes, nil
}

func (v *LegacyExecutorVerifier) handleResponse(response *VerifierResponse) {
	v.responseMutex.Lock()
	defer v.responseMutex.Unlock()
	v.responses = append(v.responses, response)
}

// not thread safe
func (v *LegacyExecutorVerifier) IsRequestAdded(batchNumber uint64) bool {
	_, exists := v.requestsMap[batchNumber]
	return exists
}

// not thread safe
func (v *LegacyExecutorVerifier) AddRequest(request *VerifierRequest) {
	_, exists := v.requestsMap[request.BatchNumber]
	if exists {
		return
	}

	v.requestsMap[request.BatchNumber] = request.BatchNumber
	go v.addRequestWhenFree(request)
}

func (v *LegacyExecutorVerifier) addRequestWhenFree(request *VerifierRequest) {
	v.working.Lock()
	v.openRequests = append(v.openRequests, request)
	v.working.Unlock()

	v.processOpenRequests()
}

// not thread safe
func (v *LegacyExecutorVerifier) MarkRequestAsHandled(batchNumber uint64) {
	delete(v.requestsMap, batchNumber)
}

func (v *LegacyExecutorVerifier) GetAllResponses() []*VerifierResponse {
	v.responseMutex.Lock()
	defer v.responseMutex.Unlock()
	result := make([]*VerifierResponse, len(v.responses))
	copy(result, v.responses)
	return result
}

func (v *LegacyExecutorVerifier) RemoveResponse(batchNumber uint64) {
	v.responseMutex.Lock()
	defer v.responseMutex.Unlock()

	result := make([]*VerifierResponse, 0, len(v.responses))
	for _, response := range v.responses {
		if response.BatchNumber != batchNumber {
			result = append(result, response)
		}
	}
	v.responses = result
}

func (v *LegacyExecutorVerifier) HasExecutors() bool {
	return len(v.executors) > 0
}<|MERGE_RESOLUTION|>--- conflicted
+++ resolved
@@ -6,6 +6,11 @@
 	"strconv"
 	"sync"
 
+	"fmt"
+	"sort"
+	"time"
+
+	"github.com/0xPolygonHermez/zkevm-data-streamer/datastreamer"
 	"github.com/ledgerwatch/erigon-lib/chain"
 	"github.com/ledgerwatch/erigon-lib/common"
 	"github.com/ledgerwatch/erigon-lib/kv"
@@ -17,10 +22,6 @@
 	"github.com/ledgerwatch/erigon/zk/legacy_executor_verifier/proto/github.com/0xPolygonHermez/zkevm-node/state/runtime/executor"
 	"github.com/ledgerwatch/erigon/zk/syncer"
 	"github.com/ledgerwatch/log/v3"
-	"fmt"
-	"sort"
-	"time"
-	"github.com/0xPolygonHermez/zkevm-data-streamer/datastreamer"
 )
 
 const (
@@ -244,17 +245,11 @@
 	// timestampLimit >= currentTimestamp (from batch pre-state) + deltaTimestamp
 	// so to ensure we have a good value we can take the timestamp of the last block in the batch
 	// and just add 5 minutes
-<<<<<<< HEAD
-	lastBlock := rawdb.ReadHeaderByNumber(tx, blocks[len(blocks)-1])
-
-	timestampLimit := lastBlock.Time
-=======
 	lastBlock, err := rawdb.ReadBlockByNumber(tx, blocks[len(blocks)-1])
 	if err != nil {
 		return false, err
 	}
 	timestampLimit := lastBlock.Time()
->>>>>>> f0a5af47
 
 	payload := &Payload{
 		Witness:                 witness,
