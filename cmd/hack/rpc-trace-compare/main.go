package main

import (
	"bytes"
	"context"
	"encoding/json"
	"fmt"
	"io"
	"math/big"
	"net/http"
	"os"

	"github.com/ledgerwatch/erigon/ethclient"
	"github.com/ledgerwatch/log/v3"
	"gopkg.in/yaml.v2"
)

func main() {
	rpcConfig, err := getConf()
	if err != nil {
		log.Error("RPGCOnfig", "err", err)
		return
	}

	log.Warn("Starting trace comparison", "blockNumber", rpcConfig.Block)
	defer log.Warn("Check finished.")

	rpcClientRemote, err := ethclient.Dial(rpcConfig.Url)
	if err != nil {
		log.Error("rpcClientRemote.Dial", "err", err)
	}
	rpcClientLocal, err := ethclient.Dial("http://localhost:8545")
	if err != nil {
		log.Error("rpcClientLocal.Dial", "err", err)
	}

	blockNum := big.NewInt(rpcConfig.Block)
	// get local block
	blockLocal, err := rpcClientRemote.BlockByNumber(context.Background(), blockNum)
	if err != nil {
		log.Error("rpcClientRemote.BlockByNumber", "err", err)
	}

	// get remote block
	blockRemote, err := rpcClientLocal.BlockByNumber(context.Background(), blockNum)
	if err != nil {
		log.Error("rpcClientLocal.BlockByNumber", "err", err)
	}

	// compare block tx hashes
	txHashesLocal := make([]string, len(blockLocal.Transactions()))
	for i, tx := range blockLocal.Transactions() {
		txHashesLocal[i] = tx.Hash().String()
	}

	txHashesRemote := make([]string, len(blockRemote.Transactions()))
	for i, tx := range blockRemote.Transactions() {
		txHashesRemote[i] = tx.Hash().String()
	}

	// just print errorand continue
	if len(txHashesLocal) != len(txHashesRemote) {
		log.Error("txHashesLocal != txHashesRemote", "txHashesLocal", txHashesLocal, "txHashesRemote", txHashesRemote)
	}

	if len(txHashesLocal) == 0 {
		log.Warn("Block has no txs to compare")
		return
	}

	// use the txs on local node since we might be limiting them for debugging purposes \
	// and those are the ones we want to check
	for _, txHash := range txHashesLocal {
		log.Info("----------------------------------------------")
		log.Info("Comparing tx", "txHash", txHash)

		localTrace, err := getRpcTrace("http://localhost:8545", txHash)
		if err != nil {
			log.Error("Getting localTrace failed:", "err", err)
			continue
		}

		remoteTrace, err := getRpcTrace(rpcConfig.Url, txHash)
		if err != nil {
			log.Error("Getting remoteTrace failed:", "err", err)
			continue
		}

<<<<<<< HEAD
		if !compareTraces(localTrace, remoteTrace) {
			log.Warn("traces don't match", "txHash", txHash)
		}
		log.Info("----------------------------------------------")
=======
		// if err = os.Remove("./traces/" + traceFile); err != nil {
		// 	fmt.Println(err)
		// }
>>>>>>> 7393c152
	}
}

func getRpcTrace(url string, txHash string) (*HttpResult, error) {
	payloadbytecode := RequestData{
		Method:  "debug_traceTransaction",
		Params:  []string{txHash},
		ID:      1,
		Jsonrpc: "2.0",
	}

	jsonPayload, err := json.Marshal(payloadbytecode)
	if err != nil {
		return nil, err
	}

	req, err := http.NewRequest("POST", url, bytes.NewBuffer(jsonPayload))
	if err != nil {
		return nil, err
	}
	// req.SetBasicAuth(cfg.Username, cfg.Pass)
	req.Header.Set("Content-Type", "application/json")
	client := &http.Client{}
	resp, err := client.Do(req)
	if err != nil {
		return nil, err
	}
	if resp.StatusCode != 200 {
		return nil, fmt.Errorf("failed to get rpc: %v", resp.Body)
	}
	defer resp.Body.Close()

	body, _ := io.ReadAll(resp.Body)
	var httpResp HTTPResponse
	json.Unmarshal(body, &httpResp)

	if httpResp.Error.Code != 0 {
		return nil, fmt.Errorf("failed to get trace: %v", httpResp.Error)
	}
	return &httpResp.Result, nil
}

func compareTraces(localTrace, remoteTrace *HttpResult) bool {
	traceMatches := true
	if localTrace.Failed != remoteTrace.Failed {
		log.Warn("\"failed\" field mismatch", "Local", localTrace.Failed, "Remote", remoteTrace.Failed)
		traceMatches = false
	}

	if localTrace.Gas != remoteTrace.Gas {
		log.Warn("\"gas\" field mismatch", "Local", localTrace.Gas, "Remote", remoteTrace.Gas)
		traceMatches = false
	}

	if localTrace.ReturnValue != remoteTrace.ReturnValue {
		log.Warn("\"returnValue\" field mismatch", "Local", localTrace.ReturnValue, "Remote", remoteTrace.ReturnValue)
		traceMatches = false
	}

	localLogs := localTrace.StructLogs
	remoteLogs := remoteTrace.StructLogs
	localTracelen := len(localLogs)
	remoteTracelen := len(remoteLogs)
	if localTracelen != remoteTracelen {
		log.Warn("opcode counts mismatch.", "Local count", localTracelen, "Remote count", remoteTracelen)
		traceMatches = false
	}

	log.Info("Getting the first opcode mismatch...")
	for i, loc := range localLogs {
		roc := remoteLogs[i]
		if !loc.cmp(roc) {

			if i == 0 {
				log.Warn("First opcode mismatch", "Local", loc, "Remote", roc)
			} else {
				prevLoc := localLogs[i-1]
				prevRoc := remoteLogs[i-1]
				log.Warn("First opcode mismatch", "Previous Local", prevLoc, "Previous Remote", prevRoc)
				traceMatches = false
			}
			break
		}
	}

	return traceMatches
}

func getConf() (RpcConfig, error) {
	yamlFile, err := os.ReadFile("debugToolsConfig.yaml")
	if err != nil {
		return RpcConfig{}, err
	}

	c := RpcConfig{}
	err = yaml.Unmarshal(yamlFile, &c)
	if err != nil {
		return RpcConfig{}, err
	}

	return c, nil
}

type RpcConfig struct {
	Url   string `yaml:"url"`
	Block int64  `yaml:"block"`
}

type HTTPResponse struct {
	Result HttpResult `json:"result"`
	Error  HttpError  `json:"error"`
}

type HttpError struct {
	Code    int    `json:"code"`
	Message string `json:"message"`
}

type HttpResult struct {
	Gas         uint64      `json:"gas"`
	Failed      bool        `json:"failed"`
	ReturnValue interface{} `json:"returnValue"`
	StructLogs  []OpContext `json:"structLogs"`
}

type RequestData struct {
	Method  string   `json:"method"`
	Params  []string `json:"params"`
	ID      int      `json:"id"`
	Jsonrpc string   `json:"jsonrpc"`
}

type OpContext struct {
	Pc      uint64   `json:"pc"`
	Op      string   `json:"op"`
	Gas     uint64   `json:"gas"`
	GasCost uint64   `json:"gasCost"`
	Depth   int      `json:"depth"`
	Stack   []string `json:"stack"`
	Refund  uint64   `json:"refund"`
}

func (oc *OpContext) cmp(b OpContext) bool {
	opMatches := true
	if oc.Pc != b.Pc {
		log.Warn("pc mismatch", "Local", oc.Pc, "Remote", b.Pc)
		opMatches = false
	}
	if oc.Op != b.Op {
		log.Warn("op mismatch", "Local", oc.Op, "Remote", b.Op)
		opMatches = false
	}

	if oc.Gas != b.Gas {
		log.Warn("gas mismatch", "Local", oc.Gas, "Remote", b.Gas)
		opMatches = false
	}

	if oc.GasCost != b.GasCost {
		log.Warn("gasCost mismatch", "Local", oc.GasCost, "Remote", b.GasCost)
		opMatches = false
	}

	if oc.Depth != b.Depth {
		log.Warn("depth mismatch", "Local", oc.Depth, "Remote", b.Depth)
		opMatches = false
	}

	if oc.Refund != b.Refund {
		log.Warn("refund mismatch", "Local", oc.Refund, "Remote", b.Refund)
		opMatches = false
	}

	if len(oc.Stack) != len(b.Stack) {
		log.Warn("stack length mismatch", "Local", len(oc.Stack), "Remote", len(b.Stack))
		opMatches = false
	}

	foundMismatchingStack := false
	for i, localValue := range oc.Stack {
		remoteValue := b.Stack[i]
		if localValue != remoteValue {
			log.Warn("stack value mismatch", "index", i, "total local", len(oc.Stack), "Local", localValue, "Remote", remoteValue)
			opMatches = false
			break
		}
	}

	if !foundMismatchingStack && !opMatches {
		log.Warn("Didn't find a mismatching stack entry. The stack matches up until the local stack's end.")
	}

	return opMatches
}<|MERGE_RESOLUTION|>--- conflicted
+++ resolved
@@ -86,16 +86,13 @@
 			continue
 		}
 
-<<<<<<< HEAD
 		if !compareTraces(localTrace, remoteTrace) {
 			log.Warn("traces don't match", "txHash", txHash)
 		}
 		log.Info("----------------------------------------------")
-=======
 		// if err = os.Remove("./traces/" + traceFile); err != nil {
 		// 	fmt.Println(err)
 		// }
->>>>>>> 7393c152
 	}
 }
 
