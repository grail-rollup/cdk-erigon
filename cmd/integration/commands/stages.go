package commands

import (
	"bytes"
	"context"
	"errors"
	"fmt"
	"math"
	"strings"
	"sync"
	"time"

	"github.com/c2h5oh/datasize"
	"github.com/ledgerwatch/log/v3"
	"github.com/ledgerwatch/secp256k1"
	"github.com/spf13/cobra"
	"golang.org/x/exp/slices"

	"github.com/ledgerwatch/erigon/consensus/bor/heimdall"
	"github.com/ledgerwatch/erigon/consensus/bor/heimdallgrpc"
	"github.com/ledgerwatch/erigon/core/rawdb/blockio"
	"github.com/ledgerwatch/erigon/core/state/temporal"
	"github.com/ledgerwatch/erigon/node/nodecfg"
	"github.com/ledgerwatch/erigon/turbo/builder"
	"github.com/ledgerwatch/erigon/turbo/snapshotsync/freezeblocks"

	chain2 "github.com/ledgerwatch/erigon-lib/chain"
	common2 "github.com/ledgerwatch/erigon-lib/common"
	"github.com/ledgerwatch/erigon-lib/common/cmp"
	"github.com/ledgerwatch/erigon-lib/common/datadir"
	"github.com/ledgerwatch/erigon-lib/kv"
	"github.com/ledgerwatch/erigon-lib/kv/kvcfg"
	"github.com/ledgerwatch/erigon-lib/kv/rawdbv3"
	libstate "github.com/ledgerwatch/erigon-lib/state"

	"github.com/ledgerwatch/erigon/cmd/hack/tool/fromdb"
	"github.com/ledgerwatch/erigon/cmd/sentry/sentry"
	"github.com/ledgerwatch/erigon/consensus"
	"github.com/ledgerwatch/erigon/core"
	"github.com/ledgerwatch/erigon/core/rawdb"
	reset2 "github.com/ledgerwatch/erigon/core/rawdb/rawdbreset"
	"github.com/ledgerwatch/erigon/core/types"
	"github.com/ledgerwatch/erigon/core/vm"
	"github.com/ledgerwatch/erigon/eth/ethconfig"
	"github.com/ledgerwatch/erigon/eth/ethconsensusconfig"
	"github.com/ledgerwatch/erigon/eth/integrity"
	"github.com/ledgerwatch/erigon/eth/stagedsync"
	"github.com/ledgerwatch/erigon/eth/stagedsync/stages"
	"github.com/ledgerwatch/erigon/ethdb/prune"
	"github.com/ledgerwatch/erigon/migrations"
	"github.com/ledgerwatch/erigon/p2p"
	"github.com/ledgerwatch/erigon/params"
	"github.com/ledgerwatch/erigon/turbo/debug"
	"github.com/ledgerwatch/erigon/turbo/services"
	"github.com/ledgerwatch/erigon/turbo/shards"
	"github.com/ledgerwatch/erigon/turbo/snapshotsync/snap"
	stages2 "github.com/ledgerwatch/erigon/turbo/stages"
)

var cmdStageSnapshots = &cobra.Command{
	Use:   "stage_snapshots",
	Short: "",
	Run: func(cmd *cobra.Command, args []string) {
		logger := debug.SetupCobra(cmd, "integration")
		db, err := openDBWithDefaultV3(dbCfg(kv.ChainDB, chaindata), true, logger)
		if err != nil {
			logger.Error("Opening DB", "error", err)
			return
		}
		defer db.Close()

		if err := stageSnapshots(db, cmd.Context(), logger); err != nil {
			if !errors.Is(err, context.Canceled) {
				logger.Error(err.Error())
			}
			return
		}
	},
}

var cmdStageHeaders = &cobra.Command{
	Use:   "stage_headers",
	Short: "",
	Run: func(cmd *cobra.Command, args []string) {
		logger := debug.SetupCobra(cmd, "integration")
		db, err := openDB(dbCfg(kv.ChainDB, chaindata), true, logger)
		if err != nil {
			logger.Error("Opening DB", "error", err)
			return
		}
		defer db.Close()

		if err := stageHeaders(db, cmd.Context(), logger); err != nil {
			if !errors.Is(err, context.Canceled) {
				logger.Error(err.Error())
			}
			return
		}
	},
}

var cmdStageBorHeimdall = &cobra.Command{
	Use:   "stage_bor_heimdall",
	Short: "",
	Run: func(cmd *cobra.Command, args []string) {
		logger := debug.SetupCobra(cmd, "integration")
		db, err := openDB(dbCfg(kv.ChainDB, chaindata), true, logger)
		if err != nil {
			logger.Error("Opening DB", "error", err)
			return
		}
		defer db.Close()

		if err := stageBorHeimdall(db, cmd.Context(), logger); err != nil {
			if !errors.Is(err, context.Canceled) {
				logger.Error(err.Error())
			}
			return
		}
	},
}

var cmdStageBodies = &cobra.Command{
	Use:   "stage_bodies",
	Short: "",
	Run: func(cmd *cobra.Command, args []string) {
		logger := debug.SetupCobra(cmd, "integration")
		db, err := openDB(dbCfg(kv.ChainDB, chaindata), true, logger)
		if err != nil {
			logger.Error("Opening DB", "error", err)
			return
		}
		defer db.Close()

		if err := stageBodies(db, cmd.Context(), logger); err != nil {
			if !errors.Is(err, context.Canceled) {
				logger.Error(err.Error())
			}
			return
		}
	},
}

var cmdStageSenders = &cobra.Command{
	Use:   "stage_senders",
	Short: "",
	Run: func(cmd *cobra.Command, args []string) {
		logger := debug.SetupCobra(cmd, "integration")
		db, err := openDB(dbCfg(kv.ChainDB, chaindata), true, logger)
		if err != nil {
			logger.Error("Opening DB", "error", err)
			return
		}
		defer db.Close()

		if err := stageSenders(db, cmd.Context(), logger); err != nil {
			if !errors.Is(err, context.Canceled) {
				logger.Error(err.Error())
			}
			return
		}
	},
}

var cmdStageExec = &cobra.Command{
	Use:   "stage_exec",
	Short: "",
	Run: func(cmd *cobra.Command, args []string) {
		logger := debug.SetupCobra(cmd, "integration")
		db, err := openDBWithDefaultV3(dbCfg(kv.ChainDB, chaindata), true, logger)
		if err != nil {
			logger.Error("Opening DB", "error", err)
			return
		}
		defer db.Close()

		defer func(t time.Time) { logger.Info("stage_exec total", "took", time.Since(t)) }(time.Now())

		if err := stageExec(db, cmd.Context(), logger); err != nil {
			if !errors.Is(err, context.Canceled) {
				logger.Error(err.Error())
			}
			return
		}
	},
}

var cmdStageTrie = &cobra.Command{
	Use:   "stage_trie",
	Short: "",
	Run: func(cmd *cobra.Command, args []string) {
		logger := debug.SetupCobra(cmd, "integration")
		db, err := openDB(dbCfg(kv.ChainDB, chaindata), true, logger)
		if err != nil {
			logger.Error("Opening DB", "error", err)
			return
		}
		defer db.Close()

		if err := stageTrie(db, cmd.Context(), logger); err != nil {
			if !errors.Is(err, context.Canceled) {
				logger.Error(err.Error())
			}
			return
		}
	},
}

var cmdStagePatriciaTrie = &cobra.Command{
	Use:   "stage_trie3",
	Short: "",
	Run: func(cmd *cobra.Command, args []string) {
		logger := debug.SetupCobra(cmd, "integration")
		db, err := openDB(dbCfg(kv.ChainDB, chaindata), true, logger)
		if err != nil {
			logger.Error("Opening DB", "error", err)
			return
		}
		defer db.Close()

		if err := stagePatriciaTrie(db, cmd.Context(), logger); err != nil {
			if !errors.Is(err, context.Canceled) {
				logger.Error(err.Error())
			}
			return
		}
	},
}

var cmdStageHashState = &cobra.Command{
	Use:   "stage_hash_state",
	Short: "",
	Run: func(cmd *cobra.Command, args []string) {
		logger := debug.SetupCobra(cmd, "integration")
		db, err := openDB(dbCfg(kv.ChainDB, chaindata), true, logger)
		if err != nil {
			logger.Error("Opening DB", "error", err)
			return
		}
		defer db.Close()

		if err := stageHashState(db, cmd.Context(), logger); err != nil {
			if !errors.Is(err, context.Canceled) {
				logger.Error(err.Error())
			}
			return
		}
	},
}

var cmdStageHistory = &cobra.Command{
	Use:   "stage_history",
	Short: "",
	Run: func(cmd *cobra.Command, args []string) {
		logger := debug.SetupCobra(cmd, "integration")
		db, err := openDB(dbCfg(kv.ChainDB, chaindata), true, logger)
		if err != nil {
			logger.Error("Opening DB", "error", err)
			return
		}
		defer db.Close()

		if err := stageHistory(db, cmd.Context(), logger); err != nil {
			if !errors.Is(err, context.Canceled) {
				logger.Error(err.Error())
			}
			return
		}
	},
}

var cmdLogIndex = &cobra.Command{
	Use:   "stage_log_index",
	Short: "",
	Run: func(cmd *cobra.Command, args []string) {
		logger := debug.SetupCobra(cmd, "integration")
		db, err := openDB(dbCfg(kv.ChainDB, chaindata), true, logger)
		if err != nil {
			logger.Error("Opening DB", "error", err)
			return
		}
		defer db.Close()

		if err := stageLogIndex(db, cmd.Context(), logger); err != nil {
			if !errors.Is(err, context.Canceled) {
				logger.Error(err.Error())
			}
			return
		}
	},
}

var cmdCallTraces = &cobra.Command{
	Use:   "stage_call_traces",
	Short: "",
	Run: func(cmd *cobra.Command, args []string) {
		logger := debug.SetupCobra(cmd, "integration")
		db, err := openDB(dbCfg(kv.ChainDB, chaindata), true, logger)
		if err != nil {
			logger.Error("Opening DB", "error", err)
			return
		}
		defer db.Close()

		if err := stageCallTraces(db, cmd.Context(), logger); err != nil {
			if !errors.Is(err, context.Canceled) {
				logger.Error(err.Error())
			}
			return
		}
	},
}

var cmdStageTxLookup = &cobra.Command{
	Use:   "stage_tx_lookup",
	Short: "",
	Run: func(cmd *cobra.Command, args []string) {
		logger := debug.SetupCobra(cmd, "integration")
		db, err := openDB(dbCfg(kv.ChainDB, chaindata), true, logger)
		if err != nil {
			logger.Error("Opening DB", "error", err)
			return
		}
		defer db.Close()

		if err := stageTxLookup(db, cmd.Context(), logger); err != nil {
			if !errors.Is(err, context.Canceled) {
				logger.Error(err.Error())
			}
			return
		}
	},
}
var cmdPrintStages = &cobra.Command{
	Use:   "print_stages",
	Short: "",
	Run: func(cmd *cobra.Command, args []string) {
		logger := debug.SetupCobra(cmd, "integration")
		db, err := openDB(dbCfg(kv.ChainDB, chaindata), false, logger)
		if err != nil {
			logger.Error("Opening DB", "error", err)
			return
		}
		defer db.Close()

		if err := printAllStages(db, cmd.Context(), logger); err != nil {
			if !errors.Is(err, context.Canceled) {
				logger.Error(err.Error())
			}
			return
		}
	},
}

var cmdPrintMigrations = &cobra.Command{
	Use:   "print_migrations",
	Short: "",
	Run: func(cmd *cobra.Command, args []string) {
		logger := debug.SetupCobra(cmd, "integration")
		db, err := openDB(dbCfg(kv.ChainDB, chaindata), false, logger)
		if err != nil {
			logger.Error("Opening DB", "error", err)
			return
		}
		defer db.Close()
		if err := printAppliedMigrations(db, cmd.Context(), logger); err != nil {
			if !errors.Is(err, context.Canceled) {
				logger.Error(err.Error())
			}
			return
		}
	},
}

var cmdRemoveMigration = &cobra.Command{
	Use:   "remove_migration",
	Short: "",
	Run: func(cmd *cobra.Command, args []string) {
		logger := debug.SetupCobra(cmd, "integration")
		db, err := openDB(dbCfg(kv.ChainDB, chaindata), false, logger)
		if err != nil {
			logger.Error("Opening DB", "error", err)
			return
		}
		defer db.Close()
		if err := removeMigration(db, cmd.Context()); err != nil {
			if !errors.Is(err, context.Canceled) {
				logger.Error(err.Error())
			}
			return
		}
	},
}

var cmdRunMigrations = &cobra.Command{
	Use:   "run_migrations",
	Short: "",
	Run: func(cmd *cobra.Command, args []string) {
		logger := debug.SetupCobra(cmd, "integration")
		db, err := openDB(dbCfg(kv.ChainDB, chaindata), true, logger)
		if err != nil {
			logger.Error("Opening DB", "error", err)
			return
		}
		defer db.Close()
		// Nothing to do, migrations will be applied automatically
	},
}

var cmdSetPrune = &cobra.Command{
	Use:   "force_set_prune",
	Short: "Override existing --prune flag value (if you know what you are doing)",
	Run: func(cmd *cobra.Command, args []string) {
		logger := debug.SetupCobra(cmd, "integration")
		db, err := openDB(dbCfg(kv.ChainDB, chaindata), true, logger)
		if err != nil {
			logger.Error("Opening DB", "error", err)
			return
		}
		defer db.Close()
		if err := overrideStorageMode(db, logger); err != nil {
			if !errors.Is(err, context.Canceled) {
				logger.Error(err.Error())
			}
			return
		}
	},
}

var cmdSetSnap = &cobra.Command{
	Use:   "force_set_snapshot",
	Short: "Override existing --snapshots flag value (if you know what you are doing)",
	Run: func(cmd *cobra.Command, args []string) {
		logger := debug.SetupCobra(cmd, "integration")
		db, err := openDB(dbCfg(kv.ChainDB, chaindata), true, logger)
		if err != nil {
			logger.Error("Opening DB", "error", err)
			return
		}
		defer db.Close()
		sn, borSn, agg := allSnapshots(cmd.Context(), db, logger)
		defer sn.Close()
		defer borSn.Close()
		defer agg.Close()

		if err := db.Update(context.Background(), func(tx kv.RwTx) error {
			return snap.ForceSetFlags(tx, sn.Cfg())
		}); err != nil {
			if !errors.Is(err, context.Canceled) {
				logger.Error(err.Error())
			}
			return
		}
	},
}

var cmdForceSetHistoryV3 = &cobra.Command{
	Use:   "force_set_history_v3",
	Short: "Override existing --history.v3 flag value (if you know what you are doing)",
	Run: func(cmd *cobra.Command, args []string) {
		logger := debug.SetupCobra(cmd, "integration")
		db, err := openDB(dbCfg(kv.ChainDB, chaindata), true, logger)
		if err != nil {
			logger.Error("Opening DB", "error", err)
			return
		}
		defer db.Close()
		if err := db.Update(context.Background(), func(tx kv.RwTx) error {
			return kvcfg.HistoryV3.ForceWrite(tx, _forceSetHistoryV3)
		}); err != nil {
			if !errors.Is(err, context.Canceled) {
				logger.Error(err.Error())
			}
			return
		}
	},
}

func init() {
	withConfig(cmdPrintStages)
	withDataDir(cmdPrintStages)
	withChain(cmdPrintStages)
	withHeimdall(cmdPrintStages)
	rootCmd.AddCommand(cmdPrintStages)

	withConfig(cmdStageSenders)
	withIntegrityChecks(cmdStageSenders)
	withReset(cmdStageSenders)
	withBlock(cmdStageSenders)
	withUnwind(cmdStageSenders)
	withDataDir(cmdStageSenders)
	withChain(cmdStageSenders)
	withHeimdall(cmdStageSenders)
	rootCmd.AddCommand(cmdStageSenders)

	withConfig(cmdStageSnapshots)
	withDataDir(cmdStageSnapshots)
	withChain(cmdStageSnapshots)
	withReset(cmdStageSnapshots)
	rootCmd.AddCommand(cmdStageSnapshots)

	withConfig(cmdStageHeaders)
	withIntegrityChecks(cmdStageHeaders)
	withDataDir(cmdStageHeaders)
	withUnwind(cmdStageHeaders)
	withReset(cmdStageHeaders)
	withChain(cmdStageHeaders)
	withHeimdall(cmdStageHeaders)
	rootCmd.AddCommand(cmdStageHeaders)

	withConfig(cmdStageBorHeimdall)
	withDataDir(cmdStageBorHeimdall)
	withReset(cmdStageBorHeimdall)
	withChain(cmdStageBorHeimdall)
	withHeimdall(cmdStageBorHeimdall)
	rootCmd.AddCommand(cmdStageBorHeimdall)

	withConfig(cmdStageBodies)
	withDataDir(cmdStageBodies)
	withUnwind(cmdStageBodies)
	withChain(cmdStageBodies)
	withHeimdall(cmdStageBodies)
	rootCmd.AddCommand(cmdStageBodies)

	withConfig(cmdStageExec)
	withDataDir(cmdStageExec)
	withReset(cmdStageExec)
	withBlock(cmdStageExec)
	withUnwind(cmdStageExec)
	withNoCommit(cmdStageExec)
	withBtreePlus(cmdStageExec)
	withPruneTo(cmdStageExec)
	withBatchSize(cmdStageExec)
	withTxTrace(cmdStageExec)
	withChain(cmdStageExec)
	withHeimdall(cmdStageExec)
	withWorkers(cmdStageExec)
	rootCmd.AddCommand(cmdStageExec)

	withConfig(cmdStageHashState)
	withDataDir(cmdStageHashState)
	withReset(cmdStageHashState)
	withBlock(cmdStageHashState)
	withUnwind(cmdStageHashState)
	withPruneTo(cmdStageHashState)
	withBatchSize(cmdStageHashState)
	withChain(cmdStageHashState)
	withHeimdall(cmdStageHashState)
	rootCmd.AddCommand(cmdStageHashState)

	withConfig(cmdStageTrie)
	withDataDir(cmdStageTrie)
	withReset(cmdStageTrie)
	withBlock(cmdStageTrie)
	withUnwind(cmdStageTrie)
	withPruneTo(cmdStageTrie)
	withIntegrityChecks(cmdStageTrie)
	withChain(cmdStageTrie)
	withHeimdall(cmdStageTrie)
	rootCmd.AddCommand(cmdStageTrie)

	withConfig(cmdStagePatriciaTrie)
	withBtreePlus(cmdStagePatriciaTrie)
	withDataDir(cmdStagePatriciaTrie)
	withReset(cmdStagePatriciaTrie)
	withBlock(cmdStagePatriciaTrie)
	withUnwind(cmdStagePatriciaTrie)
	withPruneTo(cmdStagePatriciaTrie)
	withIntegrityChecks(cmdStagePatriciaTrie)
	withChain(cmdStagePatriciaTrie)
	withHeimdall(cmdStagePatriciaTrie)
	rootCmd.AddCommand(cmdStagePatriciaTrie)

	withConfig(cmdStageHistory)
	withDataDir(cmdStageHistory)
	withReset(cmdStageHistory)
	withBlock(cmdStageHistory)
	withUnwind(cmdStageHistory)
	withPruneTo(cmdStageHistory)
	withChain(cmdStageHistory)
	withHeimdall(cmdStageHistory)
	rootCmd.AddCommand(cmdStageHistory)

	withConfig(cmdLogIndex)
	withDataDir(cmdLogIndex)
	withReset(cmdLogIndex)
	withBlock(cmdLogIndex)
	withUnwind(cmdLogIndex)
	withPruneTo(cmdLogIndex)
	withChain(cmdLogIndex)
	withHeimdall(cmdLogIndex)
	rootCmd.AddCommand(cmdLogIndex)

	withConfig(cmdCallTraces)
	withDataDir(cmdCallTraces)
	withReset(cmdCallTraces)
	withBlock(cmdCallTraces)
	withUnwind(cmdCallTraces)
	withPruneTo(cmdCallTraces)
	withChain(cmdCallTraces)
	withHeimdall(cmdCallTraces)
	rootCmd.AddCommand(cmdCallTraces)

	withConfig(cmdStageTxLookup)
	withReset(cmdStageTxLookup)
	withBlock(cmdStageTxLookup)
	withUnwind(cmdStageTxLookup)
	withDataDir(cmdStageTxLookup)
	withPruneTo(cmdStageTxLookup)
	withChain(cmdStageTxLookup)
	withHeimdall(cmdStageTxLookup)
	rootCmd.AddCommand(cmdStageTxLookup)

	withConfig(cmdPrintMigrations)
	withDataDir(cmdPrintMigrations)
	rootCmd.AddCommand(cmdPrintMigrations)

	withConfig(cmdRemoveMigration)
	withDataDir(cmdRemoveMigration)
	withMigration(cmdRemoveMigration)
	withChain(cmdRemoveMigration)
	withHeimdall(cmdRemoveMigration)
	rootCmd.AddCommand(cmdRemoveMigration)

	withConfig(cmdRunMigrations)
	withDataDir(cmdRunMigrations)
	withChain(cmdRunMigrations)
	withHeimdall(cmdRunMigrations)
	rootCmd.AddCommand(cmdRunMigrations)

	withConfig(cmdSetSnap)
	withDataDir2(cmdSetSnap)
	withChain(cmdSetSnap)
	rootCmd.AddCommand(cmdSetSnap)

	withConfig(cmdForceSetHistoryV3)
	withDataDir2(cmdForceSetHistoryV3)
	cmdForceSetHistoryV3.Flags().BoolVar(&_forceSetHistoryV3, "history.v3", false, "")
	rootCmd.AddCommand(cmdForceSetHistoryV3)

	withConfig(cmdSetPrune)
	withDataDir(cmdSetPrune)
	withChain(cmdSetPrune)
	cmdSetPrune.Flags().StringVar(&pruneFlag, "prune", "hrtc", "")
	cmdSetPrune.Flags().Uint64Var(&pruneH, "prune.h.older", 0, "")
	cmdSetPrune.Flags().Uint64Var(&pruneR, "prune.r.older", 0, "")
	cmdSetPrune.Flags().Uint64Var(&pruneT, "prune.t.older", 0, "")
	cmdSetPrune.Flags().Uint64Var(&pruneC, "prune.c.older", 0, "")
	cmdSetPrune.Flags().Uint64Var(&pruneHBefore, "prune.h.before", 0, "")
	cmdSetPrune.Flags().Uint64Var(&pruneRBefore, "prune.r.before", 0, "")
	cmdSetPrune.Flags().Uint64Var(&pruneTBefore, "prune.t.before", 0, "")
	cmdSetPrune.Flags().Uint64Var(&pruneCBefore, "prune.c.before", 0, "")
	cmdSetPrune.Flags().StringSliceVar(&experiments, "experiments", nil, "Storage mode to override database")
	rootCmd.AddCommand(cmdSetPrune)
}

func stageSnapshots(db kv.RwDB, ctx context.Context, logger log.Logger) error {
	sn, borSn, agg := allSnapshots(ctx, db, logger)
	defer sn.Close()
	defer borSn.Close()
	defer agg.Close()

	br, bw := blocksIO(db, logger)
	_, _, _, _, _ = newSync(ctx, db, nil /* miningConfig */, logger)
	chainConfig, _, _ := fromdb.ChainConfig(db), kvcfg.HistoryV3.FromDB(db), fromdb.PruneMode(db)

	return db.Update(ctx, func(tx kv.RwTx) error {
		if reset {
			if err := stages.SaveStageProgress(tx, stages.Snapshots, 0); err != nil {
				return fmt.Errorf("saving Snapshots progress failed: %w", err)
			}
		}
		dirs := datadir.New(datadirCli)
		if err := reset2.ResetBlocks(tx, db, agg, br, bw, dirs, *chainConfig, logger); err != nil {
			return fmt.Errorf("resetting blocks: %w", err)
		}
		ac := agg.MakeContext()
		defer ac.Close()

		domains := libstate.NewSharedDomains(tx)
		defer domains.Close()

		_, err := domains.SeekCommitment(ctx, tx, 0, math.MaxUint64)
		if err != nil {
			return fmt.Errorf("seek commitment: %w", err)
		}
		//txnUm := domains.TxNum()
		blockNum := domains.BlockNum()

		// stagedsync.SpawnStageSnapshots(s, ctx, rwTx, logger)
		progress, err := stages.GetStageProgress(tx, stages.Snapshots)
		if err != nil {
			return fmt.Errorf("re-read Snapshots progress: %w", err)
		}

		if blockNum > progress {
			if err := stages.SaveStageProgress(tx, stages.Execution, blockNum); err != nil {
				return fmt.Errorf("saving Snapshots progress failed: %w", err)
			}
			progress, err = stages.GetStageProgress(tx, stages.Snapshots)
			if err != nil {
				return fmt.Errorf("re-read Snapshots progress: %w", err)
			}
		}
		logger.Info("Progress", "snapshots", progress)
		return nil
	})
}

func stageHeaders(db kv.RwDB, ctx context.Context, logger log.Logger) error {
	dirs := datadir.New(datadirCli)
	if err := datadir.ApplyMigrations(dirs); err != nil {
		return err
	}

	sn, borSn, agg := allSnapshots(ctx, db, logger)
	defer sn.Close()
	defer borSn.Close()
	defer agg.Close()
	br, bw := blocksIO(db, logger)
	_, _, _, _, _ = newSync(ctx, db, nil /* miningConfig */, logger)
	chainConfig, _, _ := fromdb.ChainConfig(db), kvcfg.HistoryV3.FromDB(db), fromdb.PruneMode(db)

<<<<<<< HEAD
	if !(unwind > 0 || reset) {
		logger.Error("This command only works with --unwind or --reset options")
		return nil
	}

=======
	if integritySlow {
		if err := db.View(ctx, func(tx kv.Tx) error {
			log.Info("[integrity] no gaps in canonical headers")
			integrity.NoGapsInCanonicalHeaders(tx, ctx, br)
			return nil
		}); err != nil {
			return err
		}
		return nil
	}

	if !(unwind > 0 || reset) {
		logger.Error("This command only works with --unwind or --reset options")
		return nil
	}

>>>>>>> 8ddfbfd8
	return db.Update(ctx, func(tx kv.RwTx) error {
		if reset {
			if casted, ok := tx.(kv.CanWarmupDB); ok {
				if err := casted.WarmupDB(false); err != nil {
					return err
				}
			}

			if err := reset2.ResetBlocks(tx, db, agg, br, bw, dirs, *chainConfig, logger); err != nil {
				return err
			}
			return nil
		}

		progress, err := stages.GetStageProgress(tx, stages.Headers)
		if err != nil {
			return fmt.Errorf("read Bodies progress: %w", err)
		}
		var unwindTo uint64
		if unwind > progress {
			unwindTo = 1 // keep genesis
		} else {
			unwindTo = uint64(cmp.Max(1, int(progress)-int(unwind)))
		}

		if err = stages.SaveStageProgress(tx, stages.Headers, unwindTo); err != nil {
			return fmt.Errorf("saving Headers progress failed: %w", err)
		}
		progress, err = stages.GetStageProgress(tx, stages.Headers)
		if err != nil {
			return fmt.Errorf("re-read Headers progress: %w", err)
		}
		{ // hard-unwind stage_body also
			if err := rawdb.TruncateBlocks(ctx, tx, progress+1); err != nil {
				return err
			}
			progressBodies, err := stages.GetStageProgress(tx, stages.Bodies)
			if err != nil {
				return fmt.Errorf("read Bodies progress: %w", err)
			}
			if progress < progressBodies {
				if err = stages.SaveStageProgress(tx, stages.Bodies, progress); err != nil {
					return fmt.Errorf("saving Bodies progress failed: %w", err)
				}
			}
		}
		// remove all canonical markers from this point
		if err = rawdb.TruncateCanonicalHash(tx, progress+1, false); err != nil {
			return err
		}
		if err = rawdb.TruncateTd(tx, progress+1); err != nil {
			return err
		}
		hash, err := br.CanonicalHash(ctx, tx, progress-1)
		if err != nil {
			return err
		}
		if err = rawdb.WriteHeadHeaderHash(tx, hash); err != nil {
			return err
		}

		logger.Info("Progress", "headers", progress)
		return nil
	})
}

func stageBorHeimdall(db kv.RwDB, ctx context.Context, logger log.Logger) error {
	return db.Update(ctx, func(tx kv.RwTx) error {
		if reset {
			if err := reset2.ResetBorHeimdall(ctx, tx); err != nil {
				return err
			}
			return nil
		}
		return nil
	})
}

func stageBodies(db kv.RwDB, ctx context.Context, logger log.Logger) error {
	sn, borSn, agg := allSnapshots(ctx, db, logger)
	defer sn.Close()
	defer borSn.Close()
	defer agg.Close()
	chainConfig, historyV3 := fromdb.ChainConfig(db), kvcfg.HistoryV3.FromDB(db)
	_, _, sync, _, _ := newSync(ctx, db, nil /* miningConfig */, logger)
	br, bw := blocksIO(db, logger)

	if err := db.Update(ctx, func(tx kv.RwTx) error {
		s := stage(sync, tx, nil, stages.Bodies)

		if unwind > 0 {
			if unwind > s.BlockNumber {
				return fmt.Errorf("cannot unwind past 0")
			}

			u := sync.NewUnwindState(stages.Bodies, s.BlockNumber-unwind, s.BlockNumber)
			cfg := stagedsync.StageBodiesCfg(db, nil, nil, nil, nil, 0, *chainConfig, br, historyV3, bw)
			if err := stagedsync.UnwindBodiesStage(u, tx, cfg, ctx); err != nil {
				return err
			}

			progress, err := stages.GetStageProgress(tx, stages.Bodies)
			if err != nil {
				return fmt.Errorf("re-read Bodies progress: %w", err)
			}
			logger.Info("Progress", "bodies", progress)
			return nil
		}
		logger.Info("This command only works with --unwind option")
		return nil
	}); err != nil {
		return err
	}
	return nil
}

func stageSenders(db kv.RwDB, ctx context.Context, logger log.Logger) error {
	tmpdir := datadir.New(datadirCli).Tmp
	chainConfig := fromdb.ChainConfig(db)
	sn, borSn, agg := allSnapshots(ctx, db, logger)
	defer sn.Close()
	defer borSn.Close()
	defer agg.Close()
	_, _, sync, _, _ := newSync(ctx, db, nil /* miningConfig */, logger)

	must(sync.SetCurrentStage(stages.Senders))

	br, _ := blocksIO(db, logger)
	if reset {
		return db.Update(ctx, func(tx kv.RwTx) error { return reset2.ResetSenders(ctx, db, tx) })
	}

	tx, err := db.BeginRw(ctx)
	if err != nil {
		return err
	}
	defer tx.Rollback()

	if integritySlow {
		secp256k1.ContextForThread(1)
		for i := block; ; i++ {
			if err := common2.Stopped(ctx.Done()); err != nil {
				return err
			}
			h, _ := br.HeaderByNumber(ctx, tx, i)
			if h == nil {
				break
			}
			withoutSenders, senders, err := br.BlockWithSenders(ctx, tx, h.Hash(), h.Number.Uint64())
			if err != nil {
				return err
			}
			withoutSenders.Body().SendersFromTxs() //remove senders info from txs
			txs := withoutSenders.Transactions()
			if txs.Len() != len(senders) {
				logger.Error("not equal amount of senders", "block", i, "db", len(senders), "expect", txs.Len())
				return nil
			}
			if txs.Len() == 0 {
				continue
			}
			signer := types.MakeSigner(chainConfig, i, h.Time)
			for j := 0; j < txs.Len(); j++ {
				from, err := signer.Sender(txs[j])
				if err != nil {
					return err
				}
				if !bytes.Equal(from[:], senders[j][:]) {
					logger.Error("wrong sender", "block", i, "tx", j, "db", fmt.Sprintf("%x", senders[j]), "expect", fmt.Sprintf("%x", from))
				}
			}
			if i%10 == 0 {
				logger.Info("checked", "block", i)
			}
		}
		return nil
	}

	s := stage(sync, tx, nil, stages.Senders)
	logger.Info("Stage", "name", s.ID, "progress", s.BlockNumber)

	pm, err := prune.Get(tx)
	if err != nil {
		return err
	}

	cfg := stagedsync.StageSendersCfg(db, chainConfig, false, tmpdir, pm, br, nil)
	if unwind > 0 {
		u := sync.NewUnwindState(stages.Senders, s.BlockNumber-unwind, s.BlockNumber)
		if err = stagedsync.UnwindSendersStage(u, tx, cfg, ctx); err != nil {
			return err
		}
	} else if pruneTo > 0 {
		p, err := sync.PruneStageState(stages.Senders, s.BlockNumber, tx, db)
		if err != nil {
			return err
		}
		if err = stagedsync.PruneSendersStage(p, tx, cfg, ctx); err != nil {
			return err
		}
		return nil
	} else {
		if err = stagedsync.SpawnRecoverSendersStage(cfg, s, sync, tx, block, ctx, logger); err != nil {
			return err
		}
	}
	return tx.Commit()
}

func stageExec(db kv.RwDB, ctx context.Context, logger log.Logger) error {
	dirs := datadir.New(datadirCli)
	if err := datadir.ApplyMigrations(dirs); err != nil {
		return err
	}

	engine, vmConfig, sync, _, _ := newSync(ctx, db, nil /* miningConfig */, logger)
	must(sync.SetCurrentStage(stages.Execution))
	sn, borSn, agg := allSnapshots(ctx, db, logger)
	defer sn.Close()
	defer borSn.Close()
	defer agg.Close()

	if warmup {
		return reset2.WarmupExec(ctx, db)
	}
	if reset {
		var blockNum uint64
		var err error

		if v3db, ok := db.(*temporal.DB); ok {
			agg := v3db.Agg()
			err = v3db.Update(ctx, func(tx kv.RwTx) error {
				ct := agg.MakeContext()
				defer ct.Close()
				doms := libstate.NewSharedDomains(tx)
				defer doms.Close()
				_, err = doms.SeekCommitment(ctx, tx, 0, math.MaxUint64)
				if err != nil {
					return err
				}
				if err := doms.Flush(ctx, tx); err != nil {
					return err
				}
				blockNum = doms.BlockNum()
				return err
			})
			if err != nil {
				return err
			}
		}

		if err := reset2.ResetExec(ctx, db, chain, "", blockNum); err != nil {
			return err
		}

		//br, bw := blocksIO(db, logger)
		//chainConfig := fromdb.ChainConfig(db)
		//return db.Update(ctx, func(tx kv.RwTx) error {
		//	if err := reset2.ResetBlocks(tx, db, agg, br, bw, dirs, *chainConfig, logger); err != nil {
		//		return err
		//	}
		//	return nil
		//})
		return nil
	}

	if txtrace {
		// Activate tracing and writing into json files for each transaction
		vmConfig.Tracer = nil
		vmConfig.Debug = true
	}

	var batchSize datasize.ByteSize
	must(batchSize.UnmarshalText([]byte(batchSizeStr)))

	s := stage(sync, nil, db, stages.Execution)

	logger.Info("Stage", "name", s.ID, "progress", s.BlockNumber)
	chainConfig, historyV3, pm := fromdb.ChainConfig(db), kvcfg.HistoryV3.FromDB(db), fromdb.PruneMode(db)
	if pruneTo > 0 {
		pm.History = prune.Distance(s.BlockNumber - pruneTo)
		pm.Receipts = prune.Distance(s.BlockNumber - pruneTo)
		pm.CallTraces = prune.Distance(s.BlockNumber - pruneTo)
		pm.TxIndex = prune.Distance(s.BlockNumber - pruneTo)
	}

	syncCfg := ethconfig.Defaults.Sync
	syncCfg.ExecWorkerCount = int(workers)
	syncCfg.ReconWorkerCount = int(reconWorkers)

	genesis := core.GenesisBlockByChainName(chain)
	br, _ := blocksIO(db, logger)
	cfg := stagedsync.StageExecuteBlocksCfg(db, pm, batchSize, nil, chainConfig, engine, vmConfig, nil,
		/*stateStream=*/ false,
		/*badBlockHalt=*/ true, historyV3, dirs, br, nil, genesis, syncCfg, agg, nil)

	var tx kv.RwTx //nil - means lower-level code (each stage) will manage transactions
	if noCommit {
		var err error
		tx, err = db.BeginRw(ctx)
		if err != nil {
			return err
		}
		defer tx.Rollback()
	}

	if unwind > 0 {
		u := sync.NewUnwindState(stages.Execution, s.BlockNumber-unwind, s.BlockNumber)
		err := stagedsync.UnwindExecutionStage(u, s, tx, ctx, cfg, true, logger)
		if err != nil {
			return err
		}
		return nil
	}

	if pruneTo > 0 {
		p, err := sync.PruneStageState(stages.Execution, s.BlockNumber, tx, db)
		if err != nil {
			return err
		}
		err = stagedsync.PruneExecutionStage(p, tx, cfg, ctx, true)
		if err != nil {
			return err
		}
		return nil
	}

	err := stagedsync.SpawnExecuteBlocksStage(s, sync, tx, block, ctx, cfg, true /* initialCycle */, logger)
	if err != nil {
		return err
	}

	return nil
}

func stageTrie(db kv.RwDB, ctx context.Context, logger log.Logger) error {
	dirs, pm, historyV3 := datadir.New(datadirCli), fromdb.PruneMode(db), kvcfg.HistoryV3.FromDB(db)
	sn, borSn, agg := allSnapshots(ctx, db, logger)
	defer sn.Close()
	defer borSn.Close()
	defer agg.Close()
	_, _, sync, _, _ := newSync(ctx, db, nil /* miningConfig */, logger)
	must(sync.SetCurrentStage(stages.IntermediateHashes))

	if warmup {
		return reset2.Warmup(ctx, db, log.LvlInfo, stages.IntermediateHashes)
	}
	if reset {
		return reset2.Reset(ctx, db, stages.IntermediateHashes)
	}
	tx, err := db.BeginRw(ctx)
	if err != nil {
		return err
	}
	defer tx.Rollback()

	execStage := stage(sync, tx, nil, stages.Execution)
	s := stage(sync, tx, nil, stages.IntermediateHashes)

	if pruneTo > 0 {
		pm.History = prune.Distance(s.BlockNumber - pruneTo)
		pm.Receipts = prune.Distance(s.BlockNumber - pruneTo)
		pm.CallTraces = prune.Distance(s.BlockNumber - pruneTo)
		pm.TxIndex = prune.Distance(s.BlockNumber - pruneTo)
	}

	logger.Info("StageExec", "progress", execStage.BlockNumber)
	logger.Info("StageTrie", "progress", s.BlockNumber)
	br, _ := blocksIO(db, logger)
	cfg := stagedsync.StageTrieCfg(db, true /* checkRoot */, true /* saveHashesToDb */, false /* badBlockHalt */, dirs.Tmp, br, nil /* hd */, historyV3, agg)
	if unwind > 0 {
		u := sync.NewUnwindState(stages.IntermediateHashes, s.BlockNumber-unwind, s.BlockNumber)
		if err := stagedsync.UnwindIntermediateHashesStage(u, s, tx, cfg, ctx, logger); err != nil {
			return err
		}
	} else if pruneTo > 0 {
		p, err := sync.PruneStageState(stages.IntermediateHashes, s.BlockNumber, tx, db)
		if err != nil {
			return err
		}
		err = stagedsync.PruneIntermediateHashesStage(p, tx, cfg, ctx)
		if err != nil {
			return err
		}
	} else {
		if _, err := stagedsync.SpawnIntermediateHashesStage(s, sync /* Unwinder */, tx, cfg, ctx, logger); err != nil {
			return err
		}
	}
	integrity.Trie(db, tx, integritySlow, ctx)
	return tx.Commit()
}

func stagePatriciaTrie(db kv.RwDB, ctx context.Context, logger log.Logger) error {
	dirs, pm, historyV3 := datadir.New(datadirCli), fromdb.PruneMode(db), kvcfg.HistoryV3.FromDB(db)
	_ = pm
	sn, _, agg := allSnapshots(ctx, db, logger)
	defer sn.Close()
	defer agg.Close()
	_, _, _, _, _ = newSync(ctx, db, nil /* miningConfig */, logger)

	if warmup {
		return reset2.Warmup(ctx, db, log.LvlInfo, stages.Execution)
	}
	if reset {
		return reset2.Reset(ctx, db, stages.Execution)
	}
	tx, err := db.BeginRw(ctx)
	if err != nil {
		return err
	}
	defer tx.Rollback()

	if enabled, _ := kvcfg.HistoryV3.Enabled(tx); !enabled {
		panic("this method for v3 only")
	}

	br, _ := blocksIO(db, logger)
	cfg := stagedsync.StageTrieCfg(db, true /* checkRoot */, true /* saveHashesToDb */, false /* badBlockHalt */, dirs.Tmp, br, nil /* hd */, historyV3, agg)

	if _, err := stagedsync.RebuildPatriciaTrieBasedOnFiles(tx, cfg, ctx, logger); err != nil {
		return err
	}
	return tx.Commit()
}

func stageHashState(db kv.RwDB, ctx context.Context, logger log.Logger) error {
	dirs, pm, historyV3 := datadir.New(datadirCli), fromdb.PruneMode(db), kvcfg.HistoryV3.FromDB(db)
	sn, borSn, agg := allSnapshots(ctx, db, logger)
	defer sn.Close()
	defer borSn.Close()
	defer agg.Close()
	_, _, sync, _, _ := newSync(ctx, db, nil /* miningConfig */, logger)
	must(sync.SetCurrentStage(stages.HashState))

	if warmup {
		return reset2.Warmup(ctx, db, log.LvlInfo, stages.HashState)
	}
	if reset {
		return reset2.Reset(ctx, db, stages.HashState)
	}

	tx, err := db.BeginRw(ctx)
	if err != nil {
		return err
	}
	defer tx.Rollback()

	s := stage(sync, tx, nil, stages.HashState)
	if pruneTo > 0 {
		pm.History = prune.Distance(s.BlockNumber - pruneTo)
		pm.Receipts = prune.Distance(s.BlockNumber - pruneTo)
		pm.CallTraces = prune.Distance(s.BlockNumber - pruneTo)
		pm.TxIndex = prune.Distance(s.BlockNumber - pruneTo)
	}

	logger.Info("Stage", "name", s.ID, "progress", s.BlockNumber)

	cfg := stagedsync.StageHashStateCfg(db, dirs, historyV3)
	if unwind > 0 {
		u := sync.NewUnwindState(stages.HashState, s.BlockNumber-unwind, s.BlockNumber)
		err = stagedsync.UnwindHashStateStage(u, s, tx, cfg, ctx, logger)
		if err != nil {
			return err
		}
	} else if pruneTo > 0 {
		p, err := sync.PruneStageState(stages.HashState, s.BlockNumber, tx, nil)
		if err != nil {
			return err
		}
		err = stagedsync.PruneHashStateStage(p, tx, cfg, ctx)
		if err != nil {
			return err
		}
	} else {
		err = stagedsync.SpawnHashStateStage(s, tx, cfg, ctx, logger)
		if err != nil {
			return err
		}
	}
	return tx.Commit()
}

func stageLogIndex(db kv.RwDB, ctx context.Context, logger log.Logger) error {
	dirs, pm, historyV3 := datadir.New(datadirCli), fromdb.PruneMode(db), kvcfg.HistoryV3.FromDB(db)
	if historyV3 {
		return fmt.Errorf("this stage is disable in --history.v3=true")
	}
	_, _, sync, _, _ := newSync(ctx, db, nil /* miningConfig */, logger)
	must(sync.SetCurrentStage(stages.LogIndex))
	if warmup {
		return reset2.Warmup(ctx, db, log.LvlInfo, stages.LogIndex)
	}
	if reset {
		return reset2.Reset(ctx, db, stages.LogIndex)
	}
	tx, err := db.BeginRw(ctx)
	if err != nil {
		return err
	}
	defer tx.Rollback()

	execAt := progress(tx, stages.Execution)
	s := stage(sync, tx, nil, stages.LogIndex)
	if pruneTo > 0 {
		pm.History = prune.Distance(s.BlockNumber - pruneTo)
		pm.Receipts = prune.Distance(s.BlockNumber - pruneTo)
		pm.CallTraces = prune.Distance(s.BlockNumber - pruneTo)
		pm.TxIndex = prune.Distance(s.BlockNumber - pruneTo)
	}

	logger.Info("Stage exec", "progress", execAt)
	logger.Info("Stage", "name", s.ID, "progress", s.BlockNumber)

	cfg := stagedsync.StageLogIndexCfg(db, pm, dirs.Tmp)
	if unwind > 0 {
		u := sync.NewUnwindState(stages.LogIndex, s.BlockNumber-unwind, s.BlockNumber)
		err = stagedsync.UnwindLogIndex(u, s, tx, cfg, ctx)
		if err != nil {
			return err
		}
	} else if pruneTo > 0 {
		p, err := sync.PruneStageState(stages.LogIndex, s.BlockNumber, nil, db)
		if err != nil {
			return err
		}
		err = stagedsync.PruneLogIndex(p, tx, cfg, ctx, logger)
		if err != nil {
			return err
		}
	} else {
		if err := stagedsync.SpawnLogIndex(s, tx, cfg, ctx, block, logger); err != nil {
			return err
		}
	}
	return tx.Commit()
}

func stageCallTraces(db kv.RwDB, ctx context.Context, logger log.Logger) error {
	dirs, pm, historyV3 := datadir.New(datadirCli), fromdb.PruneMode(db), kvcfg.HistoryV3.FromDB(db)
	if historyV3 {
		return fmt.Errorf("this stage is disable in --history.v3=true")
	}
	_, _, sync, _, _ := newSync(ctx, db, nil /* miningConfig */, logger)
	must(sync.SetCurrentStage(stages.CallTraces))

	if warmup {
		return reset2.Warmup(ctx, db, log.LvlInfo, stages.CallTraces)
	}
	if reset {
		return reset2.Reset(ctx, db, stages.CallTraces)
	}

	tx, err := db.BeginRw(ctx)
	if err != nil {
		return err
	}
	defer tx.Rollback()
	var batchSize datasize.ByteSize
	must(batchSize.UnmarshalText([]byte(batchSizeStr)))

	execStage := progress(tx, stages.Execution)
	s := stage(sync, tx, nil, stages.CallTraces)
	if pruneTo > 0 {
		pm.History = prune.Distance(s.BlockNumber - pruneTo)
		pm.Receipts = prune.Distance(s.BlockNumber - pruneTo)
		pm.CallTraces = prune.Distance(s.BlockNumber - pruneTo)
		pm.TxIndex = prune.Distance(s.BlockNumber - pruneTo)
	}
	logger.Info("ID exec", "progress", execStage)
	if block != 0 {
		s.BlockNumber = block
		logger.Info("Overriding initial state", "block", block)
	}
	logger.Info("ID call traces", "progress", s.BlockNumber)

	cfg := stagedsync.StageCallTracesCfg(db, pm, block, dirs.Tmp)

	if unwind > 0 {
		u := sync.NewUnwindState(stages.CallTraces, s.BlockNumber-unwind, s.BlockNumber)
		err = stagedsync.UnwindCallTraces(u, s, tx, cfg, ctx, logger)
		if err != nil {
			return err
		}
	} else if pruneTo > 0 {
		p, err := sync.PruneStageState(stages.CallTraces, s.BlockNumber, tx, nil)
		if err != nil {
			return err
		}
		err = stagedsync.PruneCallTraces(p, tx, cfg, ctx, logger)
		if err != nil {
			return err
		}
	} else {
		if err := stagedsync.SpawnCallTraces(s, tx, cfg, ctx, logger); err != nil {
			return err
		}
	}
	return tx.Commit()
}

func stageHistory(db kv.RwDB, ctx context.Context, logger log.Logger) error {
	dirs, pm, historyV3 := datadir.New(datadirCli), fromdb.PruneMode(db), kvcfg.HistoryV3.FromDB(db)
	if historyV3 {
		return fmt.Errorf("this stage is disable in --history.v3=true")
	}
	sn, borSn, agg := allSnapshots(ctx, db, logger)
	defer sn.Close()
	defer borSn.Close()
	defer agg.Close()
	_, _, sync, _, _ := newSync(ctx, db, nil /* miningConfig */, logger)
	must(sync.SetCurrentStage(stages.AccountHistoryIndex))

	if warmup {
		return reset2.Warmup(ctx, db, log.LvlInfo, stages.AccountHistoryIndex, stages.StorageHistoryIndex)
	}
	if reset {
		return reset2.Reset(ctx, db, stages.AccountHistoryIndex, stages.StorageHistoryIndex)
	}
	tx, err := db.BeginRw(ctx)
	if err != nil {
		return err
	}
	defer tx.Rollback()

	execStage := progress(tx, stages.Execution)
	stageStorage := stage(sync, tx, nil, stages.StorageHistoryIndex)
	stageAcc := stage(sync, tx, nil, stages.AccountHistoryIndex)
	if pruneTo > 0 {
		pm.History = prune.Distance(stageAcc.BlockNumber - pruneTo)
		pm.Receipts = prune.Distance(stageAcc.BlockNumber - pruneTo)
		pm.CallTraces = prune.Distance(stageAcc.BlockNumber - pruneTo)
		pm.TxIndex = prune.Distance(stageAcc.BlockNumber - pruneTo)
	}
	logger.Info("ID exec", "progress", execStage)
	logger.Info("ID acc history", "progress", stageAcc.BlockNumber)
	logger.Info("ID storage history", "progress", stageStorage.BlockNumber)

	cfg := stagedsync.StageHistoryCfg(db, pm, dirs.Tmp)
	if unwind > 0 { //nolint:staticcheck
		u := sync.NewUnwindState(stages.StorageHistoryIndex, stageStorage.BlockNumber-unwind, stageStorage.BlockNumber)
		if err := stagedsync.UnwindStorageHistoryIndex(u, stageStorage, tx, cfg, ctx); err != nil {
			return err
		}
		u = sync.NewUnwindState(stages.AccountHistoryIndex, stageAcc.BlockNumber-unwind, stageAcc.BlockNumber)
		if err := stagedsync.UnwindAccountHistoryIndex(u, stageAcc, tx, cfg, ctx); err != nil {
			return err
		}
	} else if pruneTo > 0 {
		pa, err := sync.PruneStageState(stages.AccountHistoryIndex, stageAcc.BlockNumber, tx, db)
		if err != nil {
			return err
		}
		err = stagedsync.PruneAccountHistoryIndex(pa, tx, cfg, ctx, logger)
		if err != nil {
			return err
		}
		ps, err := sync.PruneStageState(stages.StorageHistoryIndex, stageStorage.BlockNumber, tx, db)
		if err != nil {
			return err
		}
		err = stagedsync.PruneStorageHistoryIndex(ps, tx, cfg, ctx, logger)
		if err != nil {
			return err
		}
		_ = printStages(tx, sn, agg)
	} else {
		if err := stagedsync.SpawnAccountHistoryIndex(stageAcc, tx, cfg, ctx, logger); err != nil {
			return err
		}
		if err := stagedsync.SpawnStorageHistoryIndex(stageStorage, tx, cfg, ctx, logger); err != nil {
			return err
		}
	}
	return tx.Commit()
}

func stageTxLookup(db kv.RwDB, ctx context.Context, logger log.Logger) error {
	dirs, pm := datadir.New(datadirCli), fromdb.PruneMode(db)
	_, _, sync, _, _ := newSync(ctx, db, nil /* miningConfig */, logger)
	chainConfig := fromdb.ChainConfig(db)
	must(sync.SetCurrentStage(stages.TxLookup))
	sn, borSn, agg := allSnapshots(ctx, db, logger)
	defer sn.Close()
	defer borSn.Close()
	defer agg.Close()

	if reset {
		return db.Update(ctx, func(tx kv.RwTx) error { return reset2.ResetTxLookup(tx) })
	}
	tx, err := db.BeginRw(ctx)
	if err != nil {
		return err
	}
	defer tx.Rollback()

	s := stage(sync, tx, nil, stages.TxLookup)
	if pruneTo > 0 {
		pm.History = prune.Distance(s.BlockNumber - pruneTo)
		pm.Receipts = prune.Distance(s.BlockNumber - pruneTo)
		pm.CallTraces = prune.Distance(s.BlockNumber - pruneTo)
		pm.TxIndex = prune.Distance(s.BlockNumber - pruneTo)
	}
	logger.Info("Stage", "name", s.ID, "progress", s.BlockNumber)

	br, _ := blocksIO(db, logger)
	cfg := stagedsync.StageTxLookupCfg(db, pm, dirs.Tmp, chainConfig.Bor, br)
	if unwind > 0 {
		u := sync.NewUnwindState(stages.TxLookup, s.BlockNumber-unwind, s.BlockNumber)
		err = stagedsync.UnwindTxLookup(u, s, tx, cfg, ctx, logger)
		if err != nil {
			return err
		}
	} else if pruneTo > 0 {
		p, err := sync.PruneStageState(stages.TxLookup, s.BlockNumber, tx, nil)
		if err != nil {
			return err
		}
		err = stagedsync.PruneTxLookup(p, tx, cfg, ctx, true, logger)
		if err != nil {
			return err
		}
	} else {
		err = stagedsync.SpawnTxLookup(s, tx, block, cfg, ctx, logger)
		if err != nil {
			return err
		}
	}
	return tx.Commit()
}

func printAllStages(db kv.RoDB, ctx context.Context, logger log.Logger) error {
	sn, borSn, agg := allSnapshots(ctx, db, logger)
	defer sn.Close()
	defer borSn.Close()
	defer agg.Close()
	return db.View(ctx, func(tx kv.Tx) error { return printStages(tx, sn, agg) })
}

func printAppliedMigrations(db kv.RwDB, ctx context.Context, logger log.Logger) error {
	return db.View(ctx, func(tx kv.Tx) error {
		applied, err := migrations.AppliedMigrations(tx, false /* withPayload */)
		if err != nil {
			return err
		}
		var appliedStrs = make([]string, len(applied))
		i := 0
		for k := range applied {
			appliedStrs[i] = k
			i++
		}
		slices.Sort(appliedStrs)
		logger.Info("Applied", "migrations", strings.Join(appliedStrs, " "))
		return nil
	})
}

func removeMigration(db kv.RwDB, ctx context.Context) error {
	return db.Update(ctx, func(tx kv.RwTx) error {
		return tx.Delete(kv.Migrations, []byte(migration))
	})
}

var openSnapshotOnce sync.Once
var _allSnapshotsSingleton *freezeblocks.RoSnapshots
var _allBorSnapshotsSingleton *freezeblocks.BorRoSnapshots
var _aggSingleton *libstate.AggregatorV3

func allSnapshots(ctx context.Context, db kv.RoDB, logger log.Logger) (*freezeblocks.RoSnapshots, *freezeblocks.BorRoSnapshots, *libstate.AggregatorV3) {
	openSnapshotOnce.Do(func() {
		libstate.UseBpsTree = useBtreePlus

		var useSnapshots bool
		_ = db.View(context.Background(), func(tx kv.Tx) error {
			useSnapshots, _ = snap.Enabled(tx)
			return nil
		})
		dirs := datadir.New(datadirCli)

		//useSnapshots = true
		snapCfg := ethconfig.NewSnapCfg(useSnapshots, true, true)
		_allSnapshotsSingleton = freezeblocks.NewRoSnapshots(snapCfg, dirs.Snap, logger)
		_allBorSnapshotsSingleton = freezeblocks.NewBorRoSnapshots(snapCfg, dirs.Snap, logger)

		var err error
		_aggSingleton, err = libstate.NewAggregatorV3(ctx, dirs, ethconfig.HistoryV3AggregationStep, db, logger)
		if err != nil {
			panic(err)
		}
		err = _aggSingleton.OpenFolder()
		if err != nil {
			panic(err)
		}

		if useSnapshots {
			if err := _allSnapshotsSingleton.ReopenFolder(); err != nil {
				panic(err)
			}
			_allSnapshotsSingleton.LogStat()
			if err := _allBorSnapshotsSingleton.ReopenFolder(); err != nil {
				panic(err)
			}
			_allBorSnapshotsSingleton.LogStat()
			db.View(context.Background(), func(tx kv.Tx) error {
				ac := _aggSingleton.MakeContext()
				defer ac.Close()
				ac.LogStats(tx, func(endTxNumMinimax uint64) uint64 {
					_, histBlockNumProgress, _ := rawdbv3.TxNums.FindBlockNum(tx, endTxNumMinimax)
					return histBlockNumProgress
				})
				return nil
			})
		}
	})
	return _allSnapshotsSingleton, _allBorSnapshotsSingleton, _aggSingleton
}

var openBlockReaderOnce sync.Once
var _blockReaderSingleton services.FullBlockReader
var _blockWriterSingleton *blockio.BlockWriter

func blocksIO(db kv.RoDB, logger log.Logger) (services.FullBlockReader, *blockio.BlockWriter) {
	openBlockReaderOnce.Do(func() {
		sn, borSn, _ := allSnapshots(context.Background(), db, logger)
		histV3 := kvcfg.HistoryV3.FromDB(db)
		_blockReaderSingleton = freezeblocks.NewBlockReader(sn, borSn)
		_blockWriterSingleton = blockio.NewBlockWriter(histV3)
	})
	return _blockReaderSingleton, _blockWriterSingleton
}

func newDomains(ctx context.Context, db kv.RwDB, logger log.Logger) (consensus.Engine, ethconfig.Config, *freezeblocks.RoSnapshots, *libstate.AggregatorV3) {
	historyV3, pm := kvcfg.HistoryV3.FromDB(db), fromdb.PruneMode(db)
	//events := shards.NewEvents()
	genesis := core.GenesisBlockByChainName(chain)

	chainConfig, genesisBlock, genesisErr := core.CommitGenesisBlock(db, genesis, "", logger)
	_ = genesisBlock // TODO apply if needed here

	if _, ok := genesisErr.(*chain2.ConfigCompatError); genesisErr != nil && !ok {
		panic(genesisErr)
	}
	//logger.Info("Initialised chain configuration", "config", chainConfig)

	var batchSize datasize.ByteSize
	must(batchSize.UnmarshalText([]byte(batchSizeStr)))

	cfg := ethconfig.Defaults
	cfg.HistoryV3 = historyV3
	cfg.Prune = pm
	cfg.BatchSize = batchSize
	cfg.DeprecatedTxPool.Disable = true
	cfg.Genesis = core.GenesisBlockByChainName(chain)
	cfg.Dirs = datadir.New(datadirCli)

	allSn, _, agg := allSnapshots(ctx, db, logger)
	cfg.Snapshot = allSn.Cfg()

	blockReader, _ := blocksIO(db, logger)
	engine, _ := initConsensusEngine(ctx, chainConfig, cfg.Dirs.DataDir, db, blockReader, logger)
	return engine, cfg, allSn, agg
}

const blockBufferSize = 128

func newSync(ctx context.Context, db kv.RwDB, miningConfig *params.MiningConfig, logger log.Logger) (consensus.Engine, *vm.Config, *stagedsync.Sync, *stagedsync.Sync, stagedsync.MiningState) {
	dirs, historyV3, pm := datadir.New(datadirCli), kvcfg.HistoryV3.FromDB(db), fromdb.PruneMode(db)

	vmConfig := &vm.Config{}

	events := shards.NewEvents()

	genesis := core.GenesisBlockByChainName(chain)
	chainConfig, genesisBlock, genesisErr := core.CommitGenesisBlock(db, genesis, "", logger)
	if _, ok := genesisErr.(*chain2.ConfigCompatError); genesisErr != nil && !ok {
		panic(genesisErr)
	}
	//logger.Info("Initialised chain configuration", "config", chainConfig)

	var batchSize datasize.ByteSize
	must(batchSize.UnmarshalText([]byte(batchSizeStr)))

	cfg := ethconfig.Defaults
	cfg.HistoryV3 = historyV3
	cfg.Prune = pm
	cfg.BatchSize = batchSize
	cfg.DeprecatedTxPool.Disable = true
	cfg.Genesis = core.GenesisBlockByChainName(chain)
	if miningConfig != nil {
		cfg.Miner = *miningConfig
	}
	cfg.Dirs = datadir.New(datadirCli)
	allSn, _, agg := allSnapshots(ctx, db, logger)
	cfg.Snapshot = allSn.Cfg()

	blockReader, blockWriter := blocksIO(db, logger)
	engine, heimdallClient := initConsensusEngine(ctx, chainConfig, cfg.Dirs.DataDir, db, blockReader, logger)

	maxBlockBroadcastPeers := func(header *types.Header) uint { return 0 }

	sentryControlServer, err := sentry.NewMultiClient(
		db,
		"",
		chainConfig,
		genesisBlock.Hash(),
		genesisBlock.Time(),
		engine,
		1,
		nil,
		ethconfig.Defaults.Sync,
		blockReader,
		blockBufferSize,
		false,
		nil,
		maxBlockBroadcastPeers,
		logger,
	)
	if err != nil {
		panic(err)
	}

	notifications := &shards.Notifications{}
	blockRetire := freezeblocks.NewBlockRetire(1, dirs, blockReader, blockWriter, db, notifications.Events, logger)

	stages := stages2.NewDefaultStages(context.Background(), db, p2p.Config{}, &cfg, sentryControlServer, notifications, nil, blockReader, blockRetire, agg, nil, nil, heimdallClient, logger)
	sync := stagedsync.New(stages, stagedsync.DefaultUnwindOrder, stagedsync.DefaultPruneOrder, logger)

	miner := stagedsync.NewMiningState(&cfg.Miner)
	miningCancel := make(chan struct{})
	go func() {
		<-ctx.Done()
		close(miningCancel)
	}()

	miningSync := stagedsync.New(
		stagedsync.MiningStages(ctx,
			stagedsync.StageMiningCreateBlockCfg(db, miner, *chainConfig, engine, nil, nil, dirs.Tmp, blockReader),
			stagedsync.StageBorHeimdallCfg(db, miner, *chainConfig, heimdallClient, blockReader, nil, nil),
			stagedsync.StageMiningExecCfg(db, miner, events, *chainConfig, engine, &vm.Config{}, dirs.Tmp, nil, 0, nil, nil, blockReader),
			stagedsync.StageHashStateCfg(db, dirs, historyV3),
			stagedsync.StageTrieCfg(db, false, true, false, dirs.Tmp, blockReader, nil, historyV3, agg),
			stagedsync.StageMiningFinishCfg(db, *chainConfig, engine, miner, miningCancel, blockReader, builder.NewLatestBlockBuiltStore()),
		),
		stagedsync.MiningUnwindOrder,
		stagedsync.MiningPruneOrder,
		logger,
	)

	return engine, vmConfig, sync, miningSync, miner
}

func progress(tx kv.Getter, stage stages.SyncStage) uint64 {
	res, err := stages.GetStageProgress(tx, stage)
	if err != nil {
		panic(err)
	}
	return res
}

func stage(st *stagedsync.Sync, tx kv.Tx, db kv.RoDB, stage stages.SyncStage) *stagedsync.StageState {
	res, err := st.StageState(stage, tx, db)
	if err != nil {
		panic(err)
	}
	return res
}

func overrideStorageMode(db kv.RwDB, logger log.Logger) error {
	chainConfig := fromdb.ChainConfig(db)
	pm, err := prune.FromCli(chainConfig.ChainID.Uint64(), pruneFlag, pruneH, pruneR, pruneT, pruneC,
		pruneHBefore, pruneRBefore, pruneTBefore, pruneCBefore, experiments)
	if err != nil {
		return err
	}
	return db.Update(context.Background(), func(tx kv.RwTx) error {
		if err = prune.Override(tx, pm); err != nil {
			return err
		}
		pm, err = prune.Get(tx)
		if err != nil {
			return err
		}
		logger.Info("Storage mode in DB", "mode", pm.String())
		return nil
	})
}

func initConsensusEngine(ctx context.Context, cc *chain2.Config, dir string, db kv.RwDB, blockReader services.FullBlockReader, logger log.Logger) (engine consensus.Engine, heimdallClient heimdall.IHeimdallClient) {
	config := ethconfig.Defaults

	var consensusConfig interface{}
	if cc.Clique != nil {
		consensusConfig = params.CliqueSnapshot
	} else if cc.Aura != nil {
		consensusConfig = &config.Aura
	} else if cc.Bor != nil {
		consensusConfig = &config.Bor
		config.HeimdallURL = HeimdallURL
		if !config.WithoutHeimdall {
			config.HeimdallURL = HeimdallURL
			if config.HeimdallgRPCAddress != "" {
				heimdallClient = heimdallgrpc.NewHeimdallGRPCClient(config.HeimdallgRPCAddress, logger)
			} else {
				heimdallClient = heimdall.NewHeimdallClient(config.HeimdallURL, logger)
			}
		}
	} else {
		consensusConfig = &config.Ethash
	}
	return ethconsensusconfig.CreateConsensusEngine(ctx, &nodecfg.Config{Dirs: datadir.New(dir)}, cc, consensusConfig, config.Miner.Notify, config.Miner.Noverify,
		heimdallClient, config.WithoutHeimdall, blockReader, db.ReadOnly(), logger), heimdallClient
}<|MERGE_RESOLUTION|>--- conflicted
+++ resolved
@@ -721,13 +721,6 @@
 	_, _, _, _, _ = newSync(ctx, db, nil /* miningConfig */, logger)
 	chainConfig, _, _ := fromdb.ChainConfig(db), kvcfg.HistoryV3.FromDB(db), fromdb.PruneMode(db)
 
-<<<<<<< HEAD
-	if !(unwind > 0 || reset) {
-		logger.Error("This command only works with --unwind or --reset options")
-		return nil
-	}
-
-=======
 	if integritySlow {
 		if err := db.View(ctx, func(tx kv.Tx) error {
 			log.Info("[integrity] no gaps in canonical headers")
@@ -744,7 +737,6 @@
 		return nil
 	}
 
->>>>>>> 8ddfbfd8
 	return db.Update(ctx, func(tx kv.RwTx) error {
 		if reset {
 			if casted, ok := tx.(kv.CanWarmupDB); ok {
