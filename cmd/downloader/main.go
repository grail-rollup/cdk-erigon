package main

import (
	"context"
	"errors"
	"fmt"
	"net"
	"os"
	"path/filepath"
	"runtime"
	"strings"
	"time"

	"github.com/ledgerwatch/erigon-lib/common/dir"
	"github.com/ledgerwatch/erigon-lib/downloader/snaptype"
	"github.com/ledgerwatch/erigon-lib/kv"
	"github.com/ledgerwatch/erigon-lib/kv/mdbx"
	"github.com/ledgerwatch/erigon/cmd/hack/tool"
	"github.com/ledgerwatch/erigon/turbo/snapshotsync/snapcfg"
	"github.com/pelletier/go-toml/v2"

	"github.com/c2h5oh/datasize"
	grpc_middleware "github.com/grpc-ecosystem/go-grpc-middleware"
	grpc_recovery "github.com/grpc-ecosystem/go-grpc-middleware/recovery"
	"github.com/ledgerwatch/erigon-lib/common"
	"github.com/ledgerwatch/erigon-lib/common/datadir"
	"github.com/ledgerwatch/erigon-lib/downloader"
	downloadercfg2 "github.com/ledgerwatch/erigon-lib/downloader/downloadercfg"
	proto_downloader "github.com/ledgerwatch/erigon-lib/gointerfaces/downloader"
	"github.com/ledgerwatch/log/v3"
	"github.com/spf13/cobra"
	"google.golang.org/grpc"
	"google.golang.org/grpc/credentials"
	"google.golang.org/grpc/health"
	"google.golang.org/grpc/health/grpc_health_v1"
	"google.golang.org/grpc/keepalive"
	"google.golang.org/grpc/reflection"

	"github.com/ledgerwatch/erigon/cmd/downloader/downloadernat"
	"github.com/ledgerwatch/erigon/cmd/utils"
	"github.com/ledgerwatch/erigon/common/paths"
	"github.com/ledgerwatch/erigon/p2p/nat"
	"github.com/ledgerwatch/erigon/params"
	"github.com/ledgerwatch/erigon/turbo/debug"
	"github.com/ledgerwatch/erigon/turbo/logging"
)

func main() {
	ctx, cancel := common.RootContext()
	defer cancel()

	if err := rootCmd.ExecuteContext(ctx); err != nil {
		fmt.Println(err)
		os.Exit(1)
	}
}

var (
	webseeds                       string
	datadirCli, chain              string
	filePath                       string
	forceRebuild                   bool
	forceVerify                    bool
	downloaderApiAddr              string
	natSetting                     string
	torrentVerbosity               int
	downloadRateStr, uploadRateStr string
	torrentDownloadSlots           int
	staticPeersStr                 string
	torrentPort                    int
	torrentMaxPeers                int
	torrentConnsPerFile            int
	targetFile                     string
	disableIPV6                    bool
	disableIPV4                    bool
)

func init() {
	utils.CobraFlags(rootCmd, debug.Flags, utils.MetricFlags, logging.Flags)

	withDataDir(rootCmd)
	rootCmd.Flags().StringVar(&chain, utils.ChainFlag.Name, utils.ChainFlag.Value, utils.ChainFlag.Usage)
	rootCmd.Flags().StringVar(&webseeds, utils.WebSeedsFlag.Name, utils.WebSeedsFlag.Value, utils.WebSeedsFlag.Usage)
	rootCmd.Flags().StringVar(&natSetting, "nat", utils.NATFlag.Value, utils.NATFlag.Usage)
	rootCmd.Flags().StringVar(&downloaderApiAddr, "downloader.api.addr", "127.0.0.1:9093", "external downloader api network address, for example: 127.0.0.1:9093 serves remote downloader interface")
	rootCmd.Flags().StringVar(&downloadRateStr, "torrent.download.rate", utils.TorrentDownloadRateFlag.Value, utils.TorrentDownloadRateFlag.Usage)
	rootCmd.Flags().StringVar(&uploadRateStr, "torrent.upload.rate", utils.TorrentUploadRateFlag.Value, utils.TorrentUploadRateFlag.Usage)
	rootCmd.Flags().IntVar(&torrentVerbosity, "torrent.verbosity", utils.TorrentVerbosityFlag.Value, utils.TorrentVerbosityFlag.Usage)
	rootCmd.Flags().IntVar(&torrentPort, "torrent.port", utils.TorrentPortFlag.Value, utils.TorrentPortFlag.Usage)
	rootCmd.Flags().IntVar(&torrentMaxPeers, "torrent.maxpeers", utils.TorrentMaxPeersFlag.Value, utils.TorrentMaxPeersFlag.Usage)
	rootCmd.Flags().IntVar(&torrentConnsPerFile, "torrent.conns.perfile", utils.TorrentConnsPerFileFlag.Value, utils.TorrentConnsPerFileFlag.Usage)
	rootCmd.Flags().IntVar(&torrentDownloadSlots, "torrent.download.slots", utils.TorrentDownloadSlotsFlag.Value, utils.TorrentDownloadSlotsFlag.Usage)
	rootCmd.Flags().StringVar(&staticPeersStr, utils.TorrentStaticPeersFlag.Name, utils.TorrentStaticPeersFlag.Value, utils.TorrentStaticPeersFlag.Usage)
	rootCmd.Flags().BoolVar(&disableIPV6, "downloader.disable.ipv6", utils.DisableIPV6.Value, utils.DisableIPV6.Usage)
	rootCmd.Flags().BoolVar(&disableIPV4, "downloader.disable.ipv4", utils.DisableIPV4.Value, utils.DisableIPV6.Usage)
	rootCmd.PersistentFlags().BoolVar(&forceVerify, "verify", false, "Force verify data files if have .torrent files")

	withDataDir(createTorrent)
	withFile(createTorrent)

	withDataDir(printTorrentHashes)
	printTorrentHashes.PersistentFlags().BoolVar(&forceRebuild, "rebuild", false, "Force re-create .torrent files")
	printTorrentHashes.Flags().StringVar(&targetFile, "targetfile", "", "write output to file")
	if err := printTorrentHashes.MarkFlagFilename("targetfile"); err != nil {
		panic(err)
	}

	rootCmd.AddCommand(createTorrent)
	rootCmd.AddCommand(printTorrentHashes)
}

func withDataDir(cmd *cobra.Command) {
	cmd.Flags().StringVar(&datadirCli, utils.DataDirFlag.Name, paths.DefaultDataDir(), utils.DataDirFlag.Usage)
	if err := cmd.MarkFlagDirname(utils.DataDirFlag.Name); err != nil {
		panic(err)
	}
}
func withFile(cmd *cobra.Command) {
	cmd.Flags().StringVar(&filePath, "file", "", "")
	if err := cmd.MarkFlagFilename(utils.DataDirFlag.Name); err != nil {
		panic(err)
	}
}

var rootCmd = &cobra.Command{
	Use:     "",
	Short:   "snapshot downloader",
	Example: "go run ./cmd/downloader --datadir <your_datadir> --downloader.api.addr 127.0.0.1:9093",
	PersistentPostRun: func(cmd *cobra.Command, args []string) {
		debug.Exit()
	},
	Run: func(cmd *cobra.Command, args []string) {
		logger := debug.SetupCobra(cmd, "integration")
		if err := Downloader(cmd.Context(), logger); err != nil {
			if !errors.Is(err, context.Canceled) {
				logger.Error(err.Error())
			}
			return
		}
	},
}

func Downloader(ctx context.Context, logger log.Logger) error {
	dirs := datadir.New(datadirCli)
	if err := checkChainName(dirs, chain); err != nil {
		return err
	}
	torrentLogLevel, _, err := downloadercfg2.Int2LogLevel(torrentVerbosity)
	if err != nil {
		return err
	}

	var downloadRate, uploadRate datasize.ByteSize
	if err := downloadRate.UnmarshalText([]byte(downloadRateStr)); err != nil {
		return err
	}
	if err := uploadRate.UnmarshalText([]byte(uploadRateStr)); err != nil {
		return err
	}

	logger.Info("Run snapshot downloader", "addr", downloaderApiAddr, "datadir", dirs.DataDir, "ipv6-enabled", !disableIPV6, "ipv4-enabled", !disableIPV4, "download.rate", downloadRate.String(), "upload.rate", uploadRate.String())
	staticPeers := common.CliString2Array(staticPeersStr)

	version := "erigon: " + params.VersionWithCommit(params.GitCommit)
	cfg, err := downloadercfg2.New(dirs, version, torrentLogLevel, downloadRate, uploadRate, torrentPort, torrentConnsPerFile, torrentDownloadSlots, staticPeers, webseeds)
	if err != nil {
		return err
	}

	cfg.ClientConfig.PieceHashersPerTorrent = runtime.NumCPU() * 4
	cfg.ClientConfig.DisableIPv6 = disableIPV6
	cfg.ClientConfig.DisableIPv4 = disableIPV4

	natif, err := nat.Parse(natSetting)
	if err != nil {
		return fmt.Errorf("invalid nat option %s: %w", natSetting, err)
	}
	downloadernat.DoNat(natif, cfg.ClientConfig, logger)

<<<<<<< HEAD
	d, err := downloader.New(ctx, cfg, dirs)
=======
	d, err := downloader.New(ctx, cfg, logger)
>>>>>>> dbdb486d
	if err != nil {
		return err
	}
	defer d.Close()
	logger.Info("[torrent] Start", "my peerID", fmt.Sprintf("%x", d.TorrentClient().PeerID()))

	d.MainLoopInBackground(false)

	if err := addPreConfiguredHashes(ctx, d); err != nil {
		return err
	}

	bittorrentServer, err := downloader.NewGrpcServer(d)
	if err != nil {
		return fmt.Errorf("new server: %w", err)
	}

	grpcServer, err := StartGrpc(bittorrentServer, downloaderApiAddr, nil /* transportCredentials */, logger)
	if err != nil {
		return err
	}
	defer grpcServer.GracefulStop()

	if forceVerify { // remove and create .torrent files (will re-read all snapshots)
		if err = d.VerifyData(ctx); err != nil {
			return err
		}
	}

	<-ctx.Done()
	return nil
}

var createTorrent = &cobra.Command{
	Use:     "torrent_create",
	Example: "go run ./cmd/downloader torrent_create --datadir=<your_datadir> --file=<relative_file_path>",
	RunE: func(cmd *cobra.Command, args []string) error {
		//logger := debug.SetupCobra(cmd, "integration")
		dirs := datadir.New(datadirCli)
		_, err := downloader.BuildTorrentFilesIfNeed(cmd.Context(), dirs)
		if err != nil {
			return err
		}
		return nil
	},
}

var printTorrentHashes = &cobra.Command{
	Use:     "torrent_hashes",
	Example: "go run ./cmd/downloader torrent_hashes --datadir <your_datadir>",
	RunE: func(cmd *cobra.Command, args []string) error {
		logger := debug.SetupCobra(cmd, "downloader")
		if err := doPrintTorrentHashes(cmd.Context(), logger); err != nil {
			log.Error(err.Error())
		}
		return nil
	},
}

func doPrintTorrentHashes(ctx context.Context, logger log.Logger) error {
	dirs := datadir.New(datadirCli)
	if forceRebuild { // remove and create .torrent files (will re-read all snapshots)
		//removePieceCompletionStorage(snapDir)
		files, err := downloader.AllTorrentPaths(dirs)
		if err != nil {
			return err
		}
		for _, filePath := range files {
			if err := os.Remove(filePath); err != nil {
				return err
			}
		}
		if _, err := downloader.BuildTorrentFilesIfNeed(ctx, dirs); err != nil {
			return fmt.Errorf("BuildTorrentFilesIfNeed: %w", err)
		}
	}

	res := map[string]string{}
	torrents, err := downloader.AllTorrentSpecs(dirs)
	if err != nil {
		return err
	}
	for _, t := range torrents {
		// we don't release commitment history in this time. let's skip it here.
		if strings.HasPrefix(t.DisplayName, "history/commitment") {
			continue
		}
		if strings.HasPrefix(t.DisplayName, "idx/commitment") {
			continue
		}
		res[t.DisplayName] = t.InfoHash.String()
	}
	serialized, err := toml.Marshal(res)
	if err != nil {
		return err
	}

	if targetFile == "" {
		fmt.Printf("%s\n", serialized)
		return nil
	}

	oldContent, err := os.ReadFile(targetFile)
	if err != nil {
		return err
	}
	oldLines := map[string]string{}
	if err := toml.Unmarshal(oldContent, &oldLines); err != nil {
		return fmt.Errorf("unmarshal: %w", err)
	}
	if len(oldLines) >= len(res) {
		logger.Info("amount of lines in target file is equal or greater than amount of lines in snapshot dir", "old", len(oldLines), "new", len(res))
		return nil
	}
	if err := os.WriteFile(targetFile, serialized, 0644); err != nil { // nolint
		return err
	}
	return nil
}

func StartGrpc(snServer *downloader.GrpcServer, addr string, creds *credentials.TransportCredentials, logger log.Logger) (*grpc.Server, error) {
	lis, err := net.Listen("tcp", addr)
	if err != nil {
		return nil, fmt.Errorf("could not create listener: %w, addr=%s", err, addr)
	}

	var (
		streamInterceptors []grpc.StreamServerInterceptor
		unaryInterceptors  []grpc.UnaryServerInterceptor
	)
	streamInterceptors = append(streamInterceptors, grpc_recovery.StreamServerInterceptor())
	unaryInterceptors = append(unaryInterceptors, grpc_recovery.UnaryServerInterceptor())

	//if metrics.Enabled {
	//	streamInterceptors = append(streamInterceptors, grpc_prometheus.StreamServerInterceptor)
	//	unaryInterceptors = append(unaryInterceptors, grpc_prometheus.UnaryServerInterceptor)
	//}

	opts := []grpc.ServerOption{
		// https://github.com/grpc/grpc-go/issues/3171#issuecomment-552796779
		grpc.KeepaliveEnforcementPolicy(keepalive.EnforcementPolicy{
			MinTime:             10 * time.Second,
			PermitWithoutStream: true,
		}),
		grpc.StreamInterceptor(grpc_middleware.ChainStreamServer(streamInterceptors...)),
		grpc.UnaryInterceptor(grpc_middleware.ChainUnaryServer(unaryInterceptors...)),
	}
	if creds == nil {
		// no specific opts
	} else {
		opts = append(opts, grpc.Creds(*creds))
	}
	grpcServer := grpc.NewServer(opts...)
	reflection.Register(grpcServer) // Register reflection service on gRPC server.
	if snServer != nil {
		proto_downloader.RegisterDownloaderServer(grpcServer, snServer)
	}

	//if metrics.Enabled {
	//	grpc_prometheus.Register(grpcServer)
	//}

	healthServer := health.NewServer()
	grpc_health_v1.RegisterHealthServer(grpcServer, healthServer)

	go func() {
		defer healthServer.Shutdown()
		if err := grpcServer.Serve(lis); err != nil {
			logger.Error("gRPC server stop", "err", err)
		}
	}()
	logger.Info("Started gRPC server", "on", addr)
	return grpcServer, nil
}

// Add pre-configured
func addPreConfiguredHashes(ctx context.Context, d *downloader.Downloader) error {
	for _, it := range snapcfg.KnownCfg(chain, nil, nil).Preverified {
		if err := d.AddInfoHashAsMagnetLink(ctx, snaptype.Hex2InfoHash(it.Hash), it.Name); err != nil {
			return err
		}
	}
	return nil
}

func checkChainName(dirs datadir.Dirs, chainName string) error {
	if !dir.FileExist(filepath.Join(dirs.Chaindata, "mdbx.dat")) {
		return nil
	}
	db := mdbx.NewMDBX(log.New()).Path(dirs.Chaindata).Label(kv.ChainDB).MustOpen()
	defer db.Close()
	if err := db.View(context.Background(), func(tx kv.Tx) error {
		cc := tool.ChainConfig(tx)
		if cc != nil && cc.ChainName != chainName {
			return fmt.Errorf("datadir already was configured with --chain=%s. can't change to '%s'", cc.ChainName, chainName)
		}
		return nil
	}); err != nil {
		return err
	}
	return nil
}<|MERGE_RESOLUTION|>--- conflicted
+++ resolved
@@ -177,11 +177,7 @@
 	}
 	downloadernat.DoNat(natif, cfg.ClientConfig, logger)
 
-<<<<<<< HEAD
-	d, err := downloader.New(ctx, cfg, dirs)
-=======
-	d, err := downloader.New(ctx, cfg, logger)
->>>>>>> dbdb486d
+	d, err := downloader.New(ctx, cfg, dirs, logger)
 	if err != nil {
 		return err
 	}
