--- conflicted
+++ resolved
@@ -9,23 +9,17 @@
 	"io"
 	"sync/atomic"
 
-<<<<<<< HEAD
-	libcommon "github.com/gateway-fm/cdk-erigon-lib/common"
-	"github.com/gateway-fm/cdk-erigon-lib/gointerfaces"
-	"github.com/gateway-fm/cdk-erigon-lib/gointerfaces/remote"
-	types2 "github.com/gateway-fm/cdk-erigon-lib/gointerfaces/types"
-	"github.com/gateway-fm/cdk-erigon-lib/kv"
-=======
->>>>>>> fcad3a03
+	"github.com/ledgerwatch/erigon-lib/gointerfaces"
+	"github.com/ledgerwatch/erigon-lib/gointerfaces/remote"
+	"github.com/ledgerwatch/erigon-lib/kv"
 	"github.com/ledgerwatch/log/v3"
 	"google.golang.org/grpc"
 	"google.golang.org/grpc/status"
 	"google.golang.org/protobuf/types/known/emptypb"
 
+	"github.com/ledgerwatch/erigon-lib/downloader/snaptype"
+
 	"github.com/ledgerwatch/erigon-lib/common"
-	"github.com/ledgerwatch/erigon-lib/gointerfaces"
-	"github.com/ledgerwatch/erigon-lib/gointerfaces/remote"
-	"github.com/ledgerwatch/erigon-lib/kv"
 	"github.com/ledgerwatch/erigon/core/rawdb"
 	"github.com/ledgerwatch/erigon/core/types"
 	"github.com/ledgerwatch/erigon/eth/ethconfig"
@@ -100,6 +94,7 @@
 func (back *RemoteBackend) TxsV3Enabled() bool                    { panic("not implemented") }
 func (back *RemoteBackend) Snapshots() services.BlockSnapshots    { panic("not implemented") }
 func (back *RemoteBackend) BorSnapshots() services.BlockSnapshots { panic("not implemented") }
+func (back *RemoteBackend) AllTypes() []snaptype.Type             { panic("not implemented") }
 func (back *RemoteBackend) FrozenBlocks() uint64                  { return back.blockReader.FrozenBlocks() }
 func (back *RemoteBackend) FrozenBorBlocks() uint64               { return back.blockReader.FrozenBorBlocks() }
 func (back *RemoteBackend) FrozenFiles() (list []string)          { return back.blockReader.FrozenFiles() }
