--- conflicted
+++ resolved
@@ -241,11 +241,6 @@
 	if err := allSnapshots.ReopenFolder(); err != nil {
 		return fmt.Errorf("reopen snapshot segments: %w", err)
 	}
-<<<<<<< HEAD
-	//transactionsV3 := kvcfg.TransactionsV3.FromDB(db)
-	transactionsV3 := false
-=======
->>>>>>> 36042391
 	blockReader = snapshotsync.NewBlockReader(allSnapshots)
 	engine := initConsensusEngine(chainConfig, allSnapshots, logger)
 
