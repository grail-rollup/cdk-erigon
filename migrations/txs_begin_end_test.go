--- conflicted
+++ resolved
@@ -123,40 +123,20 @@
 	if err = rawdb.WriteBodyForStorage(db, hash, number, &data); err != nil {
 		return fmt.Errorf("failed to write body: %w", err)
 	}
-<<<<<<< HEAD
-	if err = writeRawTransactionsDeprecated(db, body.Transactions, baseTxId, &hash); err != nil {
-=======
 	if err = writeRawTransactionsDeprecated(db, body.Transactions, baseTxId); err != nil {
->>>>>>> d1bd3f41
 		return fmt.Errorf("failed to WriteRawTransactions: %w, blockNum=%d", err, number)
 	}
 	return nil
 }
 
-<<<<<<< HEAD
-func writeRawTransactionsDeprecated(tx kv.RwTx, txs [][]byte, baseTxId uint64, blockHash *libcommon.Hash) error {
-=======
 func writeRawTransactionsDeprecated(tx kv.RwTx, txs [][]byte, baseTxId uint64) error {
->>>>>>> d1bd3f41
 	txId := baseTxId
 	for _, txn := range txs {
 		txIdKey := make([]byte, 8)
 		binary.BigEndian.PutUint64(txIdKey, txId)
 		// If next Append returns KeyExists error - it means you need to open transaction in App code before calling this func. Batch is also fine.
-<<<<<<< HEAD
-		if blockHash != nil {
-			if err := tx.Append(kv.EthTx, txIdKey, txn); err != nil {
-				return fmt.Errorf("txId=%d, baseTxId=%d, %w", txId, baseTxId, err)
-			}
-		} else {
-			key := append(txIdKey, blockHash.Bytes()...)
-			if err := tx.Append(kv.EthTxV3, key, txn); err != nil {
-				return fmt.Errorf("txId=%d, baseTxId=%d, %w", txId, baseTxId, err)
-			}
-=======
 		if err := tx.Append(kv.EthTx, txIdKey, txn); err != nil {
 			return fmt.Errorf("txId=%d, baseTxId=%d, %w", txId, baseTxId, err)
->>>>>>> d1bd3f41
 		}
 		txId++
 	}
