datadir: /home/erigon/.local/share/erigon
chain: hermez-dev
http: true
private.api.addr: localhost:9093
zkevm.l2-chain-id: 1440
zkevm.l2-sequencer-rpc-url: http://34.175.204.255:8123
zkevm.l2-datastreamer-url: 34.175.204.255:6900
zkevm.l1-chain-id: 11155111
zkevm.l1-rpc-url: https://rpc.eu-central-1.gateway.fm/v4/ethereum/non-archival/sepolia?apikey=IkrTRMPAlsjfgTyKz1Xfa5ldS8XSc0PN.En5aU2Gwdxvf3zk2

zkevm.address-sequencer: "0xfa3b44587990f97ba8b6ba7e230a5f0e95d14b3d"
zkevm.address-zkevm: "0x31A6ae85297DD0EeBD66D7556941c33Bd41d565C"
zkevm.address-admin: "0x9EA9db6af0FEfd30d22F813bE32E4E17A3189E6a"
zkevm.address-rollup: "0x9fB0B4A5d4d60aaCfa8DC20B8DF5528Ab26848d3"
zkevm.address-ger-manager: "0x76216E45Bdd20022eEcC07999e50228d7829534B"

zkevm.l1-block-range: 20000
zkevm.l1-query-delay: 6000
zkevm.l1-first-block: 5192000
zkevm.rpc-ratelimit: 250
zkevm.data-stream-port: 6900
zkevm.datastream-version: 2
zkevm.data-stream-host: localhost
zkevm.executor-strict: true
zkevm.executor-urls: 51.210.116.237:50071

<<<<<<< HEAD
=======
zkevm.l1-contract-address-check: false

externalcl: true
>>>>>>> bd75618e
http.api: [eth, debug, net, trace, web3, erigon, txpool, zkevm]
http.addr: 0.0.0.0
http.vhosts: any
http.corsdomain: any
ws: true<|MERGE_RESOLUTION|>--- conflicted
+++ resolved
@@ -24,12 +24,9 @@
 zkevm.executor-strict: true
 zkevm.executor-urls: 51.210.116.237:50071
 
-<<<<<<< HEAD
-=======
 zkevm.l1-contract-address-check: false
 
 externalcl: true
->>>>>>> bd75618e
 http.api: [eth, debug, net, trace, web3, erigon, txpool, zkevm]
 http.addr: 0.0.0.0
 http.vhosts: any
