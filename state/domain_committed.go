--- conflicted
+++ resolved
@@ -98,11 +98,7 @@
 	if t.tree.Has(c) {
 		return t.tree.Get(c)
 	}
-<<<<<<< HEAD
-	c.plainKey = common.Copy(key)
-=======
 	c.plainKey = common.Copy(c.plainKey)
->>>>>>> 94289c38
 	return c, false
 }
 
