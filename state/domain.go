/*
   Copyright 2022 Erigon contributors

   Licensed under the Apache License, Version 2.0 (the "License");
   you may not use this file except in compliance with the License.
   You may obtain a copy of the License at

       http://www.apache.org/licenses/LICENSE-2.0

   Unless required by applicable law or agreed to in writing, software
   distributed under the License is distributed on an "AS IS" BASIS,
   WITHOUT WARRANTIES OR CONDITIONS OF ANY KIND, either express or implied.
   See the License for the specific language governing permissions and
   limitations under the License.
*/

package state

import (
	"bytes"
	"container/heap"
	"context"
	"encoding/binary"
	"fmt"
	"math"
	"math/bits"
	"os"
	"path/filepath"
	"regexp"
	"strconv"
	"strings"
	"sync/atomic"
	"time"

	"github.com/VictoriaMetrics/metrics"
	bloomfilter "github.com/holiman/bloomfilter/v2"
	"github.com/holiman/uint256"
	"github.com/pkg/errors"
	btree2 "github.com/tidwall/btree"
	"golang.org/x/sync/errgroup"

	"github.com/ledgerwatch/log/v3"

	"github.com/ledgerwatch/erigon-lib/common/background"
	"github.com/ledgerwatch/erigon-lib/common/cmp"
	"github.com/ledgerwatch/erigon-lib/common/length"
	"github.com/ledgerwatch/erigon-lib/kv/iter"
	"github.com/ledgerwatch/erigon-lib/kv/order"

	"github.com/ledgerwatch/erigon-lib/common"
	"github.com/ledgerwatch/erigon-lib/common/dir"
	"github.com/ledgerwatch/erigon-lib/compress"
	"github.com/ledgerwatch/erigon-lib/etl"
	"github.com/ledgerwatch/erigon-lib/kv"
	"github.com/ledgerwatch/erigon-lib/kv/bitmapdb"
	"github.com/ledgerwatch/erigon-lib/recsplit"
)

var (
	LatestStateReadWarm          = metrics.GetOrCreateSummary(`latest_state_read{type="warm",found="yes"}`)  //nolint
	LatestStateReadWarmNotFound  = metrics.GetOrCreateSummary(`latest_state_read{type="warm",found="no"}`)   //nolint
	LatestStateReadGrind         = metrics.GetOrCreateSummary(`latest_state_read{type="grind",found="yes"}`) //nolint
	LatestStateReadGrindNotFound = metrics.GetOrCreateSummary(`latest_state_read{type="grind",found="no"}`)  //nolint
	LatestStateReadCold          = metrics.GetOrCreateSummary(`latest_state_read{type="cold",found="yes"}`)  //nolint
	LatestStateReadColdNotFound  = metrics.GetOrCreateSummary(`latest_state_read{type="cold",found="no"}`)   //nolint
	LatestStateReadDB            = metrics.GetOrCreateSummary(`latest_state_read{type="db",found="yes"}`)    //nolint
	LatestStateReadDBNotFound    = metrics.GetOrCreateSummary(`latest_state_read{type="db",found="no"}`)     //nolint

	mxRunningMerges           = metrics.GetOrCreateCounter(`domain_running_merges`)
	mxRunningCollations       = metrics.GetOrCreateCounter(`domain_running_collations`)
	mxCollateTook             = metrics.GetOrCreateSummary(`domain_collate_seconds`)
	mxPruneTookDomain         = metrics.GetOrCreateSummary(`domain_prune_seconds{type="domain"}`)
	mxPruneTookHistory        = metrics.GetOrCreateSummary(`domain_prune_seconds{type="history"}`)
	mxPruneTookIndex          = metrics.GetOrCreateSummary(`domain_prune_seconds{type="index"}`)
	mxPruneInProgress         = metrics.GetOrCreateCounter(`domain_pruning_progress`)
	mxCollationSize           = metrics.GetOrCreateCounter(`domain_collation_size`)
	mxCollationSizeHist       = metrics.GetOrCreateCounter(`domain_collation_hist_size`)
	mxPruneSizeDomain         = metrics.GetOrCreateCounter(`domain_prune_size{type="domain"}`)
	mxPruneSizeHistory        = metrics.GetOrCreateCounter(`domain_prune_size{type="history"}`)
	mxPruneSizeIndex          = metrics.GetOrCreateCounter(`domain_prune_size{type="index"}`)
	mxBuildTook               = metrics.GetOrCreateSummary(`domain_build_files_seconds`)
	mxStepTook                = metrics.GetOrCreateSummary(`domain_step_seconds`)
	mxCommitmentKeys          = metrics.GetOrCreateCounter(`domain_commitment_keys`)
	mxCommitmentRunning       = metrics.GetOrCreateCounter(`domain_running_commitment`)
	mxCommitmentTook          = metrics.GetOrCreateSummary(`domain_commitment_seconds{phase="total"}`)
	mxCommitmentWriteTook     = metrics.GetOrCreateSummary(`domain_commitment_seconds{phase="write"}`)
	mxCommitmentBranchUpdates = metrics.GetOrCreateCounter(`domain_commitment_updates_applied`)
)

// StepsInColdFile - files of this size are completely frozen/immutable.
// files of smaller size are also immutable, but can be removed after merge to bigger files.
const StepsInColdFile = 32

// filesItem corresponding to a pair of files (.dat and .idx)
type filesItem struct {
	decompressor *compress.Decompressor
	index        *recsplit.Index
	bindex       *BtIndex
	bm           *bitmapdb.FixedSizeBitmaps
	bloom        *bloomFilter
	startTxNum   uint64
	endTxNum     uint64

	// Frozen: file of size StepsInColdFile. Completely immutable.
	// Cold: file of size < StepsInColdFile. Immutable, but can be closed/removed after merge to bigger file.
	// Hot: Stored in DB. Providing Snapshot-Isolation by CopyOnWrite.
	frozen   bool         // immutable, don't need atomic
	refcount atomic.Int32 // only for `frozen=false`

	// file can be deleted in 2 cases: 1. when `refcount == 0 && canDelete == true` 2. on app startup when `file.isSubsetOfFrozenFile()`
	// other processes (which also reading files, may have same logic)
	canDelete atomic.Bool
}
type bloomFilter struct {
	*bloomfilter.Filter
	fileName, filePath string
	f                  *os.File
}

func NewBloom(keysCount uint64, filePath string) (*bloomFilter, error) {
	m := bloomfilter.OptimalM(keysCount, 0.01)
	//TODO: make filters compatible by usinig same seed/keys
	bloom, err := bloomfilter.New(m, 4)
	if err != nil {
		return nil, err
	}

	_, fileName := filepath.Split(filePath)
	return &bloomFilter{filePath: filePath, fileName: fileName, Filter: bloom}, nil
}
func (b *bloomFilter) FileName() string { return b.fileName }

func (b *bloomFilter) Build() error {
	log.Trace("[agg] write file", "file", b.FileName())
	//TODO: fsync and tmp-file rename
	if _, err := b.Filter.WriteFile(b.filePath); err != nil {
		return err
	}

	return nil
}

func OpenBloom(filePath string) (*bloomFilter, error) {
	if strings.HasSuffix(filePath, ".efi") {
		panic(12)
	}
	_, fileName := filepath.Split(filePath)
	f := &bloomFilter{filePath: filePath, fileName: fileName}
	var err error
	f.Filter, _, err = bloomfilter.ReadFile(filePath)
	if err != nil {
		return nil, fmt.Errorf("OpenBloom: %w, %s", err, fileName)
	}
	return f, nil
}
func (b *bloomFilter) Close() {
	if b.f != nil {
		b.f.Close()
		b.f = nil
	}
}

func newFilesItem(startTxNum, endTxNum, stepSize uint64) *filesItem {
	startStep := startTxNum / stepSize
	endStep := endTxNum / stepSize
	frozen := endStep-startStep == StepsInColdFile
	return &filesItem{startTxNum: startTxNum, endTxNum: endTxNum, frozen: frozen}
}

func (i *filesItem) isSubsetOf(j *filesItem) bool {
	return (j.startTxNum <= i.startTxNum && i.endTxNum <= j.endTxNum) && (j.startTxNum != i.startTxNum || i.endTxNum != j.endTxNum)
}

func filesItemLess(i, j *filesItem) bool {
	if i.endTxNum == j.endTxNum {
		return i.startTxNum > j.startTxNum
	}
	return i.endTxNum < j.endTxNum
}
func (i *filesItem) closeFilesAndRemove() {
	if i.decompressor != nil {
		i.decompressor.Close()
		// paranoic-mode on: don't delete frozen files
		if !i.frozen {
			if err := os.Remove(i.decompressor.FilePath()); err != nil {
				log.Trace("remove after close", "err", err, "file", i.decompressor.FileName())
			}
		}
		i.decompressor = nil
	}
	if i.index != nil {
		i.index.Close()
		// paranoic-mode on: don't delete frozen files
		if !i.frozen {
			if err := os.Remove(i.index.FilePath()); err != nil {
				log.Trace("remove after close", "err", err, "file", i.index.FileName())
			}
		}
		i.index = nil
	}
	if i.bindex != nil {
		i.bindex.Close()
		if err := os.Remove(i.bindex.FilePath()); err != nil {
			log.Trace("remove after close", "err", err, "file", i.bindex.FileName())
		}
		i.bindex = nil
	}
	if i.bm != nil {
		i.bm.Close()
		if err := os.Remove(i.bm.FilePath()); err != nil {
			log.Trace("remove after close", "err", err, "file", i.bm.FileName())
		}
		i.bm = nil
	}
	if i.bloom != nil {
		i.bloom.Close()
		if err := os.Remove(i.bloom.filePath); err != nil {
			log.Trace("remove after close", "err", err, "file", i.bloom.fileName)
		}
		i.bloom = nil
	}
}

type DomainStats struct {
	MergesCount          uint64
	LastCollationTook    time.Duration
	LastPruneTook        time.Duration
	LastPruneHistTook    time.Duration
	LastFileBuildingTook time.Duration
	LastCollationSize    uint64
	LastPruneSize        uint64

	FilesQueries *atomic.Uint64
	TotalQueries *atomic.Uint64
	EfSearchTime time.Duration
	DataSize     uint64
	IndexSize    uint64
	FilesCount   uint64
}

func (ds *DomainStats) Accumulate(other DomainStats) {
	if other.FilesQueries != nil {
		ds.FilesQueries.Add(other.FilesQueries.Load())
	}
	if other.TotalQueries != nil {
		ds.TotalQueries.Add(other.TotalQueries.Load())
	}
	ds.EfSearchTime += other.EfSearchTime
	ds.IndexSize += other.IndexSize
	ds.DataSize += other.DataSize
	ds.FilesCount += other.FilesCount
}

// Domain is a part of the state (examples are Accounts, Storage, Code)
// Domain should not have any go routines or locks
//
// Data-Existence in .kv vs .v files:
//  1. key doesn’t exists, then create: .kv - yes, .v - yes
//  2. acc exists, then update/delete:  .kv - yes, .v - yes
//  3. acc doesn’t exists, then delete: .kv - no,  .v - no
type Domain struct {
	*History
	files *btree2.BTreeG[*filesItem] // thread-safe, but maybe need 1 RWLock for all trees in AggregatorV3

	// roFiles derivative from field `file`, but without garbage:
	//  - no files with `canDelete=true`
	//  - no overlaps
	//  - no un-indexed files (`power-off` may happen between .ef and .efi creation)
	//
	// MakeContext() using this field in zero-copy way
	roFiles   atomic.Pointer[[]ctxItem]
	keysTable string // key -> invertedStep , invertedStep = ^(txNum / aggregationStep), Needs to be table with DupSort
	valsTable string // key + invertedStep -> values
	stats     DomainStats
	wal       *domainWAL

	garbageFiles []*filesItem // files that exist on disk, but ignored on opening folder - because they are garbage

	/*
	   not large:
	    	keys: key -> ^step
	    	vals: key -> ^step+value (DupSort)
	   large:
	    	keys: key -> ^step
	   	  vals: key + ^step -> value
	*/

	domainLargeValues bool
	compression       FileCompression

	dir string
}

type domainCfg struct {
	hist              histCfg
	compress          FileCompression
	domainLargeValues bool
}

func NewDomain(cfg domainCfg, aggregationStep uint64, filenameBase, keysTable, valsTable, indexKeysTable, historyValsTable, indexTable string, logger log.Logger) (*Domain, error) {
	d := &Domain{
		dir:         filepath.Join(filepath.Dir(cfg.hist.iiCfg.dir), "warm"),
		keysTable:   keysTable,
		valsTable:   valsTable,
		compression: cfg.compress,
		files:       btree2.NewBTreeGOptions[*filesItem](filesItemLess, btree2.Options{Degree: 128, NoLocks: false}),
		stats:       DomainStats{FilesQueries: &atomic.Uint64{}, TotalQueries: &atomic.Uint64{}},

		domainLargeValues: cfg.domainLargeValues,
	}
	d.roFiles.Store(&[]ctxItem{})

	var err error
	if d.History, err = NewHistory(cfg.hist, aggregationStep, filenameBase, indexKeysTable, indexTable, historyValsTable, []string{}, logger); err != nil {
		return nil, err
	}

	return d, nil
}

// LastStepInDB - return the latest available step in db (at-least 1 value in such step)
func (d *Domain) LastStepInDB(tx kv.Tx) (lstInDb uint64) {
	lstIdx, _ := kv.LastKey(tx, d.History.indexKeysTable)
	if len(lstIdx) == 0 {
		return 0
	}
	return binary.BigEndian.Uint64(lstIdx) / d.aggregationStep
}
func (d *Domain) FirstStepInDB(tx kv.Tx) (lstInDb uint64) {
	lstIdx, _ := kv.FirstKey(tx, d.History.indexKeysTable)
	if len(lstIdx) == 0 {
		return 0
	}
	return binary.BigEndian.Uint64(lstIdx) / d.aggregationStep
}

func (d *Domain) DiscardHistory() {
	d.History.DiscardHistory()
	// can't discard domain wal - it required, but can discard history
	d.wal = d.newWriter(d.tmpdir, true, false)
}

func (d *Domain) StartUnbufferedWrites() {
	d.wal = d.newWriter(d.tmpdir, false, false)
	d.History.StartUnbufferedWrites()
}

func (d *Domain) StartWrites() {
	d.wal = d.newWriter(d.tmpdir, true, false)
	d.History.StartWrites()
}

func (d *Domain) FinishWrites() {
	if d.wal != nil {
		d.wal.close()
		d.wal = nil
	}
	d.History.FinishWrites()
}

// OpenList - main method to open list of files.
// It's ok if some files was open earlier.
// If some file already open: noop.
// If some file already open but not in provided list: close and remove from `files` field.
func (d *Domain) OpenList(coldNames, warmNames []string) error {
	if err := d.History.OpenList(coldNames, warmNames); err != nil {
		return err
	}
	return d.openList(warmNames)
}

func (d *Domain) openList(names []string) error {
	d.closeWhatNotInList(names)
	d.garbageFiles = d.scanStateFiles(names)
	if err := d.openFiles(); err != nil {
		return fmt.Errorf("Domain.OpenList: %s, %w", d.filenameBase, err)
	}
	return nil
}

func (d *Domain) OpenFolder() error {
	files, warmNames, err := d.fileNamesOnDisk()
	if err != nil {
		return err
	}
	return d.OpenList(files, warmNames)
}

func (d *Domain) GetAndResetStats() DomainStats {
	r := d.stats
	r.DataSize, r.IndexSize, r.FilesCount = d.collectFilesStats()

	d.stats = DomainStats{FilesQueries: &atomic.Uint64{}, TotalQueries: &atomic.Uint64{}}
	return r
}

func (d *Domain) scanStateFiles(fileNames []string) (garbageFiles []*filesItem) {
	re := regexp.MustCompile("^" + d.filenameBase + ".([0-9]+)-([0-9]+).kv$")
	var err error
	for _, name := range fileNames {
		subs := re.FindStringSubmatch(name)
		if len(subs) != 3 {
			if len(subs) != 0 {
				d.logger.Warn("File ignored by domain scan, more than 3 submatches", "name", name, "submatches", len(subs))
			}
			continue
		}
		var startStep, endStep uint64
		if startStep, err = strconv.ParseUint(subs[1], 10, 64); err != nil {
			d.logger.Warn("File ignored by domain scan, parsing startTxNum", "error", err, "name", name)
			continue
		}
		if endStep, err = strconv.ParseUint(subs[2], 10, 64); err != nil {
			d.logger.Warn("File ignored by domain scan, parsing endTxNum", "error", err, "name", name)
			continue
		}
		if startStep > endStep {
			d.logger.Warn("File ignored by domain scan, startTxNum > endTxNum", "name", name)
			continue
		}

		startTxNum, endTxNum := startStep*d.aggregationStep, endStep*d.aggregationStep
		var newFile = newFilesItem(startTxNum, endTxNum, d.aggregationStep)
		newFile.frozen = false

		//for _, ext := range d.integrityFileExtensions {
		//	requiredFile := fmt.Sprintf("%s.%d-%d.%s", d.filenameBase, startStep, endStep, ext)
		//	if !dir.FileExist(filepath.Join(d.dir, requiredFile)) {
		//		d.logger.Debug(fmt.Sprintf("[snapshots] skip %s because %s doesn't exists", name, requiredFile))
		//		garbageFiles = append(garbageFiles, newFile)
		//		continue Loop
		//	}
		//}

		if _, has := d.files.Get(newFile); has {
			continue
		}

		addNewFile := true
		var subSets []*filesItem
		d.files.Walk(func(items []*filesItem) bool {
			for _, item := range items {
				if item.isSubsetOf(newFile) {
					subSets = append(subSets, item)
					continue
				}

				if newFile.isSubsetOf(item) {
					if item.frozen {
						addNewFile = false
						garbageFiles = append(garbageFiles, newFile)
					}
					continue
				}
			}
			return true
		})
		if addNewFile {
			d.files.Set(newFile)
		}
	}
	return garbageFiles
}

func (d *Domain) openFiles() (err error) {
	//var totalKeys uint64

	invalidFileItems := make([]*filesItem, 0)
	d.files.Walk(func(items []*filesItem) bool {
		for _, item := range items {
			if item.decompressor != nil {
				continue
			}
			fromStep, toStep := item.startTxNum/d.aggregationStep, item.endTxNum/d.aggregationStep
			datPath := filepath.Join(d.dir, fmt.Sprintf("%s.%d-%d.kv", d.filenameBase, fromStep, toStep))
			if !dir.FileExist(datPath) {
				invalidFileItems = append(invalidFileItems, item)
				continue
			}
			if item.decompressor, err = compress.NewDecompressor(datPath); err != nil {
				err = errors.Wrap(err, "decompressor")
				d.logger.Debug("Domain.openFiles: %w, %s", err, datPath)
				return false
			}

			if item.index == nil && !UseBpsTree {
				idxPath := filepath.Join(d.dir, fmt.Sprintf("%s.%d-%d.kvi", d.filenameBase, fromStep, toStep))
				if dir.FileExist(idxPath) {
					if item.index, err = recsplit.OpenIndex(idxPath); err != nil {
						err = errors.Wrap(err, "recsplit index")
						d.logger.Debug("Domain.openFiles: %w, %s", err, idxPath)
						return false
					}
					//totalKeys += item.index.KeyCount()
				}
			}
			if item.bindex == nil {
				bidxPath := filepath.Join(d.dir, fmt.Sprintf("%s.%d-%d.bt", d.filenameBase, fromStep, toStep))
				if dir.FileExist(bidxPath) {
					if item.bindex, err = OpenBtreeIndexWithDecompressor(bidxPath, DefaultBtreeM, item.decompressor, d.compression); err != nil {
						err = errors.Wrap(err, "btree index")
						d.logger.Debug("Domain.openFiles: %w, %s", err, bidxPath)
						return false
					}
				}
				//totalKeys += item.bindex.KeyCount()
			}
			if item.bloom == nil {
				idxPath := filepath.Join(d.dir, fmt.Sprintf("%s.%d-%d.ibl", d.filenameBase, fromStep, toStep))
				if dir.FileExist(idxPath) {
					if item.bloom, err = OpenBloom(idxPath); err != nil {
						return false
					}
				}
			}
		}
		return true
	})
	if err != nil {
		return err
	}
	for _, item := range invalidFileItems {
		d.files.Delete(item)
	}

	d.reCalcRoFiles()
	return nil
}

func (d *Domain) closeWhatNotInList(fNames []string) {
	var toDelete []*filesItem
	d.files.Walk(func(items []*filesItem) bool {
	Loop1:
		for _, item := range items {
			for _, protectName := range fNames {
				if item.decompressor != nil && item.decompressor.FileName() == protectName {
					continue Loop1
				}
			}
			toDelete = append(toDelete, item)
		}
		return true
	})
	for _, item := range toDelete {
		if item.decompressor != nil {
			item.decompressor.Close()
			item.decompressor = nil
		}
		if item.index != nil {
			item.index.Close()
			item.index = nil
		}
		if item.bindex != nil {
			item.bindex.Close()
			item.bindex = nil
		}
		d.files.Delete(item)
	}
}

func (d *Domain) reCalcRoFiles() {
	roFiles := ctxFiles(d.files, true, true)
	d.roFiles.Store(&roFiles)
}

func (d *Domain) Close() {
	d.History.Close()
	d.closeWhatNotInList([]string{})
	d.reCalcRoFiles()
}

func (d *Domain) PutWithPrev(key1, key2, val, preval []byte) error {
	// This call to update needs to happen before d.tx.Put() later, because otherwise the content of `preval`` slice is invalidated
	if err := d.History.AddPrevValue(key1, key2, preval); err != nil {
		return err
	}
	return d.wal.addValue(key1, key2, val)
}

func (d *Domain) DeleteWithPrev(key1, key2, prev []byte) (err error) {
	// This call to update needs to happen before d.tx.Delete() later, because otherwise the content of `original`` slice is invalidated
	if err := d.History.AddPrevValue(key1, key2, prev); err != nil {
		return err
	}
	return d.wal.addValue(key1, key2, nil)
}

func (d *Domain) update(key []byte) error {
	var invertedStep [8]byte
	binary.BigEndian.PutUint64(invertedStep[:], ^(d.txNum / d.aggregationStep))
	//fmt.Printf("put: %s, %x, %x\n", d.filenameBase, key, invertedStep[:])
	if err := d.tx.Put(d.keysTable, key, invertedStep[:]); err != nil {
		return err
	}
	return nil
}

func (d *Domain) put(key, val []byte) error {
	if err := d.update(key); err != nil {
		return err
	}
	invertedStep := ^(d.txNum / d.aggregationStep)
	keySuffix := make([]byte, len(key)+8)
	copy(keySuffix, key)
	binary.BigEndian.PutUint64(keySuffix[len(key):], invertedStep)
	//fmt.Printf("put2: %s, %x, %x\n", d.filenameBase, keySuffix, val)
	return d.tx.Put(d.valsTable, keySuffix, val)
}

// Deprecated
func (d *Domain) Put(key1, key2, val []byte) error {
	key := common.Append(key1, key2)
	dc := d.MakeContext()
	original, _, err := dc.GetLatest(key, nil, d.tx)
	if err != nil {
		return err
	}
	dc.Close()
	if bytes.Equal(original, val) {
		return nil
	}
	// This call to update needs to happen before d.tx.Put() later, because otherwise the content of `original`` slice is invalidated
	if err = d.History.AddPrevValue(key1, key2, original); err != nil {
		return err
	}
	return d.put(key, val)
}

// Deprecated
func (d *Domain) Delete(key1, key2 []byte) error {
	key := common.Append(key1, key2)
	dc := d.MakeContext()
	original, found, err := dc.GetLatest(key, nil, d.tx)
	dc.Close()
	if err != nil {
		return err
	}
	if !found {
		return nil
	}
	return d.DeleteWithPrev(key1, key2, original)
}

func (d *Domain) newWriter(tmpdir string, buffered, discard bool) *domainWAL {
	w := &domainWAL{d: d,
		tmpdir:      tmpdir,
		buffered:    buffered,
		discard:     discard,
		aux:         make([]byte, 0, 128),
		largeValues: d.domainLargeValues,
	}

	if buffered {
		w.values = etl.NewCollector(d.valsTable, tmpdir, etl.NewSortableBuffer(WALCollectorRAM), d.logger)
		w.values.LogLvl(log.LvlTrace)
		w.keys = etl.NewCollector(d.keysTable, tmpdir, etl.NewSortableBuffer(WALCollectorRAM), d.logger)
		w.keys.LogLvl(log.LvlTrace)
	}
	return w
}

type domainWAL struct {
	d           *Domain
	keys        *etl.Collector
	values      *etl.Collector
	aux         []byte
	tmpdir      string
	buffered    bool
	discard     bool
	largeValues bool
}

func (d *domainWAL) close() {
	if d == nil { // allow dobule-close
		return
	}
	if d.keys != nil {
		d.keys.Close()
	}
	if d.values != nil {
		d.values.Close()
	}
}

func loadSkipFunc() etl.LoadFunc {
	var preKey, preVal []byte
	return func(k, v []byte, table etl.CurrentTableReader, next etl.LoadNextFunc) error {
		if bytes.Equal(k, preKey) {
			preVal = v
			return nil
		}
		if err := next(nil, preKey, preVal); err != nil {
			return err
		}
		if err := next(k, k, v); err != nil {
			return err
		}
		preKey, preVal = k, v
		return nil
	}
}

func (d *domainWAL) flush(ctx context.Context, tx kv.RwTx) error {
	if d.discard || !d.buffered {
		return nil
	}
	if err := d.keys.Load(tx, d.d.keysTable, loadFunc, etl.TransformArgs{Quit: ctx.Done()}); err != nil {
		return err
	}
	if err := d.values.Load(tx, d.d.valsTable, loadFunc, etl.TransformArgs{Quit: ctx.Done()}); err != nil {
		return err
	}
	return nil
}

func (d *domainWAL) addValue(key1, key2, value []byte) error {
	if d.discard {
		return nil
	}

	kl := len(key1) + len(key2)
	d.aux = append(append(d.aux[:0], key1...), key2...)
	fullkey := d.aux[:kl+8]
	//TODO: we have ii.txNumBytes, need also have d.stepBytes. update it at d.SetTxNum()
	binary.BigEndian.PutUint64(fullkey[kl:], ^(d.d.txNum / d.d.aggregationStep))
	// defer func() {
	// 	fmt.Printf("addValue %x->%x buffered %t largeVals %t file %s\n", fullkey, value, d.buffered, d.largeValues, d.d.filenameBase)
	// }()

	if d.largeValues {
		if d.buffered {
			if err := d.keys.Collect(fullkey[:kl], fullkey[kl:]); err != nil {
				return err
			}
			if err := d.values.Collect(fullkey, value); err != nil {
				return err
			}
			return nil
		}
		if err := d.d.tx.Put(d.d.keysTable, fullkey[:kl], fullkey[kl:]); err != nil {
			return err
		}
		if err := d.d.tx.Put(d.d.valsTable, fullkey, value); err != nil {
			return err
		}
		return nil
	}

	if d.buffered {
		if err := d.keys.Collect(fullkey[:kl], fullkey[kl:]); err != nil {
			return err
		}
		if err := d.values.Collect(fullkey[:kl], common.Append(fullkey[kl:], value)); err != nil {
			return err
		}
		return nil
	}
	if err := d.d.tx.Put(d.d.keysTable, fullkey[:kl], fullkey[kl:]); err != nil {
		return err
	}
	if err := d.d.tx.Put(d.d.valsTable, fullkey[:kl], common.Append(fullkey[kl:], value)); err != nil {
		return err
	}
	return nil
}

type CursorType uint8

const (
	FILE_CURSOR CursorType = iota
	DB_CURSOR
	RAM_CURSOR
)

// CursorItem is the item in the priority queue used to do merge interation
// over storage of a given account
type CursorItem struct {
	c            kv.CursorDupSort
	iter         btree2.MapIter[string, []byte]
	dg           ArchiveGetter
	dg2          ArchiveGetter
	btCursor     *Cursor
	key          []byte
	val          []byte
	endTxNum     uint64
	latestOffset uint64     // offset of the latest value in the file
	t            CursorType // Whether this item represents state file or DB record, or tree
	reverse      bool
}

type CursorHeap []*CursorItem

func (ch CursorHeap) Len() int {
	return len(ch)
}

func (ch CursorHeap) Less(i, j int) bool {
	cmp := bytes.Compare(ch[i].key, ch[j].key)
	if cmp == 0 {
		// when keys match, the items with later blocks are preferred
		if ch[i].reverse {
			return ch[i].endTxNum > ch[j].endTxNum
		}
		return ch[i].endTxNum < ch[j].endTxNum
	}
	return cmp < 0
}

func (ch *CursorHeap) Swap(i, j int) {
	(*ch)[i], (*ch)[j] = (*ch)[j], (*ch)[i]
}

func (ch *CursorHeap) Push(x interface{}) {
	*ch = append(*ch, x.(*CursorItem))
}

func (ch *CursorHeap) Pop() interface{} {
	old := *ch
	n := len(old)
	x := old[n-1]
	old[n-1] = nil
	*ch = old[0 : n-1]
	return x
}

// filesItem corresponding to a pair of files (.dat and .idx)
type ctxItem struct {
	getter     *compress.Getter
	reader     *recsplit.IndexReader
	startTxNum uint64
	endTxNum   uint64

	i   int
	src *filesItem
}

func (i *ctxItem) isSubSetOf(j *ctxItem) bool { return i.src.isSubsetOf(j.src) }
func (i *ctxItem) isSubsetOf(j *ctxItem) bool { return i.src.isSubsetOf(j.src) }

type ctxLocalityIdx struct {
	reader          *recsplit.IndexReader
	file            *ctxItem
	aggregationStep uint64
}

// DomainContext allows accesing the same domain from multiple go-routines
type DomainContext struct {
	d          *Domain
	files      []ctxItem
	getters    []ArchiveGetter
	readers    []*BtIndex
	idxReaders []*recsplit.IndexReader
	hc         *HistoryContext
	keyBuf     [60]byte // 52b key and 8b for inverted step
	valKeyBuf  [60]byte // 52b key and 8b for inverted step
	numBuf     [8]byte
}

// getFromFile returns exact match for the given key from the given file
func (dc *DomainContext) getFromFile(i int, filekey []byte) ([]byte, bool, error) {
	g := dc.statelessGetter(i)
	if UseBtree || UseBpsTree {
		if dc.files[i].src.bloom != nil {
			hasher := dc.hc.ic.hasher
			hasher.Reset()
			hasher.Write(filekey) //nolint:errcheck
			hi, _ := hasher.Sum128()
			if !dc.files[i].src.bloom.ContainsHash(hi) {
				return nil, false, nil
			}
		}

		_, v, ok, err := dc.statelessBtree(i).Get(filekey, g)
		if err != nil || !ok {
			return nil, false, err
		}
		//fmt.Printf("getLatestFromBtreeColdFiles key %x shard %d %x\n", filekey, exactColdShard, v)
		return v, true, nil
	}

	reader := dc.statelessIdxReader(i)
	if reader.Empty() {
		return nil, false, nil
	}
	offset := reader.Lookup(filekey)
	g.Reset(offset)

	k, _ := g.Next(nil)
	if !bytes.Equal(filekey, k) {
		return nil, false, nil
	}
	v, _ := g.Next(nil)
	return v, true, nil
}

func (dc *DomainContext) getFromFile2(i int, filekey []byte, hi uint64) ([]byte, bool, bool, error) {
	g := dc.statelessGetter(i)
	if UseBtree || UseBpsTree {
		if dc.files[i].src.bloom != nil {
			if !dc.files[i].src.bloom.ContainsHash(hi) {
				return nil, false, true, nil
			}
		}

		_, v, ok, err := dc.statelessBtree(i).Get(filekey, g)
		if err != nil || !ok {
			return nil, false, false, err
		}
		//fmt.Printf("getLatestFromBtreeColdFiles key %x shard %d %x\n", filekey, exactColdShard, v)
		return v, true, false, nil
	}

	reader := dc.statelessIdxReader(i)
	if reader.Empty() {
		return nil, false, false, nil
	}
	offset := reader.Lookup(filekey)
	g.Reset(offset)

	k, _ := g.Next(nil)
	if !bytes.Equal(filekey, k) {
		return nil, false, false, nil
	}
	v, _ := g.Next(nil)
	return v, true, false, nil
}

func (d *Domain) collectFilesStats() (datsz, idxsz, files uint64) {
	d.History.files.Walk(func(items []*filesItem) bool {
		for _, item := range items {
			if item.index == nil {
				return false
			}
			datsz += uint64(item.decompressor.Size())
			idxsz += uint64(item.index.Size())
			idxsz += uint64(item.bindex.Size())
			files += 3
		}
		return true
	})

	d.files.Walk(func(items []*filesItem) bool {
		for _, item := range items {
			if item.index == nil {
				return false
			}
			datsz += uint64(item.decompressor.Size())
			idxsz += uint64(item.index.Size())
			idxsz += uint64(item.bindex.Size())
			files += 3
		}
		return true
	})

	fcnt, fsz, isz := d.History.InvertedIndex.collectFilesStat()
	datsz += fsz
	files += fcnt
	idxsz += isz
	return
}

func (d *Domain) MakeContext() *DomainContext {
	dc := &DomainContext{
		d:     d,
		hc:    d.History.MakeContext(),
		files: *d.roFiles.Load(),
	}
	for _, item := range dc.files {
		if !item.src.frozen {
			item.src.refcount.Add(1)
		}
	}
	return dc
}

// Collation is the set of compressors created after aggregation
type Collation struct {
	HistoryCollation
	valuesComp  *compress.Compressor
	valuesPath  string
	valuesCount int
}

func (c Collation) Close() {
	if c.valuesComp != nil {
		c.valuesComp.Close()
	}
	if c.historyComp != nil {
		c.HistoryCollation.Close()
	}
}

type kvpair struct {
	k, v []byte
}

// collate gathers domain changes over the specified step, using read-only transaction,
// and returns compressors, elias fano, and bitmaps
// [txFrom; txTo)
func (d *Domain) collate(ctx context.Context, step, txFrom, txTo uint64, roTx kv.Tx) (coll Collation, err error) {
	mxRunningCollations.Inc()
	started := time.Now()
	defer func() {
		d.stats.LastCollationTook = time.Since(started)
		mxRunningCollations.Dec()
		mxCollateTook.UpdateDuration(started)
	}()

	coll.HistoryCollation, err = d.History.collate(step, txFrom, txTo, roTx)
	if err != nil {
		return Collation{}, err
	}

	closeCollation := true
	defer func() {
		if closeCollation {
			coll.Close()
		}
	}()

	coll.valuesPath = filepath.Join(d.dir, fmt.Sprintf("%s.%d-%d.kv", d.filenameBase, step, step+1))
	if coll.valuesComp, err = compress.NewCompressor(context.Background(), "collate values", coll.valuesPath, d.tmpdir, compress.MinPatternScore, d.compressWorkers, log.LvlTrace, d.logger); err != nil {
		return Collation{}, fmt.Errorf("create %s values compressor: %w", d.filenameBase, err)
	}
	comp := NewArchiveWriter(coll.valuesComp, d.compression)

	keysCursor, err := roTx.CursorDupSort(d.keysTable)
	if err != nil {
		return Collation{}, fmt.Errorf("create %s keys cursor: %w", d.filenameBase, err)
	}
	defer keysCursor.Close()

	var (
		pos       uint64
		stepBytes = make([]byte, 8)
		keySuffix = make([]byte, 256+8)
		v         []byte

		valsDup kv.CursorDupSort
	)
	binary.BigEndian.PutUint64(stepBytes, ^step)
	if !d.domainLargeValues {
		valsDup, err = roTx.CursorDupSort(d.valsTable)
		if err != nil {
			return Collation{}, fmt.Errorf("create %s values cursorDupsort: %w", d.filenameBase, err)
		}
		defer valsDup.Close()
	}

	if err := func() error {
		for k, stepInDB, err := keysCursor.First(); k != nil; k, stepInDB, err = keysCursor.Next() {
			if err != nil {
				return err
			}
			pos++
			if !bytes.Equal(stepBytes, stepInDB) {
				continue
			}

			copy(keySuffix, k)
			copy(keySuffix[len(k):], stepInDB)

			switch d.domainLargeValues {
			case true:
				v, err = roTx.GetOne(d.valsTable, keySuffix[:len(k)+8])
			default:
				v, err = valsDup.SeekBothRange(keySuffix[:len(k)], keySuffix[len(k):len(k)+8])
				//fmt.Printf("seek: %x -> %x\n", keySuffix[:len(k)], v)
				for {
					k, _, _ := valsDup.Next()
					if len(k) == 0 {
						break
					}

					if bytes.HasPrefix(k, keySuffix[:len(k)]) {
						//fmt.Printf("next: %x -> %x\n", k, v)
					} else {
						break
					}
				}
			}
			if err != nil {
				return fmt.Errorf("find last %s value for aggregation step k=[%x]: %w", d.filenameBase, k, err)
			}

			if err = comp.AddWord(k); err != nil {
				return fmt.Errorf("add %s values key [%x]: %w", d.filenameBase, k, err)
			}
			if err = comp.AddWord(v); err != nil {
				return fmt.Errorf("add %s values [%x]=>[%x]: %w", d.filenameBase, k, v, err)
			}
			mxCollationSize.Inc()

			select {
			case <-ctx.Done():
				return ctx.Err()
			default:
			}
		}
		return nil
	}(); err != nil {
		return Collation{}, fmt.Errorf("iterate over %s keys cursor: %w", d.filenameBase, err)
	}

	closeCollation = false
	coll.valuesCount = coll.valuesComp.Count() / 2
	return coll, nil
}

type StaticFiles struct {
	HistoryFiles
	valuesDecomp *compress.Decompressor
	valuesIdx    *recsplit.Index
	valuesBt     *BtIndex
	bloom        *bloomFilter
}

// CleanupOnError - call it on collation fail. It closing all files
func (sf StaticFiles) CleanupOnError() {
	if sf.valuesDecomp != nil {
		sf.valuesDecomp.Close()
	}
	if sf.valuesIdx != nil {
		sf.valuesIdx.Close()
	}
	if sf.valuesBt != nil {
		sf.valuesBt.Close()
	}
	if sf.historyDecomp != nil {
		sf.historyDecomp.Close()
	}
	if sf.historyIdx != nil {
		sf.historyIdx.Close()
	}
	if sf.efHistoryDecomp != nil {
		sf.efHistoryDecomp.Close()
	}
	if sf.efHistoryIdx != nil {
		sf.efHistoryIdx.Close()
	}
}

// buildFiles performs potentially resource intensive operations of creating
// static files and their indices
func (d *Domain) buildFiles(ctx context.Context, step uint64, collation Collation, ps *background.ProgressSet) (StaticFiles, error) {
	if d.filenameBase == AggTraceFileLife {
		d.logger.Warn("[snapshots] buildFiles", "step", step, "domain", d.filenameBase)
	}

	start := time.Now()
	defer func() {
		d.stats.LastFileBuildingTook = time.Since(start)
	}()

	hStaticFiles, err := d.History.buildFiles(ctx, step, collation.HistoryCollation, ps)
	if err != nil {
		return StaticFiles{}, err
	}
	valuesComp := collation.valuesComp
	var valuesDecomp *compress.Decompressor
	var valuesIdx *recsplit.Index
	closeComp := true
	defer func() {
		if closeComp {
			hStaticFiles.Close()
			if valuesComp != nil {
				valuesComp.Close()
			}
			if valuesDecomp != nil {
				valuesDecomp.Close()
			}
			if valuesIdx != nil {
				valuesIdx.Close()
			}
		}
	}()
	if d.noFsync {
		valuesComp.DisableFsync()
	}
	if err = valuesComp.Compress(); err != nil {
		return StaticFiles{}, fmt.Errorf("compress %s values: %w", d.filenameBase, err)
	}
	valuesComp.Close()
	valuesComp = nil
	if valuesDecomp, err = compress.NewDecompressor(collation.valuesPath); err != nil {
		return StaticFiles{}, fmt.Errorf("open %s values decompressor: %w", d.filenameBase, err)
	}

	valuesIdxFileName := fmt.Sprintf("%s.%d-%d.kvi", d.filenameBase, step, step+1)
	valuesIdxPath := filepath.Join(d.dir, valuesIdxFileName)
	if !UseBpsTree {
		if valuesIdx, err = buildIndexThenOpen(ctx, valuesDecomp, d.compression, valuesIdxPath, d.tmpdir, false, d.salt, ps, d.logger, d.noFsync); err != nil {
			return StaticFiles{}, fmt.Errorf("build %s values idx: %w", d.filenameBase, err)
		}
	}

	var bt *BtIndex
	{
		btFileName := fmt.Sprintf("%s.%d-%d.bt", d.filenameBase, step, step+1)
		btPath := filepath.Join(d.dir, btFileName)
		bt, err = CreateBtreeIndexWithDecompressor(btPath, DefaultBtreeM, valuesDecomp, d.compression, *d.salt, ps, d.tmpdir, d.logger)
		if err != nil {
			return StaticFiles{}, fmt.Errorf("build %s .bt idx: %w", d.filenameBase, err)
		}
	}
	var bloom *bloomFilter
	{
		fileName := fmt.Sprintf("%s.%d-%d.ibl", d.filenameBase, step, step+1)
		if dir.FileExist(filepath.Join(d.dir, fileName)) {
			bloom, err = OpenBloom(filepath.Join(d.dir, fileName))
			if err != nil {
				return StaticFiles{}, fmt.Errorf("build %s .ibl: %w", d.filenameBase, err)
			}
		}
	}
	closeComp = false
	return StaticFiles{
		HistoryFiles: hStaticFiles,
		valuesDecomp: valuesDecomp,
		valuesIdx:    valuesIdx,
		valuesBt:     bt,
		bloom:        bloom,
	}, nil
}

func (d *Domain) missedBtreeIdxFiles() (l []*filesItem) {
	d.files.Walk(func(items []*filesItem) bool { // don't run slow logic while iterating on btree
		for _, item := range items {
			fromStep, toStep := item.startTxNum/d.aggregationStep, item.endTxNum/d.aggregationStep
			fname := fmt.Sprintf("%s.%d-%d.bt", d.filenameBase, fromStep, toStep)
			if !dir.FileExist(filepath.Join(d.dir, fname)) {
				l = append(l, item)
			}
		}
		return true
	})
	return l
}
func (d *Domain) missedKviIdxFiles() (l []*filesItem) {
	d.files.Walk(func(items []*filesItem) bool { // don't run slow logic while iterating on btree
		for _, item := range items {
			fromStep, toStep := item.startTxNum/d.aggregationStep, item.endTxNum/d.aggregationStep
			if !dir.FileExist(filepath.Join(d.dir, fmt.Sprintf("%s.%d-%d.kvi", d.filenameBase, fromStep, toStep))) {
				l = append(l, item)
			}
		}
		return true
	})
	return l
}
func (d *Domain) missedIdxFilesBloom() (l []*filesItem) {
	d.files.Walk(func(items []*filesItem) bool { // don't run slow logic while iterating on btree
		for _, item := range items {
			fromStep, toStep := item.startTxNum/d.aggregationStep, item.endTxNum/d.aggregationStep
			if !dir.FileExist(filepath.Join(d.dir, fmt.Sprintf("%s.%d-%d.ibl", d.filenameBase, fromStep, toStep))) {
				l = append(l, item)
			}
		}
		return true
	})
	return l
}

// BuildMissedIndices - produce .efi/.vi/.kvi from .ef/.v/.kv
func (d *Domain) BuildMissedIndices(ctx context.Context, g *errgroup.Group, ps *background.ProgressSet) {
	d.History.BuildMissedIndices(ctx, g, ps)
	for _, item := range d.missedBtreeIdxFiles() {
		fitem := item
		g.Go(func() error {
			idxPath := fitem.decompressor.FilePath()
			idxPath = strings.TrimSuffix(idxPath, "kv") + "bt"
			if err := BuildBtreeIndexWithDecompressor(idxPath, fitem.decompressor, CompressNone, ps, d.tmpdir, *d.salt, d.logger); err != nil {
				return fmt.Errorf("failed to build btree index for %s:  %w", fitem.decompressor.FileName(), err)
			}
			return nil
		})
	}
	for _, item := range d.missedKviIdxFiles() {
		fitem := item
		g.Go(func() error {
			if UseBpsTree {
				return nil
			}

			idxPath := fitem.decompressor.FilePath()
			idxPath = strings.TrimSuffix(idxPath, "kv") + "kvi"
			ix, err := buildIndexThenOpen(ctx, fitem.decompressor, d.compression, idxPath, d.tmpdir, false, d.salt, ps, d.logger, d.noFsync)
			if err != nil {
				return fmt.Errorf("build %s values recsplit index: %w", d.filenameBase, err)
			}
			ix.Close()
			return nil
		})
	}
	//for _, item := range d.missedIdxFilesBloom() {
	//	fitem := item
	//	g.Go(func() error {
	//		if UseBpsTree {
	//			return nil
	//		}
	//
	//		idxPath := fitem.decompressor.FilePath()
	//		idxPath = strings.TrimSuffix(idxPath, "kv") + "ibl"
	//		ix, err := buildIndexThenOpen(ctx, fitem.decompressor, d.compression, idxPath, d.tmpdir, false, ps, d.logger, d.noFsync)
	//		if err != nil {
	//			return fmt.Errorf("build %s values recsplit index: %w", d.filenameBase, err)
	//		}
	//		ix.Close()
	//		return nil
	//	})
	//}
}

func buildIndexThenOpen(ctx context.Context, d *compress.Decompressor, compressed FileCompression, idxPath, tmpdir string, values bool, salt *uint32, ps *background.ProgressSet, logger log.Logger, noFsync bool) (*recsplit.Index, error) {
	if err := buildIndex(ctx, d, compressed, idxPath, tmpdir, values, salt, ps, logger, noFsync); err != nil {
		return nil, err
	}
	return recsplit.OpenIndex(idxPath)
}
<<<<<<< HEAD
func buildIndexFilterThenOpen(ctx context.Context, d *compress.Decompressor, compressed FileCompression, idxPath, tmpdir string, salt *uint32, ps *background.ProgressSet, logger log.Logger, noFsync bool) (*bloomFilter, error) {
	if err := buildIdxFilter(ctx, d, compressed, idxPath, tmpdir, salt, ps, logger, noFsync); err != nil {
		return nil, err
	}
	return OpenBloom(idxPath)
}
func buildIndex(ctx context.Context, d *compress.Decompressor, compressed FileCompression, idxPath, tmpdir string, values bool, salt *uint32, ps *background.ProgressSet, logger log.Logger, noFsync bool) error {
	g := NewArchiveGetter(d.MakeGetter(), compressed)
=======

func buildIndex(ctx context.Context, d *compress.Decompressor, compressed FileCompression, idxPath, tmpdir string, values bool, salt *uint32, ps *background.ProgressSet, logger log.Logger, noFsync bool) error {
>>>>>>> 6062c62a
	_, fileName := filepath.Split(idxPath)
	count := d.Count()
	if !values {
		count = d.Count() / 2
	}

	p := ps.AddNew(fileName, uint64(count/2))
	defer ps.Delete(p)

	defer d.EnableReadAhead().DisableReadAhead()

<<<<<<< HEAD
=======
	g := NewArchiveGetter(d.MakeGetter(), compressed)
>>>>>>> 6062c62a
	var rs *recsplit.RecSplit
	var err error
	if rs, err = recsplit.NewRecSplit(recsplit.RecSplitArgs{
		KeyCount:    count,
		Enums:       false,
		BucketSize:  2000,
		LeafSize:    8,
		TmpDir:      tmpdir,
		IndexFile:   idxPath,
		Salt:        salt,
		EtlBufLimit: etl.BufferOptimalSize / 2,
		Salt:        salt,
	}, logger); err != nil {
		return fmt.Errorf("create recsplit: %w", err)
	}
	defer rs.Close()
	rs.LogLvl(log.LvlTrace)
	if noFsync {
		rs.DisableFsync()
	}

	word := make([]byte, 0, 256)
	var keyPos, valPos uint64
	for {
		if err := ctx.Err(); err != nil {
			return err
		}
		g.Reset(0)
		for g.HasNext() {
			word, valPos = g.Next(word[:0])
			if values {
				if err = rs.AddKey(word, valPos); err != nil {
					return fmt.Errorf("add idx key [%x]: %w", word, err)
				}
			} else {
				if err = rs.AddKey(word, keyPos); err != nil {
					return fmt.Errorf("add idx key [%x]: %w", word, err)
				}
			}

			// Skip value
			keyPos, _ = g.Skip()

			p.Processed.Add(1)
		}
		if err = rs.Build(ctx); err != nil {
			if rs.Collision() {
				logger.Info("Building recsplit. Collision happened. It's ok. Restarting...")
				rs.ResetNextSalt()
			} else {
				return fmt.Errorf("build idx: %w", err)
			}
		} else {
			break
		}
	}
	return nil
}

func (d *Domain) integrateFiles(sf StaticFiles, txNumFrom, txNumTo uint64) {
	d.History.integrateFiles(sf.HistoryFiles, txNumFrom, txNumTo)

	fi := newFilesItem(txNumFrom, txNumTo, d.aggregationStep)
	fi.frozen = false
	fi.decompressor = sf.valuesDecomp
	fi.index = sf.valuesIdx
	fi.bindex = sf.valuesBt
	fi.bloom = sf.bloom
	d.files.Set(fi)

	d.reCalcRoFiles()
}

// unwind is similar to prune but the difference is that it restores domain values from the history as of txFrom
func (dc *DomainContext) Unwind(ctx context.Context, rwTx kv.RwTx, step, txFrom, txTo, limit uint64, f func(step uint64, k, v []byte) error) error {
	d := dc.d
	keysCursorForDeletes, err := rwTx.RwCursorDupSort(d.keysTable)
	if err != nil {
		return fmt.Errorf("create %s domain cursor: %w", d.filenameBase, err)
	}
	defer keysCursorForDeletes.Close()
	keysCursor, err := rwTx.RwCursorDupSort(d.keysTable)
	if err != nil {
		return fmt.Errorf("create %s domain cursor: %w", d.filenameBase, err)
	}
	defer keysCursor.Close()

	var k, v []byte
	var valsC kv.RwCursor
	var valsCDup kv.RwCursorDupSort

	if d.domainLargeValues {
		valsC, err = rwTx.RwCursor(d.valsTable)
		defer valsC.Close()
	} else {
		valsCDup, err = rwTx.RwCursorDupSort(d.valsTable)
		defer valsCDup.Close()
	}
	if err != nil {
		return err
	}

	//fmt.Printf("unwind %s txs [%d; %d) step %d\n", d.filenameBase, txFrom, txTo, step)

	stepBytes := make([]byte, 8)
	binary.BigEndian.PutUint64(stepBytes, ^step)

	restore := d.newWriter(filepath.Join(d.tmpdir, "unwind"+d.filenameBase), true, false)

	for k, v, err = keysCursor.First(); err == nil && k != nil; k, v, err = keysCursor.Next() {
		if !bytes.Equal(v, stepBytes) {
			continue
		}

		edgeRecords, err := d.History.unwindKey(k, txFrom, rwTx)
		//fmt.Printf("unwind %x to tx %d edges %+v\n", k, txFrom, edgeRecords)
		if err != nil {
			return err
		}
		switch len(edgeRecords) {
		case 1: // its value should be nil, actual value is in domain, BUT if txNum exactly match, need to restore
			//fmt.Printf("recent %x txn %d '%x'\n", k, edgeRecords[0].TxNum, edgeRecords[0].Value)
			if edgeRecords[0].TxNum == txFrom && edgeRecords[0].Value != nil {
				d.SetTxNum(edgeRecords[0].TxNum)
				if err := restore.addValue(k, nil, edgeRecords[0].Value); err != nil {
					return err
				}
			} else if edgeRecords[0].TxNum < txFrom {
				continue
			}
		case 2: // here one first value is before txFrom (holds txNum when value was set) and second is after (actual value at that txNum)
			l, r := edgeRecords[0], edgeRecords[1]
			if r.TxNum >= txFrom /*&& l.TxNum < txFrom*/ && r.Value != nil {
				d.SetTxNum(l.TxNum)
				if err := restore.addValue(k, nil, r.Value); err != nil {
					return err
				}
			} else {
				continue
			}
			//fmt.Printf("restore %x txn [%d, %d] '%x' '%x'\n", k, l.TxNum, r.TxNum, l.Value, r.Value)
		}

		seek := common.Append(k, stepBytes)
		if d.domainLargeValues {
			kk, vv, err := valsC.SeekExact(seek)
			if err != nil {
				return err
			}
			if f != nil {
				if err := f(step, kk, vv); err != nil {
					return err
				}
			}
			if kk != nil {
				//fmt.Printf("rm large value %x v %x\n", kk, vv)
				if err = valsC.DeleteCurrent(); err != nil {
					return err
				}
			}
		} else {
			vv, err := valsCDup.SeekBothRange(seek, stepBytes)
			if err != nil {
				return err
			}
			if f != nil {
				if err := f(step, k, vv); err != nil {
					return err
				}
			}
			//fmt.Printf("rm %d dupes %x v %x\n", dups, seek, vv)
			if err = valsCDup.DeleteCurrentDuplicates(); err != nil {
				return err
			}
		}

		// This DeleteCurrent needs to the last in the loop iteration, because it invalidates k and v
		if _, _, err = keysCursorForDeletes.SeekBothExact(k, v); err != nil {
			return err
		}
		if err = keysCursorForDeletes.DeleteCurrent(); err != nil {
			return err
		}
	}
	if err != nil {
		return fmt.Errorf("iterate over %s domain keys: %w", d.filenameBase, err)
	}

	if err = restore.flush(ctx, rwTx); err != nil {
		return err
	}

	logEvery := time.NewTicker(time.Second * 30)
	defer logEvery.Stop()

	if err := dc.hc.Prune(ctx, rwTx, txFrom, txTo, limit, logEvery); err != nil {
		return fmt.Errorf("prune history at step %d [%d, %d): %w", step, txFrom, txTo, err)
	}
	return nil
}

func (d *Domain) canPrune(tx kv.Tx) bool {
	dc := d.MakeContext()
	defer dc.Close()
	return d.canPruneFrom(tx) < dc.maxTxNumInFiles(false)
}
func (d *Domain) canPruneFrom(tx kv.Tx) uint64 {
	fst, _ := kv.FirstKey(tx, d.indexKeysTable)
	fst2, _ := kv.FirstKey(tx, d.keysTable)
	if len(fst) > 0 && len(fst2) > 0 {
		fstInDb := binary.BigEndian.Uint64(fst)
		fstInDb2 := binary.BigEndian.Uint64(fst2)
		return cmp.Min(fstInDb, fstInDb2)
	}
	return math.MaxUint64
}

func (d *Domain) isEmpty(tx kv.Tx) (bool, error) {
	k, err := kv.FirstKey(tx, d.keysTable)
	if err != nil {
		return false, err
	}
	k2, err := kv.FirstKey(tx, d.valsTable)
	if err != nil {
		return false, err
	}
	isEmptyHist, err := d.History.isEmpty(tx)
	if err != nil {
		return false, err
	}
	return k == nil && k2 == nil && isEmptyHist, nil
}

// nolint
func (d *Domain) warmup(ctx context.Context, txFrom, limit uint64, tx kv.Tx) error {
	domainKeysCursor, err := tx.CursorDupSort(d.keysTable)
	if err != nil {
		return fmt.Errorf("create %s domain cursor: %w", d.filenameBase, err)
	}
	defer domainKeysCursor.Close()
	var txKey [8]byte
	binary.BigEndian.PutUint64(txKey[:], txFrom)
	idxC, err := tx.CursorDupSort(d.keysTable)
	if err != nil {
		return err
	}
	defer idxC.Close()
	valsC, err := tx.Cursor(d.valsTable)
	if err != nil {
		return err
	}
	defer valsC.Close()
	k, v, err := domainKeysCursor.Seek(txKey[:])
	if err != nil {
		return err
	}
	if k == nil {
		return nil
	}
	txFrom = binary.BigEndian.Uint64(k)
	txTo := txFrom + d.aggregationStep
	if limit != math.MaxUint64 && limit != 0 {
		txTo = txFrom + limit
	}
	for ; k != nil; k, v, err = domainKeysCursor.Next() {
		if err != nil {
			return fmt.Errorf("iterate over %s domain keys: %w", d.filenameBase, err)
		}
		txNum := binary.BigEndian.Uint64(k)
		if txNum >= txTo {
			break
		}
		_, _, _ = valsC.Seek(v[len(v)-8:])
		_, _ = idxC.SeekBothRange(v[:len(v)-8], k)

		select {
		case <-ctx.Done():
			return ctx.Err()
		default:
		}
	}

	return d.History.warmup(ctx, txFrom, limit, tx)
}

func (d *Domain) Rotate() flusher {
	hf := d.History.Rotate()
	if d.wal != nil {
		w := d.wal
		if w.buffered {
			if err := w.keys.Flush(); err != nil {
				panic(err)
			}
			if err := w.values.Flush(); err != nil {
				panic(err)
			}
		}
		hf.d = w
		d.wal = d.newWriter(d.wal.tmpdir, d.wal.buffered, d.wal.discard)
	}
	return hf
}

var (
	UseBtree = true // if true, will use btree for all files
)

func (dc *DomainContext) getBeforeTxNumFromFiles(filekey []byte, fromTxNum uint64) (v []byte, found bool, err error) {
	dc.d.stats.FilesQueries.Add(1)
	var ok bool
	for i := len(dc.files) - 1; i >= 0; i-- {
		if dc.files[i].endTxNum < fromTxNum {
			break
		}
		v, ok, err = dc.getFromFile(i, filekey)
		if err != nil {
			return nil, false, err
		}
		if !ok {
			continue
		}
		found = true
		break

	}
	return v, found, nil
}

func (dc *DomainContext) getLatestFromFiles(filekey []byte) (v []byte, found bool, err error) {
	//if v, found, err = dc.getLatestFromWarmFiles(filekey); err != nil {
	//	return nil, false, err
	//} else if found {
	//	return v, true, nil
	//}

	return dc.getLatestFromColdFilesGrind(filekey)

	// still not found, search in indexed cold shards
	//return dc.getLatestFromColdFiles(filekey)
}

func (dc *DomainContext) getLatestFromWarmFiles(filekey []byte) ([]byte, bool, error) {
	exactWarmStep, ok, err := dc.hc.ic.warmLocality.lookupLatest(filekey)
	if err != nil {
		return nil, false, err
	}
	_ = ok
	if !ok {
		return nil, false, nil
	}

	t := time.Now()
	exactTxNum := exactWarmStep * dc.d.aggregationStep
	for i := len(dc.files) - 1; i >= 0; i-- {
		isUseful := dc.files[i].startTxNum <= exactTxNum && dc.files[i].endTxNum > exactTxNum
		if !isUseful {
			continue
		}

		v, found, err := dc.getFromFile(i, filekey)
		if err != nil {
			return nil, false, err
		}
		if !found {
			LatestStateReadWarmNotFound.UpdateDuration(t)
			t = time.Now()
			continue
		}
		// fmt.Printf("warm [%d] want %x keys i idx %v %v\n", i, filekey, bt.ef.Count(), bt.decompressor.FileName())

		LatestStateReadWarm.UpdateDuration(t)
		return v, found, nil
	}
	return nil, false, nil
}

func (dc *DomainContext) getLatestFromColdFilesGrind(filekey []byte) (v []byte, found bool, err error) {
	// sometimes there is a gap between indexed cold files and indexed warm files. just grind them.
	// possible reasons:
	// - no locality indices at all
	// - cold locality index is "lazy"-built
	// corner cases:
	// - cold and warm segments can overlap
	//lastColdIndexedTxNum := dc.hc.ic.coldLocality.indexedTo()
	//firstWarmIndexedTxNum, haveWarmIdx := dc.hc.ic.warmLocality.indexedFrom()
	//if !haveWarmIdx && len(dc.files) > 0 {
	//	firstWarmIndexedTxNum = dc.files[len(dc.files)-1].endTxNum
	//}
	//
	//if firstWarmIndexedTxNum <= lastColdIndexedTxNum {
	//	return nil, false, nil
	//}

	//if firstWarmIndexedTxNum/dc.d.aggregationStep-lastColdIndexedTxNum/dc.d.aggregationStep > 0 && dc.d.withLocalityIndex {
	//	if dc.d.filenameBase != "commitment" {
	//		log.Warn("[dbg] gap between warm and cold locality", "cold", lastColdIndexedTxNum/dc.d.aggregationStep, "warm", firstWarmIndexedTxNum/dc.d.aggregationStep, "nil", dc.hc.ic.coldLocality == nil, "name", dc.d.filenameBase)
	//		if dc.hc.ic.coldLocality != nil && dc.hc.ic.coldLocality.file != nil {
	//			log.Warn("[dbg] gap", "cold_f", dc.hc.ic.coldLocality.file.src.bm.FileName())
	//		}
	//		if dc.hc.ic.warmLocality != nil && dc.hc.ic.warmLocality.file != nil {
	//			log.Warn("[dbg] gap", "warm_f", dc.hc.ic.warmLocality.file.src.bm.FileName())
	//		}
	//	}
	//}

	hasher := dc.hc.ic.hasher
	hasher.Reset()
	hasher.Write(filekey) //nolint:errcheck
	hi, _ := hasher.Sum128()

	var ok, needMetric, filtered bool
	needMetric = true
	t := time.Now()
	for i := len(dc.files) - 1; i >= 0; i-- {
		//isUseful := dc.files[i].startTxNum >= lastColdIndexedTxNum && dc.files[i].endTxNum <= firstWarmIndexedTxNum
		//if !isUseful {
		//	continue
		//}
		v, ok, filtered, err = dc.getFromFile2(i, filekey, hi)
		if err != nil {
			return nil, false, err
		}
		if !ok {
			if !filtered {
				needMetric = false
			}
			continue
		}
		LatestStateReadGrind.UpdateDuration(t)
		return v, true, nil
	}
	if !needMetric {
		LatestStateReadGrindNotFound.UpdateDuration(t)
	}
	return nil, false, nil
}

func (dc *DomainContext) getLatestFromColdFiles(filekey []byte) (v []byte, found bool, err error) {
	// exactColdShard, ok, err := dc.hc.ic.coldLocality.lookupLatest(filekey)
	// if err != nil {
	// 	return nil, false, err
	// }
	// _ = ok
	// if !ok {
	// 	return nil, false, nil
	// }
	//dc.d.stats.FilesQuerie.Add(1)
	t := time.Now()
	// exactTxNum := exactColdShard * StepsInColdFile * dc.d.aggregationStep
	// fmt.Printf("exactColdShard: %d, exactTxNum=%d\n", exactColdShard, exactTxNum)
	for i := len(dc.files) - 1; i >= 0; i-- {
		// isUseful := dc.files[i].startTxNum <= exactTxNum && dc.files[i].endTxNum > exactTxNum
		//fmt.Printf("read3: %s, %t, %d-%d\n", dc.files[i].src.decompressor.FileName(), isUseful, dc.files[i].startTxNum, dc.files[i].endTxNum)
		// if !isUseful {
		// 	continue
		// }
		v, found, err = dc.getFromFile(i, filekey)
		if err != nil {
			return nil, false, err
		}
		if !found {
			LatestStateReadColdNotFound.UpdateDuration(t)
			t = time.Now()
			continue
		}
		LatestStateReadCold.UpdateDuration(t)
		return v, true, nil
	}
	return nil, false, nil
}

// historyBeforeTxNum searches history for a value of specified key before txNum
// second return value is true if the value is found in the history (even if it is nil)
func (dc *DomainContext) historyBeforeTxNum(key []byte, txNum uint64, roTx kv.Tx) (v []byte, found bool, err error) {
	dc.d.stats.FilesQueries.Add(1)

	{
		v, found, err = dc.hc.GetNoState(key, txNum)
		if err != nil {
			return nil, false, err
		}
		if found {
			return v, true, nil
		}
	}

	var anyItem bool
	var topState ctxItem
	for _, item := range dc.hc.ic.files {
		if item.endTxNum < txNum {
			continue
		}
		anyItem = true
		topState = item
		break
	}
	if anyItem {
		// If there were no changes but there were history files, the value can be obtained from value files
		var ok bool
		for i := len(dc.files) - 1; i >= 0; i-- {
			if dc.files[i].startTxNum > topState.startTxNum {
				continue
			}
			// _, v, ok, err = dc.statelessBtree(i).Get(key, dc.statelessGetter(i))
			v, ok, err = dc.getFromFile(i, key)
			if err != nil {
				return nil, false, err
			}
			if !ok {
				continue
			}
			found = true
			break
		}
		return v, found, nil
	}
	// Value not found in history files, look in the recent history
	if roTx == nil {
		return nil, false, fmt.Errorf("roTx is nil")
	}
	return dc.hc.getNoStateFromDB(key, txNum, roTx)
}

// GetBeforeTxNum does not always require usage of roTx. If it is possible to determine
// historical value based only on static files, roTx will not be used.
func (dc *DomainContext) GetBeforeTxNum(key []byte, txNum uint64, roTx kv.Tx) ([]byte, error) {
	v, hOk, err := dc.historyBeforeTxNum(key, txNum, roTx)
	fmt.Printf("a: %x, %d, %x, %t\n", key, txNum, v, hOk)
	if err != nil {
		return nil, err
	}
	if hOk {
		// if history returned marker of key creation
		// domain must return nil
		if len(v) == 0 {
			return nil, nil
		}
		return v, nil
	}
	if v, _, err = dc.getBeforeTxNum(key, txNum, roTx); err != nil {
		return nil, err
	}
	return v, nil
}

func (dc *DomainContext) Close() {
	if dc.files == nil { // invariant: it's safe to call Close multiple times
		return
	}
	files := dc.files
	dc.files = nil
	for _, item := range files {
		if item.src.frozen {
			continue
		}
		refCnt := item.src.refcount.Add(-1)
		//GC: last reader responsible to remove useles files: close it and delete
		if refCnt == 0 && item.src.canDelete.Load() {
			item.src.closeFilesAndRemove()
		}
	}
	//for _, r := range dc.readers {
	//	r.Close()
	//}
	dc.hc.Close()
}

func (dc *DomainContext) statelessGetter(i int) ArchiveGetter {
	if dc.getters == nil {
		dc.getters = make([]ArchiveGetter, len(dc.files))
	}
	r := dc.getters[i]
	if r == nil {
		r = NewArchiveGetter(dc.files[i].src.decompressor.MakeGetter(), dc.d.compression)
		dc.getters[i] = r
	}
	return r
}

func (dc *DomainContext) statelessIdxReader(i int) *recsplit.IndexReader {
	if dc.idxReaders == nil {
		dc.idxReaders = make([]*recsplit.IndexReader, len(dc.files))
	}
	r := dc.idxReaders[i]
	if r == nil {
		r = dc.files[i].src.index.GetReaderFromPool()
		dc.idxReaders[i] = r
	}
	return r
}

func (dc *DomainContext) statelessBtree(i int) *BtIndex {
	if dc.readers == nil {
		dc.readers = make([]*BtIndex, len(dc.files))
	}
	r := dc.readers[i]
	if r == nil {
		r = dc.files[i].src.bindex
		dc.readers[i] = r
	}
	return r
}

func (dc *DomainContext) getBeforeTxNum(key []byte, fromTxNum uint64, roTx kv.Tx) ([]byte, bool, error) {
	//dc.d.stats.TotalQueries.Add(1)

	if roTx == nil {
		v, found, err := dc.getBeforeTxNumFromFiles(key, fromTxNum)
		if err != nil {
			return nil, false, err
		}
		return v, found, nil
	}

	invertedStep := dc.numBuf[:]
	binary.BigEndian.PutUint64(invertedStep, ^(fromTxNum / dc.d.aggregationStep))

	keyCursor, err := roTx.CursorDupSort(dc.d.keysTable)
	if err != nil {
		return nil, false, err
	}
	defer keyCursor.Close()

	foundInvStep, err := keyCursor.SeekBothRange(key, invertedStep)
	if err != nil {
		return nil, false, err
	}
	if len(foundInvStep) == 0 {
		v, found, err := dc.getBeforeTxNumFromFiles(key, fromTxNum)
		if err != nil {
			return nil, false, err
		}
		return v, found, nil
	}
	copy(dc.valKeyBuf[:], key)
	copy(dc.valKeyBuf[len(key):], foundInvStep)
	v, err := roTx.GetOne(dc.d.valsTable, dc.valKeyBuf[:len(key)+8])
	if err != nil {
		return nil, false, err
	}
	return v, true, nil
}

func (dc *DomainContext) GetLatest(key1, key2 []byte, roTx kv.Tx) ([]byte, bool, error) {
	t := time.Now()
	key := key1
	if len(key2) > 0 {
		key = dc.keyBuf[:len(key1)+len(key2)]
		copy(key, key1)
		copy(key[len(key1):], key2)
	}

	var (
		v       []byte
		err     error
		valsDup kv.CursorDupSort
	)

	if !dc.d.domainLargeValues {
		valsDup, err = roTx.CursorDupSort(dc.d.valsTable)
		if err != nil {
			return nil, false, err
		}
		defer valsDup.Close()
	}

	foundInvStep, err := roTx.GetOne(dc.d.keysTable, key) // reads first DupSort value
	if err != nil {
		return nil, false, err
	}
	if foundInvStep != nil {
		copy(dc.valKeyBuf[:], key)
		copy(dc.valKeyBuf[len(key):], foundInvStep)

		switch dc.d.domainLargeValues {
		case true:
			v, err = roTx.GetOne(dc.d.valsTable, dc.valKeyBuf[:len(key)+8])
		default:
			v, err = valsDup.SeekBothRange(dc.valKeyBuf[:len(key)], dc.valKeyBuf[len(key):len(key)+8])
		}
		if err != nil {
			return nil, false, fmt.Errorf("GetLatest value: %w", err)
		}
		LatestStateReadDB.UpdateDuration(t)
		return v, true, nil
	}
	LatestStateReadDBNotFound.UpdateDuration(t)

	v, found, err := dc.getLatestFromFiles(key)
	if err != nil {
		return nil, false, err
	}
	return v, found, nil
}

func (dc *DomainContext) IteratePrefix(roTx kv.Tx, prefix []byte, it func(k, v []byte)) error {
	var cp CursorHeap
	heap.Init(&cp)
	var k, v []byte
	var err error

	//iter := sd.storage.Iter()
	//if iter.Seek(string(prefix)) {
	//	kx := iter.Key()
	//	v = iter.Value()
	//	k = []byte(kx)
	//
	//	if len(kx) > 0 && bytes.HasPrefix(k, prefix) {
	//		heap.Push(&cp, &CursorItem{t: RAM_CURSOR, key: common.Copy(k), val: common.Copy(v), iter: iter, endTxNum: sd.txNum.Load(), reverse: true})
	//	}
	//}

	keysCursor, err := roTx.CursorDupSort(dc.d.keysTable)
	if err != nil {
		return err
	}
	defer keysCursor.Close()
	if k, v, err = keysCursor.Seek(prefix); err != nil {
		return err
	}
	if k != nil && bytes.HasPrefix(k, prefix) {
		keySuffix := make([]byte, len(k)+8)
		copy(keySuffix, k)
		copy(keySuffix[len(k):], v)
		step := ^binary.BigEndian.Uint64(v)
		txNum := step * dc.d.aggregationStep
		if v, err = roTx.GetOne(dc.d.valsTable, keySuffix); err != nil {
			return err
		}
		heap.Push(&cp, &CursorItem{t: DB_CURSOR, key: k, val: v, c: keysCursor, endTxNum: txNum + dc.d.aggregationStep, reverse: true})
	}

	for i, item := range dc.files {
		if UseBtree || UseBpsTree {
			cursor, err := dc.statelessBtree(i).Seek(dc.statelessGetter(i), prefix)
			if err != nil {
				return err
			}
			if cursor == nil {
				continue
			}
			dc.d.stats.FilesQueries.Add(1)
			key := cursor.Key()
			if key != nil && bytes.HasPrefix(key, prefix) {
				val := cursor.Value()
				heap.Push(&cp, &CursorItem{t: FILE_CURSOR, dg: dc.statelessGetter(i), key: key, val: val, btCursor: cursor, endTxNum: item.endTxNum, reverse: true})
			}
		} else {
			ir := dc.statelessIdxReader(i)
			offset := ir.Lookup(prefix)
			g := dc.statelessGetter(i)
			g.Reset(offset)
			if !g.HasNext() {
				continue
			}
			key, _ := g.Next(nil)
			dc.d.stats.FilesQueries.Add(1)
			if key != nil && bytes.HasPrefix(key, prefix) {
				val, lofft := g.Next(nil)
				heap.Push(&cp, &CursorItem{t: FILE_CURSOR, dg: g, latestOffset: lofft, key: key, val: val, endTxNum: item.endTxNum, reverse: true})
			}
		}
	}

	for cp.Len() > 0 {
		lastKey := common.Copy(cp[0].key)
		lastVal := common.Copy(cp[0].val)
		// Advance all the items that have this key (including the top)
		for cp.Len() > 0 && bytes.Equal(cp[0].key, lastKey) {
			ci1 := heap.Pop(&cp).(*CursorItem)
			//if string(ci1.key) == string(hexutility.MustDecodeString("301f9a245a0adeb61835403f6fd256dd96d103942d747c6d41e95a5d655bc20ab0fac941c854894cc0ed84cdaf557374b49ed723")) {
			//	fmt.Printf("found %x\n", ci1.key)
			//}
			switch ci1.t {
			//case RAM_CURSOR:
			//	if ci1.iter.Next() {
			//		k = []byte(ci1.iter.Key())
			//		if k != nil && bytes.HasPrefix(k, prefix) {
			//			ci1.key = common.Copy(k)
			//			ci1.val = common.Copy(ci1.iter.Value())
			//		}
			//	}
			//	heap.Push(&cp, ci1)
			case FILE_CURSOR:
				if UseBtree || UseBpsTree {
					if ci1.btCursor.Next() {
						ci1.key = ci1.btCursor.Key()
						if ci1.key != nil && bytes.HasPrefix(ci1.key, prefix) {
							ci1.val = ci1.btCursor.Value()
							heap.Push(&cp, ci1)
						}
					}
				} else {
					ci1.dg.Reset(ci1.latestOffset)
					if !ci1.dg.HasNext() {
						break
					}
					key, _ := ci1.dg.Next(nil)
					if key != nil && bytes.HasPrefix(key, prefix) {
						ci1.key = key
						ci1.val, ci1.latestOffset = ci1.dg.Next(nil)
						heap.Push(&cp, ci1)
					}
				}
			case DB_CURSOR:
				k, v, err = ci1.c.NextNoDup()
				if err != nil {
					return err
				}
				if k != nil && bytes.HasPrefix(k, prefix) {
					ci1.key = k
					keySuffix := make([]byte, len(k)+8)
					copy(keySuffix, k)
					copy(keySuffix[len(k):], v)
					if v, err = roTx.GetOne(dc.d.valsTable, keySuffix); err != nil {
						return err
					}
					ci1.val = v
					heap.Push(&cp, ci1)
				}
			}
		}
		if len(lastVal) > 0 {
			it(lastKey, lastVal)
		}
	}
	return nil
}

func (dc *DomainContext) DomainRange(tx kv.Tx, fromKey, toKey []byte, ts uint64, asc order.By, limit int) (it iter.KV, err error) {
	if !asc {
		panic("implement me")
	}
	//histStateIt, err := tx.aggCtx.AccountHistoricalStateRange(asOfTs, fromKey, toKey, limit, tx.MdbxTx)
	//if err != nil {
	//	return nil, err
	//}
	//lastestStateIt, err := tx.aggCtx.DomainRangeLatest(tx.MdbxTx, kv.AccountDomain, fromKey, toKey, limit)
	//if err != nil {
	//	return nil, err
	//}
	histStateIt, err := dc.hc.WalkAsOf(ts, fromKey, toKey, tx, limit)
	if err != nil {
		return nil, err
	}
	lastestStateIt, err := dc.DomainRangeLatest(tx, fromKey, toKey, limit)
	if err != nil {
		return nil, err
	}
	return iter.UnionKV(histStateIt, lastestStateIt, limit), nil
}

func (dc *DomainContext) IteratePrefix2(roTx kv.Tx, fromKey, toKey []byte, limit int) (iter.KV, error) {
	return dc.DomainRangeLatest(roTx, fromKey, toKey, limit)
}

func (dc *DomainContext) DomainRangeLatest(roTx kv.Tx, fromKey, toKey []byte, limit int) (iter.KV, error) {
	fit := &DomainLatestIterFile{from: fromKey, to: toKey, limit: limit, dc: dc,
		roTx:         roTx,
		idxKeysTable: dc.d.keysTable,
		h:            &CursorHeap{},
	}
	if err := fit.init(dc); err != nil {
		return nil, err
	}
	return fit, nil
}

func (dc *DomainContext) CanPruneFrom(tx kv.Tx) uint64 {
	fst, _ := kv.FirstKey(tx, dc.d.indexKeysTable)
	//fst2, _ := kv.FirstKey(tx, dc.d.keysTable)
	//if len(fst) > 0 && len(fst2) > 0 {
	//	fstInDb := binary.BigEndian.Uint64(fst)
	//	fstInDb2 := binary.BigEndian.Uint64(fst2)
	//	return cmp.Min(fstInDb, fstInDb2)
	//}
	if len(fst) > 0 {
		fstInDb := binary.BigEndian.Uint64(fst)
		return cmp.Min(fstInDb, math.MaxUint64)
	}
	return math.MaxUint64
}

func (dc *DomainContext) CanPrune(tx kv.Tx) bool {
	return dc.CanPruneFrom(tx) < dc.maxTxNumInFiles(false)
}

// history prunes keys in range [txFrom; txTo), domain prunes any records with rStep <= step.
// In case of context cancellation pruning stops and returns error, but simply could be started again straight away.
func (dc *DomainContext) Prune(ctx context.Context, rwTx kv.RwTx, step, txFrom, txTo, limit uint64, logEvery *time.Ticker) error {
	if !dc.CanPrune(rwTx) {
		return nil
	}

	st := time.Now()
	mxPruneInProgress.Inc()
	defer mxPruneInProgress.Dec()

	keysCursorForDeletes, err := rwTx.RwCursorDupSort(dc.d.keysTable)
	if err != nil {
		return fmt.Errorf("create %s domain cursor: %w", dc.d.filenameBase, err)
	}
	defer keysCursorForDeletes.Close()
	keysCursor, err := rwTx.RwCursorDupSort(dc.d.keysTable)
	if err != nil {
		return fmt.Errorf("create %s domain cursor: %w", dc.d.filenameBase, err)
	}
	defer keysCursor.Close()

	var (
		k, v          []byte
		prunedKeys    uint64
		prunedMaxStep uint64
		prunedMinStep = uint64(math.MaxUint64)
		seek          = make([]byte, 0, 256)
		valsDup       kv.RwCursorDupSort
	)

	if !dc.d.domainLargeValues {
		valsDup, err = rwTx.RwCursorDupSort(dc.d.valsTable)
		if err != nil {
			return err
		}
		defer valsDup.Close()
	}

	for k, v, err = keysCursor.Last(); k != nil; k, v, err = keysCursor.Prev() {
		if err != nil {
			return fmt.Errorf("iterate over %s domain keys: %w", dc.d.filenameBase, err)
		}
		is := ^binary.BigEndian.Uint64(v)
		if is > step {
			continue
		}
		if limit == 0 {
			return nil
		}
		limit--

		k, v, err = keysCursorForDeletes.SeekBothExact(k, v)
		if err != nil {
			return err
		}
		seek = append(append(seek[:0], k...), v...)
		//if bytes.HasPrefix(seek, hexutility.MustDecodeString("1a4a4de8fe37b308fea3eb786195af8c813e18f8196bcb830a40cd57f169692572197d70495a7c6d0184c5093dcc960e1384239e")) {
		//	fmt.Printf("prune key: %x->%x [%x] step %d dom %s\n", k, v, seek, ^binary.BigEndian.Uint64(v), dc.d.filenameBase)
		//}
		//fmt.Printf("prune key: %x->%x [%x] step %d dom %s\n", k, v, seek, ^binary.BigEndian.Uint64(v), dc.d.filenameBase)

		mxPruneSizeDomain.Inc()
		prunedKeys++

		if dc.d.domainLargeValues {
			//if bytes.HasPrefix(seek, hexutility.MustDecodeString("1a4a4de8fe37b308fea3eb786195af8c813e18f8196bcb830a40cd57f169692572197d70495a7c6d0184c5093dcc960e1384239e")) {
			//	fmt.Printf("prune value: %x step %d dom %s\n", seek, ^binary.BigEndian.Uint64(v), dc.d.filenameBase)
			//}
			//fmt.Printf("prune value: %x step %d dom %s\n", seek, ^binary.BigEndian.Uint64(v), dc.d.filenameBase)
			err = rwTx.Delete(dc.d.valsTable, seek)
		} else {
			sv, err := valsDup.SeekBothRange(seek[:len(k)], seek[len(k):len(k)+len(v)])
			if err != nil {
				return err
			}
			if bytes.HasPrefix(sv, v) {
				//fmt.Printf("prune value: %x->%x, step %d dom %s\n", k, sv, ^binary.BigEndian.Uint64(v), dc.d.filenameBase)
				err = valsDup.DeleteCurrent()
			}
		}
		if err != nil {
			return fmt.Errorf("prune domain value: %w", err)
		}

		if err = keysCursorForDeletes.DeleteCurrent(); err != nil { // invalidates kk, vv
			return err
		}

		if is < prunedMinStep {
			prunedMinStep = is
		}
		if is > prunedMaxStep {
			prunedMaxStep = is
		}

		select {
		case <-ctx.Done():
			return ctx.Err()
		case <-logEvery.C:
			dc.d.logger.Info("[snapshots] prune domain", "name", dc.d.filenameBase, "step", step,
				"steps", fmt.Sprintf("%.2f-%.2f", float64(txFrom)/float64(dc.d.aggregationStep), float64(txTo)/float64(dc.d.aggregationStep)))
		default:
		}
	}
	if prunedMinStep == math.MaxUint64 {
		prunedMinStep = 0
	} // minMax pruned step doesn't mean that we pruned all kv pairs for those step - we just pruned some keys of those steps.

	dc.d.logger.Info("[snapshots] prune domain", "name", dc.d.filenameBase, "step range", fmt.Sprintf("[%d, %d] requested %d", prunedMinStep, prunedMaxStep, step), "pruned keys", prunedKeys)
	mxPruneTookDomain.UpdateDuration(st)

	if err := dc.hc.Prune(ctx, rwTx, txFrom, txTo, limit, logEvery); err != nil {
		return fmt.Errorf("prune history at step %d [%d, %d): %w", step, txFrom, txTo, err)
	}
	return nil
}

type DomainLatestIterFile struct {
	dc *DomainContext

	roTx         kv.Tx
	idxKeysTable string

	limit int

	from, to []byte
	nextVal  []byte
	nextKey  []byte

	h *CursorHeap

	k, v, kBackup, vBackup []byte
}

func (hi *DomainLatestIterFile) Close() {
}
func (hi *DomainLatestIterFile) init(dc *DomainContext) error {
	heap.Init(hi.h)
	var k, v []byte
	var err error

	keysCursor, err := hi.roTx.CursorDupSort(dc.d.keysTable)
	if err != nil {
		return err
	}
	if k, v, err = keysCursor.Seek(hi.from); err != nil {
		return err
	}
	if k != nil && (hi.to == nil || bytes.Compare(k, hi.to) < 0) {
		keySuffix := make([]byte, len(k)+8)
		copy(keySuffix, k)
		copy(keySuffix[len(k):], v)
		step := ^binary.BigEndian.Uint64(v)
		txNum := step * dc.d.aggregationStep
		if v, err = hi.roTx.GetOne(dc.d.valsTable, keySuffix); err != nil {
			return err
		}
		heap.Push(hi.h, &CursorItem{t: DB_CURSOR, key: common.Copy(k), val: common.Copy(v), c: keysCursor, endTxNum: txNum, reverse: true})
	}

	for i, item := range dc.files {
		btCursor, err := dc.statelessBtree(i).Seek(dc.statelessGetter(i), hi.from)
		if err != nil {
			return err
		}
		if btCursor == nil {
			continue
		}

		key := btCursor.Key()
		if key != nil && (hi.to == nil || bytes.Compare(key, hi.to) < 0) {
			val := btCursor.Value()
			heap.Push(hi.h, &CursorItem{t: FILE_CURSOR, key: key, val: val, btCursor: btCursor, endTxNum: item.endTxNum, reverse: true})
		}
	}
	return hi.advanceInFiles()
}

func (hi *DomainLatestIterFile) advanceInFiles() error {
	for hi.h.Len() > 0 {
		lastKey := common.Copy((*hi.h)[0].key)
		lastVal := common.Copy((*hi.h)[0].val)

		// Advance all the items that have this key (including the top)
		for hi.h.Len() > 0 && bytes.Equal((*hi.h)[0].key, lastKey) {
			ci1 := heap.Pop(hi.h).(*CursorItem)
			switch ci1.t {
			case FILE_CURSOR:
				if ci1.btCursor.Next() {
					ci1.key = ci1.btCursor.Key()
					ci1.val = ci1.btCursor.Value()
					if ci1.key != nil && (hi.to == nil || bytes.Compare(ci1.key, hi.to) < 0) {
						heap.Push(hi.h, ci1)
					}
				}
			case DB_CURSOR:
				k, v, err := ci1.c.NextNoDup()
				if err != nil {
					return err
				}
				if k != nil && (hi.to == nil || bytes.Compare(k, hi.to) < 0) {
					ci1.key = common.Copy(k)
					keySuffix := make([]byte, len(k)+8)
					copy(keySuffix, k)
					copy(keySuffix[len(k):], v)
					if v, err = hi.roTx.GetOne(hi.dc.d.valsTable, keySuffix); err != nil {
						return err
					}
					ci1.val = common.Copy(v)
					heap.Push(hi.h, ci1)
				}
			}
		}
		if len(lastVal) > 0 {
			hi.nextKey, hi.nextVal = lastKey, lastVal
			return nil // founc
		}
	}
	hi.nextKey = nil
	return nil
}

func (hi *DomainLatestIterFile) HasNext() bool {
	return hi.limit != 0 && hi.nextKey != nil
}

func (hi *DomainLatestIterFile) Next() ([]byte, []byte, error) {
	hi.limit--
	hi.k, hi.v = append(hi.k[:0], hi.nextKey...), append(hi.v[:0], hi.nextVal...)

	// Satisfy iter.Dual Invariant 2
	hi.k, hi.kBackup, hi.v, hi.vBackup = hi.kBackup, hi.k, hi.vBackup, hi.v
	if err := hi.advanceInFiles(); err != nil {
		return nil, nil, err
	}
	return hi.kBackup, hi.vBackup, nil
}

func (d *Domain) stepsRangeInDBAsStr(tx kv.Tx) string {
	a1, a2 := d.History.InvertedIndex.stepsRangeInDB(tx)
	//ad1, ad2 := d.stepsRangeInDB(tx)
	//if ad2-ad1 < 0 {
	//	fmt.Printf("aaa: %f, %f\n", ad1, ad2)
	//}
	return fmt.Sprintf("%s:%.1f", d.filenameBase, a2-a1)
}
func (d *Domain) stepsRangeInDB(tx kv.Tx) (from, to float64) {
	if d.domainLargeValues {
		fst, _ := kv.FirstKey(tx, d.valsTable)
		if len(fst) > 0 {
			to = float64(^binary.BigEndian.Uint64(fst[len(fst)-8:]))
		}
		lst, _ := kv.LastKey(tx, d.valsTable)
		if len(lst) > 0 {
			from = float64(^binary.BigEndian.Uint64(lst[len(lst)-8:]))
		}
		if to == 0 {
			to = from
		}
	} else {
		c, err := tx.Cursor(d.valsTable)
		if err != nil {
			return 0, 0
		}
		_, fst, _ := c.First()
		if len(fst) > 0 {
			to = float64(^binary.BigEndian.Uint64(fst[:8]))
		}
		_, lst, _ := c.Last()
		if len(lst) > 0 {
			from = float64(^binary.BigEndian.Uint64(lst[:8]))
		}
		c.Close()
		if to == 0 {
			to = from
		}
	}
	return from, to
}

func (dc *DomainContext) Files() (res []string) {
	for _, item := range dc.files {
		if item.src.decompressor != nil {
			res = append(res, item.src.decompressor.FileName())
		}
	}
	return append(res, dc.hc.Files()...)
}

type Ranges struct {
	accounts   DomainRanges
	storage    DomainRanges
	code       DomainRanges
	commitment DomainRanges
}

func (r Ranges) String() string {
	return fmt.Sprintf("accounts=%s, storage=%s, code=%s, commitment=%s", r.accounts.String(), r.storage.String(), r.code.String(), r.commitment.String())
}

func (r Ranges) any() bool {
	return r.accounts.any() || r.storage.any() || r.code.any() || r.commitment.any()
}

type SelectedStaticFiles struct {
	accounts       []*filesItem
	accountsIdx    []*filesItem
	accountsHist   []*filesItem
	storage        []*filesItem
	storageIdx     []*filesItem
	storageHist    []*filesItem
	code           []*filesItem
	codeIdx        []*filesItem
	codeHist       []*filesItem
	commitment     []*filesItem
	commitmentIdx  []*filesItem
	commitmentHist []*filesItem
	codeI          int
	storageI       int
	accountsI      int
	commitmentI    int
}

func (sf SelectedStaticFiles) FillV3(s *SelectedStaticFilesV3) SelectedStaticFiles {
	sf.accounts, sf.accountsIdx, sf.accountsHist = s.accounts, s.accountsIdx, s.accountsHist
	sf.storage, sf.storageIdx, sf.storageHist = s.storage, s.storageIdx, s.storageHist
	sf.code, sf.codeIdx, sf.codeHist = s.code, s.codeIdx, s.codeHist
	sf.commitment, sf.commitmentIdx, sf.commitmentHist = s.commitment, s.commitmentIdx, s.commitmentHist
	sf.codeI, sf.accountsI, sf.storageI, sf.commitmentI = s.codeI, s.accountsI, s.storageI, s.commitmentI
	return sf
}

func (sf SelectedStaticFiles) Close() {
	for _, group := range [][]*filesItem{
		sf.accounts, sf.accountsIdx, sf.accountsHist,
		sf.storage, sf.storageIdx, sf.storageHist,
		sf.code, sf.codeIdx, sf.codeHist,
		sf.commitment, sf.commitmentIdx, sf.commitmentHist,
	} {
		for _, item := range group {
			if item != nil {
				if item.decompressor != nil {
					item.decompressor.Close()
				}
				if item.index != nil {
					item.index.Close()
				}
				if item.bindex != nil {
					item.bindex.Close()
				}
			}
		}
	}
}

type MergedFiles struct {
	accounts                      *filesItem
	accountsIdx, accountsHist     *filesItem
	storage                       *filesItem
	storageIdx, storageHist       *filesItem
	code                          *filesItem
	codeIdx, codeHist             *filesItem
	commitment                    *filesItem
	commitmentIdx, commitmentHist *filesItem
}

func (mf MergedFiles) FillV3(m *MergedFilesV3) MergedFiles {
	mf.accounts, mf.accountsIdx, mf.accountsHist = m.accounts, m.accountsIdx, m.accountsHist
	mf.storage, mf.storageIdx, mf.storageHist = m.storage, m.storageIdx, m.storageHist
	mf.code, mf.codeIdx, mf.codeHist = m.code, m.codeIdx, m.codeHist
	mf.commitment, mf.commitmentIdx, mf.commitmentHist = m.commitment, m.commitmentIdx, m.commitmentHist
	return mf
}

func (mf MergedFiles) Close() {
	for _, item := range []*filesItem{
		mf.accounts, mf.accountsIdx, mf.accountsHist,
		mf.storage, mf.storageIdx, mf.storageHist,
		mf.code, mf.codeIdx, mf.codeHist,
		mf.commitment, mf.commitmentIdx, mf.commitmentHist,
		//mf.logAddrs, mf.logTopics, mf.tracesFrom, mf.tracesTo,
	} {
		if item != nil {
			if item.decompressor != nil {
				item.decompressor.Close()
			}
			if item.decompressor != nil {
				item.index.Close()
			}
			if item.bindex != nil {
				item.bindex.Close()
			}
		}
	}
}

func DecodeAccountBytes(enc []byte) (nonce uint64, balance *uint256.Int, hash []byte) {
	if len(enc) == 0 {
		return
	}
	pos := 0
	nonceBytes := int(enc[pos])
	balance = uint256.NewInt(0)
	pos++
	if nonceBytes > 0 {
		nonce = bytesToUint64(enc[pos : pos+nonceBytes])
		pos += nonceBytes
	}
	balanceBytes := int(enc[pos])
	pos++
	if balanceBytes > 0 {
		balance.SetBytes(enc[pos : pos+balanceBytes])
		pos += balanceBytes
	}
	codeHashBytes := int(enc[pos])
	pos++
	if codeHashBytes == length.Hash {
		hash = make([]byte, codeHashBytes)
		copy(hash, enc[pos:pos+codeHashBytes])
		pos += codeHashBytes
	}
	if pos >= len(enc) {
		panic(fmt.Errorf("deserialse2: %d >= %d ", pos, len(enc)))
	}
	return
}

func EncodeAccountBytes(nonce uint64, balance *uint256.Int, hash []byte, incarnation uint64) []byte {
	l := int(1)
	if nonce > 0 {
		l += common.BitLenToByteLen(bits.Len64(nonce))
	}
	l++
	if !balance.IsZero() {
		l += balance.ByteLen()
	}
	l++
	if len(hash) == length.Hash {
		l += 32
	}
	l++
	if incarnation > 0 {
		l += common.BitLenToByteLen(bits.Len64(incarnation))
	}
	value := make([]byte, l)
	pos := 0

	if nonce == 0 {
		value[pos] = 0
		pos++
	} else {
		nonceBytes := common.BitLenToByteLen(bits.Len64(nonce))
		value[pos] = byte(nonceBytes)
		var nonce = nonce
		for i := nonceBytes; i > 0; i-- {
			value[pos+i] = byte(nonce)
			nonce >>= 8
		}
		pos += nonceBytes + 1
	}
	if balance.IsZero() {
		value[pos] = 0
		pos++
	} else {
		balanceBytes := balance.ByteLen()
		value[pos] = byte(balanceBytes)
		pos++
		balance.WriteToSlice(value[pos : pos+balanceBytes])
		pos += balanceBytes
	}
	if len(hash) == 0 {
		value[pos] = 0
		pos++
	} else {
		value[pos] = 32
		pos++
		copy(value[pos:pos+32], hash)
		pos += 32
	}
	if incarnation == 0 {
		value[pos] = 0
	} else {
		incBytes := common.BitLenToByteLen(bits.Len64(incarnation))
		value[pos] = byte(incBytes)
		var inc = incarnation
		for i := incBytes; i > 0; i-- {
			value[pos+i] = byte(inc)
			inc >>= 8
		}
	}
	return value
}

func bytesToUint64(buf []byte) (x uint64) {
	for i, b := range buf {
		x = x<<8 + uint64(b)
		if i == 7 {
			return
		}
	}
	return
}<|MERGE_RESOLUTION|>--- conflicted
+++ resolved
@@ -1317,7 +1317,6 @@
 	}
 	return recsplit.OpenIndex(idxPath)
 }
-<<<<<<< HEAD
 func buildIndexFilterThenOpen(ctx context.Context, d *compress.Decompressor, compressed FileCompression, idxPath, tmpdir string, salt *uint32, ps *background.ProgressSet, logger log.Logger, noFsync bool) (*bloomFilter, error) {
 	if err := buildIdxFilter(ctx, d, compressed, idxPath, tmpdir, salt, ps, logger, noFsync); err != nil {
 		return nil, err
@@ -1325,26 +1324,17 @@
 	return OpenBloom(idxPath)
 }
 func buildIndex(ctx context.Context, d *compress.Decompressor, compressed FileCompression, idxPath, tmpdir string, values bool, salt *uint32, ps *background.ProgressSet, logger log.Logger, noFsync bool) error {
-	g := NewArchiveGetter(d.MakeGetter(), compressed)
-=======
-
-func buildIndex(ctx context.Context, d *compress.Decompressor, compressed FileCompression, idxPath, tmpdir string, values bool, salt *uint32, ps *background.ProgressSet, logger log.Logger, noFsync bool) error {
->>>>>>> 6062c62a
 	_, fileName := filepath.Split(idxPath)
 	count := d.Count()
 	if !values {
 		count = d.Count() / 2
 	}
-
-	p := ps.AddNew(fileName, uint64(count/2))
+	p := ps.AddNew(fileName, uint64(count))
 	defer ps.Delete(p)
 
 	defer d.EnableReadAhead().DisableReadAhead()
 
-<<<<<<< HEAD
-=======
 	g := NewArchiveGetter(d.MakeGetter(), compressed)
->>>>>>> 6062c62a
 	var rs *recsplit.RecSplit
 	var err error
 	if rs, err = recsplit.NewRecSplit(recsplit.RecSplitArgs{
@@ -1356,7 +1346,6 @@
 		IndexFile:   idxPath,
 		Salt:        salt,
 		EtlBufLimit: etl.BufferOptimalSize / 2,
-		Salt:        salt,
 	}, logger); err != nil {
 		return fmt.Errorf("create recsplit: %w", err)
 	}
