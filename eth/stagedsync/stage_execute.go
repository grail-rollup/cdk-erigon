--- conflicted
+++ resolved
@@ -564,10 +564,6 @@
 		if err = tx.Commit(); err != nil {
 			return err
 		}
-<<<<<<< HEAD
-		cfg.db.BeginRw(context.Background())
-=======
->>>>>>> 8a1d298f
 	}
 
 	logger.Info(fmt.Sprintf("[%s] Completed on", logPrefix), "block", stageProgress)
