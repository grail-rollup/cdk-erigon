package stagedsync

import (
	"bytes"
	"context"
	"encoding/binary"
	"errors"
	"fmt"
	"os"
	"runtime"
	"time"

	"github.com/c2h5oh/datasize"
	"github.com/ledgerwatch/log/v3"

	"github.com/ledgerwatch/erigon-lib/chain"
	"github.com/ledgerwatch/erigon-lib/common"
	"github.com/ledgerwatch/erigon-lib/common/cmp"
	"github.com/ledgerwatch/erigon-lib/common/datadir"
	"github.com/ledgerwatch/erigon-lib/common/dbg"
	"github.com/ledgerwatch/erigon-lib/common/hexutility"
	"github.com/ledgerwatch/erigon-lib/common/length"
	"github.com/ledgerwatch/erigon-lib/etl"
	"github.com/ledgerwatch/erigon-lib/kv"
	"github.com/ledgerwatch/erigon-lib/kv/memdb"
	"github.com/ledgerwatch/erigon-lib/kv/rawdbv3"
	"github.com/ledgerwatch/erigon-lib/kv/temporal/historyv2"
	libstate "github.com/ledgerwatch/erigon-lib/state"
	"github.com/ledgerwatch/erigon/common/changeset"
	"github.com/ledgerwatch/erigon/common/dbutils"
	"github.com/ledgerwatch/erigon/common/math"
	"github.com/ledgerwatch/erigon/consensus"
	"github.com/ledgerwatch/erigon/core"
	"github.com/ledgerwatch/erigon/core/rawdb"
	"github.com/ledgerwatch/erigon/core/state"
	"github.com/ledgerwatch/erigon/core/types"
	"github.com/ledgerwatch/erigon/core/types/accounts"
	"github.com/ledgerwatch/erigon/core/vm"
	"github.com/ledgerwatch/erigon/eth/calltracer"
	"github.com/ledgerwatch/erigon/eth/ethconfig"
	"github.com/ledgerwatch/erigon/eth/ethconfig/estimate"
	"github.com/ledgerwatch/erigon/eth/stagedsync/stages"
	"github.com/ledgerwatch/erigon/eth/tracers/logger"
	"github.com/ledgerwatch/erigon/ethdb"
	"github.com/ledgerwatch/erigon/ethdb/prune"
	"github.com/ledgerwatch/erigon/turbo/services"
	"github.com/ledgerwatch/erigon/turbo/shards"
	"github.com/ledgerwatch/erigon/turbo/snapshotsync"
)

const (
	logInterval = 20 * time.Second

	// stateStreamLimit - don't accumulate state changes if jump is bigger than this amount of blocks
	stateStreamLimit uint64 = 1_000
)

type HasChangeSetWriter interface {
	ChangeSetWriter() *state.ChangeSetWriter
}

type ChangeSetHook func(blockNum uint64, wr *state.ChangeSetWriter)

type WithSnapshots interface {
	Snapshots() *snapshotsync.RoSnapshots
}

type headerDownloader interface {
	ReportBadHeaderPoS(badHeader, lastValidAncestor common.Hash)
}

type ExecuteBlockCfg struct {
	db            kv.RwDB
	batchSize     datasize.ByteSize
	prune         prune.Mode
	changeSetHook ChangeSetHook
	chainConfig   *chain.Config
	engine        consensus.Engine
	vmConfig      *vm.Config
	badBlockHalt  bool
	stateStream   bool
	accumulator   *shards.Accumulator
	blockReader   services.FullBlockReader
	hd            headerDownloader

	dirs      datadir.Dirs
	historyV3 bool
	syncCfg   ethconfig.Sync
	genesis   *types.Genesis
	agg       *libstate.AggregatorV3
}

func StageExecuteBlocksCfg(
	db kv.RwDB,
	pm prune.Mode,
	batchSize datasize.ByteSize,
	changeSetHook ChangeSetHook,
	chainConfig *chain.Config,
	engine consensus.Engine,
	vmConfig *vm.Config,
	accumulator *shards.Accumulator,
	stateStream bool,
	badBlockHalt bool,

	historyV3 bool,
	dirs datadir.Dirs,
	blockReader services.FullBlockReader,
	hd headerDownloader,
	genesis *types.Genesis,
	syncCfg ethconfig.Sync,
	agg *libstate.AggregatorV3,
) ExecuteBlockCfg {
	return ExecuteBlockCfg{
		db:            db,
		prune:         pm,
		batchSize:     batchSize,
		changeSetHook: changeSetHook,
		chainConfig:   chainConfig,
		engine:        engine,
		vmConfig:      vmConfig,
		dirs:          dirs,
		accumulator:   accumulator,
		stateStream:   stateStream,
		badBlockHalt:  badBlockHalt,
		blockReader:   blockReader,
		hd:            hd,
		genesis:       genesis,
		historyV3:     historyV3,
		syncCfg:       syncCfg,
		agg:           agg,
	}
}

func executeBlock(
	block *types.Block,
	tx kv.RwTx,
	stateWriter *state.WrappedStateWriterV4,
	stateReader *state.WrappedStateReaderV4,
	cfg ExecuteBlockCfg,
	vmConfig vm.Config, // emit copy, because will modify it
	writeChangesets bool,
	writeReceipts bool,
	writeCallTraces bool,
) (err error) {
	blockNum := block.NumberU64()
	// where the magic happens
	getHeader := func(hash common.Hash, number uint64) *types.Header {
		h, _ := cfg.blockReader.Header(context.Background(), tx, hash, number)
		return h
	}

	getTracer := func(txIndex int, txHash common.Hash) (vm.EVMLogger, error) {
		return logger.NewStructLogger(&logger.LogConfig{}), nil
	}

	callTracer := calltracer.NewCallTracer()
	vmConfig.Debug = true
	vmConfig.Tracer = callTracer

	var receipts types.Receipts
	var stateSyncReceipt *types.Receipt
	var execRs *core.EphemeralExecResult
	isBor := cfg.chainConfig.Bor != nil
	getHashFn := core.GetHashFn(block.Header(), getHeader)

	if isBor {
		execRs, err = core.ExecuteBlockEphemerallyBor(cfg.chainConfig, &vmConfig, getHashFn, cfg.engine, block, stateReader, stateWriter, ChainReaderImpl{config: cfg.chainConfig, tx: tx, blockReader: cfg.blockReader}, getTracer)
	} else {
		execRs, err = core.ExecuteBlockEphemerally(cfg.chainConfig, &vmConfig, getHashFn, cfg.engine, block, stateReader, stateWriter, ChainReaderImpl{config: cfg.chainConfig, tx: tx, blockReader: cfg.blockReader}, getTracer)
	}
	if err != nil {
		return err
	}
	receipts = execRs.Receipts
	stateSyncReceipt = execRs.StateSyncReceipt

	if writeReceipts {
		if err = rawdb.AppendReceipts(tx, blockNum, receipts); err != nil {
			return err
		}

		if stateSyncReceipt != nil && stateSyncReceipt.Status == types.ReceiptStatusSuccessful {
			if err := rawdb.WriteBorReceipt(tx, block.Hash(), block.NumberU64(), stateSyncReceipt); err != nil {
				return err
			}
		}
	}

	rh, err := stateWriter.Commitment(true, false)
	if err != nil {
		return err
	}

	if !bytes.Equal(rh, block.Root().Bytes()) {
		return fmt.Errorf("root hash mismatch: %x != %x blockNum %d", rh, block.Root().Bytes(), blockNum)
	}

	if writeCallTraces {
		return callTracer.WriteToDb(tx, block, *cfg.vmConfig)
	}

	return nil
}

func newStateReaderWriter(
	batch ethdb.Database,
	tx kv.RwTx,
	block *types.Block,
	writeChangesets bool,
	accumulator *shards.Accumulator,
	initialCycle bool,
	stateStream bool,
) (state.StateReader, state.WriterWithChangeSets, error) {

	var stateReader state.StateReader
	var stateWriter state.WriterWithChangeSets

	stateReader = state.NewPlainStateReader(batch)

	if !initialCycle && stateStream {
		txs, err := rawdb.RawTransactionsRange(tx, block.NumberU64(), block.NumberU64())
		if err != nil {
			return nil, nil, err
		}
		accumulator.StartChange(block.NumberU64(), block.Hash(), txs, false)
	} else {
		accumulator = nil
	}
	if writeChangesets {
		stateWriter = state.NewPlainStateWriter(batch, tx, block.NumberU64()).SetAccumulator(accumulator)
	} else {
		stateWriter = state.NewPlainStateWriterNoHistory(batch).SetAccumulator(accumulator)
	}

	return stateReader, stateWriter, nil
}

// ================ Erigon3 ================

func ExecBlockV3(s *StageState, u Unwinder, tx kv.RwTx, toBlock uint64, ctx context.Context, cfg ExecuteBlockCfg, initialCycle bool, logger log.Logger) (err error) {
	workersCount := cfg.syncCfg.ExecWorkerCount
	if !initialCycle {
		workersCount = 1
	}
	cfg.agg.SetWorkers(estimate.CompressSnapshot.WorkersQuarter())
	//defer cfg.agg.StartWrites().FinishWrites()

	defer func() {
		log.Warn("Exit ExecBlockV3", "err", err)
		//debug.PrintStack()
	}()

	if initialCycle {
		reconstituteToBlock, found, err := reconstituteBlock(cfg.agg, cfg.db, tx)
		if err != nil {
			return err
		}

		if found && reconstituteToBlock > s.BlockNumber+1 {
			reconWorkers := cfg.syncCfg.ReconWorkerCount
			if err := ReconstituteState(ctx, s, cfg.dirs, reconWorkers, cfg.batchSize, cfg.db, cfg.blockReader, log.New(), cfg.agg, cfg.engine, cfg.chainConfig, cfg.genesis); err != nil {
				return err
			}
			if dbg.StopAfterReconst() {
				os.Exit(1)
			}
		}
	}

	prevStageProgress, err := senderStageProgress(tx, cfg.db)
	if err != nil {
		return err
	}

	logPrefix := s.LogPrefix()
	var to = prevStageProgress
	if toBlock > 0 {
		to = cmp.Min(prevStageProgress, toBlock)
	}
	if to <= s.BlockNumber {
		return nil
	}
	if to > s.BlockNumber+16 {
		logger.Info(fmt.Sprintf("[%s] Blocks execution", logPrefix), "from", s.BlockNumber, "to", to)
	}
	//defer func() {
	//	if tx != nil {
	//		fmt.Printf("after exec: %d->%d\n", s.BlockNumber, to)
	//		cfg.agg.MakeContext().IterAcc(nil, func(k, v []byte) {
	//			vv, err := accounts.ConvertV3toV2(v)
	//			if err != nil {
	//				panic(err)
	//			}
	//			fmt.Printf("acc: %x, %x\n", k, vv)
	//		}, tx)
	//	}
	//}()

	parallel := initialCycle && tx == nil
	if err := ExecV3(ctx, s, u, workersCount, cfg, tx, parallel, logPrefix, to); err != nil {
		return fmt.Errorf("ExecV3: %w", err)
	}
	return nil
}

// reconstituteBlock - First block which is not covered by the history snapshot files
func reconstituteBlock(agg *libstate.AggregatorV3, db kv.RoDB, tx kv.Tx) (n uint64, ok bool, err error) {
	sendersProgress, err := senderStageProgress(tx, db)
	if err != nil {
		return 0, false, err
	}
	reconToBlock := cmp.Min(sendersProgress, agg.EndTxNumFrozenAndIndexed())
	if tx == nil {
		if err = db.View(context.Background(), func(tx kv.Tx) error {
			ok, n, err = rawdbv3.TxNums.FindBlockNum(tx, reconToBlock)
			return err
		}); err != nil {
			return
		}
	} else {
		ok, n, err = rawdbv3.TxNums.FindBlockNum(tx, reconToBlock)
	}
	return
}

func unwindExec3(u *UnwindState, s *StageState, tx kv.RwTx, ctx context.Context, cfg ExecuteBlockCfg, accumulator *shards.Accumulator) (err error) {
	//defer func() {
	//	if tx != nil {
	//		fmt.Printf("after unwind exec: %d->%d\n", u.CurrentBlockNumber, u.UnwindPoint)
	//		cfg.agg.MakeContext().IterAcc(nil, func(k, v []byte) {
	//			vv, err := accounts.ConvertV3toV2(v)
	//			if err != nil {
	//				panic(err)
	//			}
	//			fmt.Printf("acc: %x, %x\n", k, vv)
	//		}, tx)
	//	}
	//}()

	cfg.agg.SetLogPrefix(s.LogPrefix())

	rs := state.NewStateV3(cfg.dirs.Tmp, nil)
	rs.SetIO(state.NewWrappedStateReaderV4(tx.(kv.TemporalTx)), state.NewWrappedStateWriterV4(tx.(kv.TemporalTx)))
	// unwind all txs of u.UnwindPoint block. 1 txn in begin/end of block - system txs
	txNum, err := rawdbv3.TxNums.Min(tx, u.UnwindPoint+1)
	if err != nil {
		return err
	}
	if err := rs.Unwind(ctx, tx, txNum, cfg.agg, accumulator); err != nil {
		return fmt.Errorf("StateV3.Unwind: %w", err)
	}
	if err := rs.Flush(ctx, tx, s.LogPrefix(), time.NewTicker(30*time.Second)); err != nil {
		return fmt.Errorf("StateV3.Flush: %w", err)
	}

	if err := rawdb.TruncateReceipts(tx, u.UnwindPoint+1); err != nil {
		return fmt.Errorf("truncate receipts: %w", err)
	}
	if err := rawdb.TruncateBorReceipts(tx, u.UnwindPoint+1); err != nil {
		return fmt.Errorf("truncate bor receipts: %w", err)
	}
	if err := rawdb.DeleteNewerEpochs(tx, u.UnwindPoint+1); err != nil {
		return fmt.Errorf("delete newer epochs: %w", err)
	}

	return nil
}

func senderStageProgress(tx kv.Tx, db kv.RoDB) (prevStageProgress uint64, err error) {
	if tx != nil {
		prevStageProgress, err = stages.GetStageProgress(tx, stages.Senders)
		if err != nil {
			return prevStageProgress, err
		}
	} else {
		if err = db.View(context.Background(), func(tx kv.Tx) error {
			prevStageProgress, err = stages.GetStageProgress(tx, stages.Senders)
			if err != nil {
				return err
			}
			return nil
		}); err != nil {
			return prevStageProgress, err
		}
	}
	return prevStageProgress, nil
}

// ================ Erigon3 End ================

<<<<<<< HEAD
func SpawnExecuteBlocksStage(s *StageState, u Unwinder, tx kv.RwTx, toBlock uint64, ctx context.Context, cfg ExecuteBlockCfg, initialCycle bool, quiet bool) (err error) {
	defer func() {
		log.Info("SpawnExecuteBlocksStage exit ", "err", err, "stack", dbg.Stack())
	}()

=======
func SpawnExecuteBlocksStage(s *StageState, u Unwinder, tx kv.RwTx, toBlock uint64, ctx context.Context, cfg ExecuteBlockCfg, initialCycle bool, logger log.Logger) (err error) {
>>>>>>> acd9a253
	if cfg.historyV3 {
		if err = ExecBlockV3(s, u, tx, toBlock, ctx, cfg, initialCycle, logger); err != nil {
			return err
		}
		return nil
	}
	if ethconfig.EnableHistoryV4InTest {
		panic("must use ExecBlockV3")
	}

	quit := ctx.Done()
	useExternalTx := tx != nil
	if !useExternalTx {
		tx, err = cfg.db.BeginRw(context.Background())
		if err != nil {
			return err
		}
		defer tx.Rollback()
	}

	prevStageProgress, errStart := stages.GetStageProgress(tx, stages.Senders)
	if errStart != nil {
		return errStart
	}
	nextStageProgress, err := stages.GetStageProgress(tx, stages.HashState)
	if err != nil {
		return err
	}
	nextStagesExpectData := nextStageProgress > 0 // Incremental move of next stages depend on fully written ChangeSets, Receipts, CallTraceSet

	logPrefix := s.LogPrefix()
	var to = prevStageProgress
	if toBlock > 0 {
		to = cmp.Min(prevStageProgress, toBlock)
	}
	if to <= s.BlockNumber {
		return nil
	}
	if to > s.BlockNumber+16 {
		logger.Info(fmt.Sprintf("[%s] Blocks execution", logPrefix), "from", s.BlockNumber, "to", to)
	}
	//stateStream := !initialCycle && cfg.stateStream && to-s.BlockNumber < stateStreamLimit

	// changes are stored through memory buffer
	logEvery := time.NewTicker(logInterval)
	defer logEvery.Stop()
	stageProgress := s.BlockNumber
	logBlock := stageProgress
	logTx, lastLogTx := uint64(0), uint64(0)
	logTime := time.Now()
	var gas uint64             // used for logs
	var currentStateGas uint64 // used for batch commits of state
	var stoppedErr error
	// Transform batch_size limit into Ggas
	gasState := uint64(cfg.batchSize) * uint64(datasize.KB) * 2

	defer cfg.agg.StartWrites().FinishWrites()

	stateWriter := state.NewWrappedStateWriterV4(tx.(kv.TemporalTx))
	stateReader := state.NewWrappedStateReaderV4(tx.(kv.TemporalTx))
	batch := memdb.NewMemoryBatch(tx, cfg.dirs.Tmp)
	////batch := olddb.NewHashBatch(tx, nil, cfg.dirs.Tmp)
	cfg.agg.SetTx(batch)
	//stateWriter.SetTx(batch)
	//stateReader.SetTx(batch)

	if stageProgress == 0 {
		genBlock, genesisIbs, err := core.GenesisToBlock(cfg.genesis, "")
		if err != nil {
			return err
		}
		cfg.agg.SetTxNum(0)
		if err = genesisIbs.CommitBlock(cfg.chainConfig.Rules(0, 0), stateWriter); err != nil {
			return fmt.Errorf("cannot write state: %w", err)
		}
		rh, err := stateWriter.Commitment(true, false)
		if err != nil {
			return fmt.Errorf("cannot write commitment: %w", err)
		}
		if !bytes.Equal(rh, genBlock.Root().Bytes()) {
			return fmt.Errorf("wrong genesis root hash: %x != %x", rh, genBlock.Root())
		}
	}

	var pmerge uint64
Loop:
	for blockNum := stageProgress + 1; blockNum <= to; blockNum++ {
		if stoppedErr = common.Stopped(quit); stoppedErr != nil {
			log.Warn("Execution interrupted", "err", stoppedErr)
			break
		}

		blockHash, err := rawdb.ReadCanonicalHash(tx, blockNum)
		if err != nil {
			return err
		}
		block, _, err := cfg.blockReader.BlockWithSenders(ctx, tx, blockHash, blockNum)
		if err != nil {
			return err
		}
		if block == nil {
			logger.Error(fmt.Sprintf("[%s] Empty block", logPrefix), "blocknum", blockNum)
			break
		}

		lastLogTx += uint64(block.Transactions().Len())

		// Incremental move of next stages depend on fully written ChangeSets, Receipts, CallTraceSet
		writeChangeSets := nextStagesExpectData || blockNum > cfg.prune.History.PruneTo(to)
		writeReceipts := nextStagesExpectData || blockNum > cfg.prune.Receipts.PruneTo(to)
		writeCallTraces := nextStagesExpectData || blockNum > cfg.prune.CallTraces.PruneTo(to)

		if err = executeBlock(block, tx, stateWriter, stateReader, cfg, *cfg.vmConfig, writeChangeSets, writeReceipts, writeCallTraces); err != nil {
			if !errors.Is(err, context.Canceled) {
				logger.Warn(fmt.Sprintf("[%s] Execution failed", logPrefix), "block", blockNum, "hash", block.Hash().String(), "err", err)
				if cfg.hd != nil {
					cfg.hd.ReportBadHeaderPoS(blockHash, block.ParentHash())
				}
				if cfg.badBlockHalt {
					return err
				}
			}
			u.UnwindTo(blockNum-1, block.Hash())
			break Loop
		}
		stageProgress = blockNum

		// todo finishTx is required in place because currently we could aggregate only one block and e4 could do thas in the middle
		shouldUpdateProgress := (stateWriter.TxNum()/ethconfig.HistoryV3AggregationStep)-pmerge >= 2
		if shouldUpdateProgress {
<<<<<<< HEAD
			log.Info("Committed State", "gas reached", currentStateGas, "gasTarget", gasState)
			pmerge = stateWriter.TxNum() / ethconfig.HistoryV3AggregationStep
=======
			logger.Info("Committed State", "gas reached", currentStateGas, "gasTarget", gasState)
>>>>>>> acd9a253
			currentStateGas = 0
			if err := cfg.agg.Flush(ctx, tx); err != nil {
				log.Error("aggregator flush failed", "err", err)
			}
			//batch.Commit()
			if err = batch.Flush(tx); err != nil {
				return err
			}

			if err = s.Update(tx, stageProgress); err != nil {
				return err
			}
			if !useExternalTx {
				if err = tx.Commit(); err != nil {
					return err
				}
				tx, err = cfg.db.BeginRw(context.Background())
				if err != nil {
					return err
				}
				// TODO: This creates stacked up deferrals
				defer tx.Rollback()
				//} else { if enable cursoropening panicsb
				//	if err = tx.Commit(); err != nil {
				//		return err
				//	}
				//	tx, err = cfg.db.BeginRw(context.Background())
				//	if err != nil {
				//		return err
				//	}
				//	defer tx.Rollback()
			}
			batch = memdb.NewMemoryBatch(tx, cfg.dirs.Tmp)
			cfg.agg.SetTx(batch)
			cfg.agg.AggregateFilesInBackground()
			//batch = olddb.NewHashBatch(tx, nil, cfg.dirs.Tmp)
			stateReader = state.NewWrappedStateReaderV4(tx.(kv.TemporalTx))
			//stateReader.SetTx(batch)
			//stateWriter.SetTx(batch)
		}

		gas = gas + block.GasUsed()
		currentStateGas = currentStateGas + block.GasUsed()
		select {
		default:
		case <-logEvery.C:
<<<<<<< HEAD
			logBlock, logTx, logTime = logProgress(logPrefix, logBlock, logTime, blockNum, logTx, lastLogTx, gas, float64(currentStateGas)/float64(gasState), nil)
=======
			logBlock, logTx, logTime = logProgress(logPrefix, logBlock, logTime, blockNum, logTx, lastLogTx, gas, float64(currentStateGas)/float64(gasState), batch, logger)
>>>>>>> acd9a253
			gas = 0
			tx.CollectMetrics()
			syncMetrics[stages.Execution].Set(blockNum)
		}
	}

	if err := cfg.agg.Flush(ctx, tx); err != nil {
		log.Error("aggregator flush failed", "err", err)
	}
	log.Info("flushed aggregator last time", "block", stageProgress)

	if err = s.Update(tx, stageProgress); err != nil {
		return err
	}
	_, err = rawdb.IncrementStateVersion(tx)
	if err != nil {
		return fmt.Errorf("writing plain state version: %w", err)
	}

	if !useExternalTx {
		if err = tx.Commit(); err != nil {
			return err
		}
		tx, err = cfg.db.BeginRw(context.Background())
		if err != nil {
			return err
		}
	}

	logger.Info(fmt.Sprintf("[%s] Completed on", logPrefix), "block", stageProgress)
	return stoppedErr
}

func logProgress(logPrefix string, prevBlock uint64, prevTime time.Time, currentBlock uint64, prevTx, currentTx uint64, gas uint64,
	gasState float64, batch ethdb.DbWithPendingMutations, logger log.Logger) (uint64, uint64, time.Time) {
	currentTime := time.Now()
	interval := currentTime.Sub(prevTime)
	speed := float64(currentBlock-prevBlock) / (float64(interval) / float64(time.Second))
	speedTx := float64(currentTx-prevTx) / (float64(interval) / float64(time.Second))
	speedMgas := float64(gas) / 1_000_000 / (float64(interval) / float64(time.Second))

	var m runtime.MemStats
	dbg.ReadMemStats(&m)
	var logpairs = []interface{}{
		"number", currentBlock,
		"blk/s", fmt.Sprintf("%.1f", speed),
		"tx/s", fmt.Sprintf("%.1f", speedTx),
		"Mgas/s", fmt.Sprintf("%.1f", speedMgas),
		"gasState", fmt.Sprintf("%.2f", gasState),
	}
	if batch != nil {
		logpairs = append(logpairs, "batch", common.ByteCount(uint64(batch.BatchSize())))
	}
	logpairs = append(logpairs, "alloc", common.ByteCount(m.Alloc), "sys", common.ByteCount(m.Sys))
	logger.Info(fmt.Sprintf("[%s] Executed blocks", logPrefix), logpairs...)

	return currentBlock, currentTx, currentTime
}

func UnwindExecutionStage(u *UnwindState, s *StageState, tx kv.RwTx, ctx context.Context, cfg ExecuteBlockCfg, initialCycle bool) (err error) {
	if u.UnwindPoint >= s.BlockNumber {
		return nil
	}
	useExternalTx := tx != nil
	if !useExternalTx {
		tx, err = cfg.db.BeginRw(context.Background())
		if err != nil {
			return err
		}
		defer tx.Rollback()
	}
	logPrefix := u.LogPrefix()
	log.Info(fmt.Sprintf("[%s] Unwind Execution", logPrefix), "from", s.BlockNumber, "to", u.UnwindPoint)

	if err = unwindExecutionStage(u, s, tx, ctx, cfg, initialCycle); err != nil {
		return err
	}
	if err = u.Done(tx); err != nil {
		return err
	}

	if !useExternalTx {
		if err = tx.Commit(); err != nil {
			return err
		}
	}
	return nil
}

func unwindExecutionStage(u *UnwindState, s *StageState, tx kv.RwTx, ctx context.Context, cfg ExecuteBlockCfg, initialCycle bool) error {
	logPrefix := s.LogPrefix()
	stateBucket := kv.PlainState
	storageKeyLength := length.Addr + length.Incarnation + length.Hash

	var accumulator *shards.Accumulator
	if !initialCycle && cfg.stateStream && s.BlockNumber-u.UnwindPoint < stateStreamLimit {
		accumulator = cfg.accumulator

		hash, err := rawdb.ReadCanonicalHash(tx, u.UnwindPoint)
		if err != nil {
			return fmt.Errorf("read canonical hash of unwind point: %w", err)
		}
		txs, err := rawdb.RawTransactionsRange(tx, u.UnwindPoint, s.BlockNumber)
		if err != nil {
			return err
		}
		accumulator.StartChange(u.UnwindPoint, hash, txs, true)
	}

	//TODO: why we don't call accumulator.ChangeCode???
	if cfg.historyV3 {
		return unwindExec3(u, s, tx, ctx, cfg, accumulator)
	}

	changes := etl.NewCollector(logPrefix, cfg.dirs.Tmp, etl.NewOldestEntryBuffer(etl.BufferOptimalSize))
	defer changes.Close()
	errRewind := changeset.RewindData(tx, s.BlockNumber, u.UnwindPoint, changes, ctx.Done())
	if errRewind != nil {
		return fmt.Errorf("getting rewind data: %w", errRewind)
	}

	if err := changes.Load(tx, stateBucket, func(k, v []byte, table etl.CurrentTableReader, next etl.LoadNextFunc) error {
		if len(k) == 20 {
			if len(v) > 0 {
				var acc accounts.Account
				if err := acc.DecodeForStorage(v); err != nil {
					return err
				}

				// Fetch the code hash
				recoverCodeHashPlain(&acc, tx, k)
				var address common.Address
				copy(address[:], k)

				// cleanup contract code bucket
				original, err := state.NewPlainStateReader(tx).ReadAccountData(address)
				if err != nil {
					return fmt.Errorf("read account for %x: %w", address, err)
				}
				if original != nil {
					// clean up all the code incarnations original incarnation and the new one
					for incarnation := original.Incarnation; incarnation > acc.Incarnation && incarnation > 0; incarnation-- {
						err = tx.Delete(kv.PlainContractCode, dbutils.PlainGenerateStoragePrefix(address[:], incarnation))
						if err != nil {
							return fmt.Errorf("writeAccountPlain for %x: %w", address, err)
						}
					}
				}

				newV := make([]byte, acc.EncodingLengthForStorage())
				acc.EncodeForStorage(newV)
				if accumulator != nil {
					accumulator.ChangeAccount(address, acc.Incarnation, newV)
				}
				if err := next(k, k, newV); err != nil {
					return err
				}
			} else {
				if accumulator != nil {
					var address common.Address
					copy(address[:], k)
					accumulator.DeleteAccount(address)
				}
				if err := next(k, k, nil); err != nil {
					return err
				}
			}
			return nil
		}
		if accumulator != nil {
			var address common.Address
			var incarnation uint64
			var location common.Hash
			copy(address[:], k[:length.Addr])
			incarnation = binary.BigEndian.Uint64(k[length.Addr:])
			copy(location[:], k[length.Addr+length.Incarnation:])
			log.Debug(fmt.Sprintf("un ch st: %x, %d, %x, %x\n", address, incarnation, location, common.Copy(v)))
			accumulator.ChangeStorage(address, incarnation, location, common.Copy(v))
		}
		if len(v) > 0 {
			if err := next(k, k[:storageKeyLength], v); err != nil {
				return err
			}
		} else {
			if err := next(k, k[:storageKeyLength], nil); err != nil {
				return err
			}
		}
		return nil

	}, etl.TransformArgs{Quit: ctx.Done()}); err != nil {
		return err
	}

	if err := historyv2.Truncate(tx, u.UnwindPoint+1); err != nil {
		return err
	}

	if err := rawdb.TruncateReceipts(tx, u.UnwindPoint+1); err != nil {
		return fmt.Errorf("truncate receipts: %w", err)
	}
	if err := rawdb.TruncateBorReceipts(tx, u.UnwindPoint+1); err != nil {
		return fmt.Errorf("truncate bor receipts: %w", err)
	}
	if err := rawdb.DeleteNewerEpochs(tx, u.UnwindPoint+1); err != nil {
		return fmt.Errorf("delete newer epochs: %w", err)
	}

	// Truncate CallTraceSet
	keyStart := hexutility.EncodeTs(u.UnwindPoint + 1)
	c, err := tx.RwCursorDupSort(kv.CallTraceSet)
	if err != nil {
		return err
	}
	defer c.Close()
	for k, _, err := c.Seek(keyStart); k != nil; k, _, err = c.NextNoDup() {
		if err != nil {
			return err
		}
		err = c.DeleteCurrentDuplicates()
		if err != nil {
			return err
		}
	}

	return nil
}

func recoverCodeHashPlain(acc *accounts.Account, db kv.Tx, key []byte) {
	var address common.Address
	copy(address[:], key)
	if acc.Incarnation > 0 && acc.IsEmptyCodeHash() {
		if codeHash, err2 := db.GetOne(kv.PlainContractCode, dbutils.PlainGenerateStoragePrefix(address[:], acc.Incarnation)); err2 == nil {
			copy(acc.CodeHash[:], codeHash)
		}
	}
}

func PruneExecutionStage(s *PruneState, tx kv.RwTx, cfg ExecuteBlockCfg, ctx context.Context, initialCycle bool) (err error) {
	logPrefix := s.LogPrefix()
	useExternalTx := tx != nil
	if !useExternalTx {
		tx, err = cfg.db.BeginRw(ctx)
		if err != nil {
			return err
		}
		defer tx.Rollback()
	}

	logEvery := time.NewTicker(logInterval)
	defer logEvery.Stop()

	if cfg.historyV3 {
		cfg.agg.SetTx(tx)
		if initialCycle {
			if err = cfg.agg.Prune(ctx, ethconfig.HistoryV3AggregationStep/10); err != nil { // prune part of retired data, before commit
				return err
			}
		} else {
			if err = cfg.agg.PruneWithTiemout(ctx, 1*time.Second); err != nil { // prune part of retired data, before commit
				return err
			}
		}
	} else {
		if cfg.prune.History.Enabled() {
			if err = rawdb.PruneTableDupSort(tx, kv.AccountChangeSet, logPrefix, cfg.prune.History.PruneTo(s.ForwardProgress), logEvery, ctx); err != nil {
				return err
			}
			if err = rawdb.PruneTableDupSort(tx, kv.StorageChangeSet, logPrefix, cfg.prune.History.PruneTo(s.ForwardProgress), logEvery, ctx); err != nil {
				return err
			}
		}

		if cfg.prune.Receipts.Enabled() {
			if err = rawdb.PruneTable(tx, kv.Receipts, cfg.prune.Receipts.PruneTo(s.ForwardProgress), ctx, math.MaxInt32); err != nil {
				return err
			}
			if err = rawdb.PruneTable(tx, kv.BorReceipts, cfg.prune.Receipts.PruneTo(s.ForwardProgress), ctx, math.MaxUint32); err != nil {
				return err
			}
			// LogIndex.Prune will read everything what not pruned here
			if err = rawdb.PruneTable(tx, kv.Log, cfg.prune.Receipts.PruneTo(s.ForwardProgress), ctx, math.MaxInt32); err != nil {
				return err
			}
		}
		if cfg.prune.CallTraces.Enabled() {
			if err = rawdb.PruneTableDupSort(tx, kv.CallTraceSet, logPrefix, cfg.prune.CallTraces.PruneTo(s.ForwardProgress), logEvery, ctx); err != nil {
				return err
			}
		}
	}

	if err = s.Done(tx); err != nil {
		return err
	}
	if !useExternalTx {
		if err = tx.Commit(); err != nil {
			return err
		}
	}
	return nil
}<|MERGE_RESOLUTION|>--- conflicted
+++ resolved
@@ -388,15 +388,10 @@
 
 // ================ Erigon3 End ================
 
-<<<<<<< HEAD
-func SpawnExecuteBlocksStage(s *StageState, u Unwinder, tx kv.RwTx, toBlock uint64, ctx context.Context, cfg ExecuteBlockCfg, initialCycle bool, quiet bool) (err error) {
+func SpawnExecuteBlocksStage(s *StageState, u Unwinder, tx kv.RwTx, toBlock uint64, ctx context.Context, cfg ExecuteBlockCfg, initialCycle bool, logger log.Logger) (err error) {
 	defer func() {
 		log.Info("SpawnExecuteBlocksStage exit ", "err", err, "stack", dbg.Stack())
 	}()
-
-=======
-func SpawnExecuteBlocksStage(s *StageState, u Unwinder, tx kv.RwTx, toBlock uint64, ctx context.Context, cfg ExecuteBlockCfg, initialCycle bool, logger log.Logger) (err error) {
->>>>>>> acd9a253
 	if cfg.historyV3 {
 		if err = ExecBlockV3(s, u, tx, toBlock, ctx, cfg, initialCycle, logger); err != nil {
 			return err
@@ -527,12 +522,8 @@
 		// todo finishTx is required in place because currently we could aggregate only one block and e4 could do thas in the middle
 		shouldUpdateProgress := (stateWriter.TxNum()/ethconfig.HistoryV3AggregationStep)-pmerge >= 2
 		if shouldUpdateProgress {
-<<<<<<< HEAD
-			log.Info("Committed State", "gas reached", currentStateGas, "gasTarget", gasState)
+			logger.Info("Committed State", "gas reached", currentStateGas, "gasTarget", gasState)
 			pmerge = stateWriter.TxNum() / ethconfig.HistoryV3AggregationStep
-=======
-			logger.Info("Committed State", "gas reached", currentStateGas, "gasTarget", gasState)
->>>>>>> acd9a253
 			currentStateGas = 0
 			if err := cfg.agg.Flush(ctx, tx); err != nil {
 				log.Error("aggregator flush failed", "err", err)
@@ -579,11 +570,7 @@
 		select {
 		default:
 		case <-logEvery.C:
-<<<<<<< HEAD
-			logBlock, logTx, logTime = logProgress(logPrefix, logBlock, logTime, blockNum, logTx, lastLogTx, gas, float64(currentStateGas)/float64(gasState), nil)
-=======
-			logBlock, logTx, logTime = logProgress(logPrefix, logBlock, logTime, blockNum, logTx, lastLogTx, gas, float64(currentStateGas)/float64(gasState), batch, logger)
->>>>>>> acd9a253
+			logBlock, logTx, logTime = logProgress(logPrefix, logBlock, logTime, blockNum, logTx, lastLogTx, gas, float64(currentStateGas)/float64(gasState), nil, logger)
 			gas = 0
 			tx.CollectMetrics()
 			syncMetrics[stages.Execution].Set(blockNum)
