--- conflicted
+++ resolved
@@ -269,22 +269,10 @@
 			}
 			if historyV3 {
 				_ = tx.ClearBucket(kv.MaxTxNum)
-<<<<<<< HEAD
-				//if err := rawdbv3.TxNums.WriteForGenesis(tx, 1); err != nil {
-				//	return err
-				//}
-=======
->>>>>>> ad72b717
 				type IterBody interface {
 					IterateFrozenBodies(f func(blockNum, baseTxNum, txAmount uint64) error) error
 				}
 				if err := blockReader.(IterBody).IterateFrozenBodies(func(blockNum, baseTxNum, txAmount uint64) error {
-<<<<<<< HEAD
-					if blockNum == 0 {
-						fmt.Printf("[dbg] iterate: %d, %d, %d\n", blockNum, baseTxNum, txAmount)
-					}
-=======
->>>>>>> ad72b717
 					select {
 					case <-ctx.Done():
 						return ctx.Err()
@@ -301,10 +289,6 @@
 				}); err != nil {
 					return fmt.Errorf("build txNum => blockNum mapping: %w", err)
 				}
-<<<<<<< HEAD
-				if err := rawdb.AppendCanonicalTxNums(tx, blockReader.Snapshots().BlocksAvailable()+1); err != nil {
-					return err
-=======
 				if blockReader.Snapshots().BlocksAvailable() > 0 {
 					if err := rawdb.AppendCanonicalTxNums(tx, blockReader.Snapshots().BlocksAvailable()+1); err != nil {
 						return err
@@ -313,7 +297,6 @@
 					if err := rawdb.AppendCanonicalTxNums(tx, 0); err != nil {
 						return err
 					}
->>>>>>> ad72b717
 				}
 			}
 			if err := rawdb.WriteSnapshots(tx, sn.Files(), agg.Files()); err != nil {
