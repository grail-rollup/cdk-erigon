--- conflicted
+++ resolved
@@ -236,28 +236,7 @@
 		blockTo = snapshotsync.CanDeleteTo(s.ForwardProgress, blockSnapshots)
 	}
 	// can't prune much here: because tx_lookup index has crypto-hashed-keys, and 1 block producing hundreds of deletes
-<<<<<<< HEAD
-	blockTo = cmp.Min(blockTo, blockFrom+100)
-	for i := blockFrom; i < blockTo; i++ {
-		go func(blockNum uint64) {
-			_ = cfg.db.View(ctx, func(tx kv.Tx) error {
-				blk, err := cfg.blockReader.BlockByNumber(ctx, tx, blockNum)
-				if err != nil {
-					return err
-				}
-				if blk == nil {
-					return nil
-				}
-				for _, txn := range blk.Transactions() {
-					_, _ = rawdb.ReadTxLookupEntry(tx, txn.Hash())
-				}
-				return nil
-			})
-		}(i)
-	}
-=======
 	blockTo = cmp.Min(blockTo, blockFrom+10)
->>>>>>> d596cc65
 
 	if blockFrom < blockTo {
 		defer func(t time.Time) { fmt.Printf("stage_txlookup.go:241: %s\n", time.Since(t)) }(time.Now())
