--- conflicted
+++ resolved
@@ -235,9 +235,6 @@
 	} else if blockSnapshots != nil && blockSnapshots.Cfg().Enabled {
 		blockTo = snapshotsync.CanDeleteTo(s.ForwardProgress, blockSnapshots)
 	}
-<<<<<<< HEAD
-	blockTo = cmp.Min(blockTo, blockFrom+100)
-=======
 	// can't prune much here: because tx_lookup index has crypto-hashed-keys, and 1 block producing hundreds of deletes
 	blockTo = cmp.Min(blockTo, blockFrom+100)
 	for i := blockFrom; i < blockTo; i++ {
@@ -247,6 +244,9 @@
 				if err != nil {
 					return err
 				}
+				if blk == nil {
+					return nil
+				}
 				for _, txn := range blk.Transactions() {
 					_, _ = rawdb.ReadTxLookupEntry(tx, txn.Hash())
 				}
@@ -254,7 +254,6 @@
 			})
 		}(i)
 	}
->>>>>>> 96ac2f65
 
 	if blockFrom < blockTo {
 		defer func(t time.Time) { fmt.Printf("stage_txlookup.go:241: %s\n", time.Since(t)) }(time.Now())
