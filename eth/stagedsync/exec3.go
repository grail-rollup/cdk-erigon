--- conflicted
+++ resolved
@@ -310,7 +310,6 @@
 			default:
 			}
 
-<<<<<<< HEAD
 			func() {
 				needWait := rs.QueueLen() > queueSize
 				if !needWait {
@@ -348,22 +347,6 @@
 				log.Warn("readBlocksV3", "err", err)
 			}
 		}()
-=======
-			defer applyLoopWg.Wait()
-			applyCtx, cancelApplyCtx := context.WithCancel(ctx)
-			defer cancelApplyCtx()
-			applyLoopWg.Add(1)
-			go applyLoop(applyCtx, rwLoopErrCh)
-			for outputTxNum.Load() < maxTxNum {
-				select {
-				case <-ctx.Done():
-					return ctx.Err()
-
-				case <-logEvery.C:
-					rwsLock.Lock()
-					rwsLen := rws.Len()
-					rwsLock.Unlock()
->>>>>>> 26106769
 
 		defer rs.Finish()
 
@@ -378,9 +361,9 @@
 				return ctx.Err()
 
 			case <-logEvery.C:
-				rwsLock.RLock()
+				rwsLock.Lock()
 				rwsLen := rws.Len()
-				rwsLock.RUnlock()
+				rwsLock.Unlock()
 
 				stepsInDB := rawdbhelpers.IdxStepsCountV3(tx)
 				progress.Log(rs, rwsLen, uint64(queueSize), rs.DoneCount(), inputBlockNum.Load(), outputBlockNum.Load(), outputTxNum.Load(), repeatCount.Load(), uint64(resultsSize.Load()), resultCh, stepsInDB)
