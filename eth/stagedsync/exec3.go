package stagedsync

import (
	"bytes"
	"context"
	"encoding/binary"
	"errors"
	"fmt"
	"os"
	"path/filepath"
	"runtime"
	"runtime/debug"
	"sync"
	"sync/atomic"
	"time"

	"github.com/VictoriaMetrics/metrics"
	"github.com/c2h5oh/datasize"
	"github.com/ledgerwatch/log/v3"
	"github.com/torquem-ch/mdbx-go/mdbx"
	"golang.org/x/sync/errgroup"

	"github.com/ledgerwatch/erigon-lib/chain"
	"github.com/ledgerwatch/erigon-lib/common"
	"github.com/ledgerwatch/erigon-lib/common/datadir"
	"github.com/ledgerwatch/erigon-lib/common/dbg"
	"github.com/ledgerwatch/erigon-lib/common/dir"
	"github.com/ledgerwatch/erigon-lib/etl"
	"github.com/ledgerwatch/erigon-lib/kv"
	kv2 "github.com/ledgerwatch/erigon-lib/kv/mdbx"
	"github.com/ledgerwatch/erigon-lib/kv/rawdbv3"
	libstate "github.com/ledgerwatch/erigon-lib/state"
	state2 "github.com/ledgerwatch/erigon-lib/state"
	"github.com/ledgerwatch/erigon/cmd/state/exec22"
	"github.com/ledgerwatch/erigon/cmd/state/exec3"
	"github.com/ledgerwatch/erigon/common/math"
	"github.com/ledgerwatch/erigon/consensus"
	"github.com/ledgerwatch/erigon/core"
	"github.com/ledgerwatch/erigon/core/rawdb/rawdbhelpers"
	"github.com/ledgerwatch/erigon/core/state"
	"github.com/ledgerwatch/erigon/core/types"
	"github.com/ledgerwatch/erigon/eth/ethconfig"
	"github.com/ledgerwatch/erigon/eth/ethconfig/estimate"
	"github.com/ledgerwatch/erigon/eth/stagedsync/stages"
	"github.com/ledgerwatch/erigon/turbo/services"
)

var ExecStepsInDB = metrics.NewCounter(`exec_steps_in_db`) //nolint
var ExecRepeats = metrics.NewCounter(`exec_repeats`)       //nolint
var ExecTriggers = metrics.NewCounter(`exec_triggers`)     //nolint

func NewProgress(prevOutputBlockNum, commitThreshold uint64, workersCount int, logPrefix string, logger log.Logger) *Progress {
	return &Progress{prevTime: time.Now(), prevOutputBlockNum: prevOutputBlockNum, commitThreshold: commitThreshold, workersCount: workersCount, logPrefix: logPrefix, logger: logger}
}

type Progress struct {
	prevTime           time.Time
	prevCount          uint64
	prevOutputBlockNum uint64
	prevRepeatCount    uint64
	commitThreshold    uint64

	workersCount int
	logPrefix    string
	logger       log.Logger
}

func (p *Progress) Log(rs *state.StateV3, in *exec22.QueueWithRetry, rws *exec22.ResultsQueue, doneCount, inputBlockNum, outputBlockNum, outTxNum, repeatCount uint64, idxStepsAmountInDB float64) {
	ExecStepsInDB.Set(uint64(idxStepsAmountInDB * 100))
	var m runtime.MemStats
	dbg.ReadMemStats(&m)
	sizeEstimate := rs.SizeEstimate()
	currentTime := time.Now()
	interval := currentTime.Sub(p.prevTime)
	speedTx := float64(doneCount-p.prevCount) / (float64(interval) / float64(time.Second))
	//speedBlock := float64(outputBlockNum-p.prevOutputBlockNum) / (float64(interval) / float64(time.Second))
	var repeatRatio float64
	if doneCount > p.prevCount {
		repeatRatio = 100.0 * float64(repeatCount-p.prevRepeatCount) / float64(doneCount-p.prevCount)
	}
	p.logger.Info(fmt.Sprintf("[%s] Transaction replay", p.logPrefix),
		//"workers", workerCount,
		"blk", outputBlockNum,
		//"blk/s", fmt.Sprintf("%.1f", speedBlock),
		"tx/s", fmt.Sprintf("%.1f", speedTx),
		"pipe", fmt.Sprintf("(%d+%d)->%d/%d->%d/%d", in.NewTasksLen(), in.RetriesLen(), rws.ResultChLen(), rws.ResultChCap(), rws.Len(), rws.Limit()),
		"repeatRatio", fmt.Sprintf("%.2f%%", repeatRatio),
		"workers", p.workersCount,
		"buffer", fmt.Sprintf("%s/%s", common.ByteCount(sizeEstimate), common.ByteCount(p.commitThreshold)),
		"idxStepsInDB", fmt.Sprintf("%.2f", idxStepsAmountInDB),
		//"inBlk", inputBlockNum,
		"step", fmt.Sprintf("%.1f", float64(outTxNum)/float64(ethconfig.HistoryV3AggregationStep)),
		"alloc", common.ByteCount(m.Alloc), "sys", common.ByteCount(m.Sys),
	)
	//var txNums []string
	//for _, t := range rws {
	//	txNums = append(txNums, fmt.Sprintf("%d", t.TxNum))
	//}
	//s := strings.Join(txNums, ",")
	//log.Info(fmt.Sprintf("[%s] Transaction replay queue", logPrefix), "txNums", s)

	p.prevTime = currentTime
	p.prevCount = doneCount
	p.prevOutputBlockNum = outputBlockNum
	p.prevRepeatCount = repeatCount
}

/*
ExecV3 - parallel execution. Has many layers of abstractions - each layer does accumulate
state changes (updates) and can "atomically commit all changes to underlying layer of abstraction"

Layers from top to bottom:
- IntraBlockState - used to exec txs. It does store inside all updates of given txn.
Can understan if txn failed or OutOfGas - then revert all changes.
Each parallel-worker hav own IntraBlockState.
IntraBlockState does commit changes to lower-abstraction-level by method `ibs.MakeWriteSet()`

- StateWriterBufferedV3 - txs which executed by parallel workers can conflict with each-other.
This writer does accumulate updates and then send them to conflict-resolution.
Until conflict-resolution succeed - none of execution updates must pass to lower-abstraction-level.
Object TxTask it's just set of small buffers (readset + writeset) for each transaction.
Write to TxTask happends by code like `txTask.ReadLists = rw.stateReader.ReadSet()`.

- TxTask - objects coming from parallel-workers to conflict-resolution goroutine (ApplyLoop and method ReadsValid).
Flush of data to lower-level-of-abstraction is done by method `agg.ApplyState` (method agg.ApplyHistory exists
only for performance - to reduce time of RwLock on state, but by meaning `ApplyState+ApplyHistory` it's 1 method to
flush changes from TxTask to lower-level-of-abstraction).

- StateV3 - it's all updates which are stored in RAM - all parallel workers can see this updates.
Execution of txs always done on Valid version of state (no partial-updates of state).
Flush of updates to lower-level-of-abstractions done by method `StateV3.Flush`.
On this level-of-abstraction also exists StateReaderV3.
IntraBlockState does call StateReaderV3, and StateReaderV3 call StateV3(in-mem-cache) or DB (RoTx).
WAL - also on this level-of-abstraction - agg.ApplyHistory does write updates from TxTask to WAL.
WAL it's like StateV3 just without reading api (can only write there). WAL flush to disk periodically (doesn't need much RAM).

- RoTx - see everything what committed to DB. Commit is done by rwLoop goroutine.
rwloop does:
  - stop all Workers
  - call StateV3.Flush()
  - commit
  - open new RoTx
  - set new RoTx to all Workers
  - start Workersстартует воркеры

When rwLoop has nothing to do - it does Prune, or flush of WAL to RwTx (agg.rotate+agg.Flush)
*/
func ExecV3(ctx context.Context,
	execStage *StageState, u Unwinder, workerCount int, cfg ExecuteBlockCfg, applyTx kv.RwTx,
	parallel bool, logPrefix string,
	maxBlockNum uint64,
	logger log.Logger,
	initialCycle bool,
) error {
	parallel = false // TODO: e35 doesn't support it yet
	batchSize := cfg.batchSize
	chainDb := cfg.db
	blockReader := cfg.blockReader
	agg, engine := cfg.agg, cfg.engine
	chainConfig, genesis := cfg.chainConfig, cfg.genesis

	defer func() {
		if err := recover(); err != nil {
			log.Error("panic", "err", err)
			debug.PrintStack()
			panic(err)
		}
	}()

	useExternalTx := applyTx != nil
	if !useExternalTx && !parallel {
		var err error
		applyTx, err = chainDb.BeginRw(ctx)
		if err != nil {
			return err
		}
		defer func() { // need callback - because tx may be committed
			applyTx.Rollback()
		}()
		//} else {
		//	if blockSnapshots.Cfg().Enabled {
		//defer blockSnapshots.EnableMadvNormal().DisableReadAhead()
		//}
	}

	var block, stageProgress uint64
	var maxTxNum uint64
	outputTxNum := atomic.Uint64{}
	blockComplete := atomic.Bool{}
	blockComplete.Store(true)

	var inputTxNum uint64
	if execStage.BlockNumber > 0 {
		stageProgress = execStage.BlockNumber
		block = execStage.BlockNumber + 1
	}
	if applyTx != nil {
		agg.SetTx(applyTx)
		if dbg.DiscardHistory() {
			defer agg.DiscardHistory().FinishWrites()
		} else {
			defer agg.StartWrites().FinishWrites()
		}

		var err error
		maxTxNum, err = rawdbv3.TxNums.Max(applyTx, maxBlockNum)
		if err != nil {
			return err
		}
		if block > 0 {
			_outputTxNum, err := rawdbv3.TxNums.Max(applyTx, execStage.BlockNumber)
			if err != nil {
				return err
			}
			outputTxNum.Store(_outputTxNum)
			outputTxNum.Add(1)
			inputTxNum = outputTxNum.Load()
		}
	} else {
		if err := chainDb.View(ctx, func(tx kv.Tx) error {
			var err error
			maxTxNum, err = rawdbv3.TxNums.Max(tx, maxBlockNum)
			if err != nil {
				return err
			}
			if block > 0 {
				_outputTxNum, err := rawdbv3.TxNums.Max(tx, execStage.BlockNumber)
				if err != nil {
					return err
				}
				outputTxNum.Store(_outputTxNum)
				outputTxNum.Add(1)
				inputTxNum = outputTxNum.Load()
			}
			return nil
		}); err != nil {
			return err
		}
	}
	agg.SetTxNum(inputTxNum)

	var outputBlockNum = syncMetrics[stages.Execution]
	inputBlockNum := &atomic.Uint64{}
	var count uint64
	var lock sync.RWMutex

	// MA setio
	doms := cfg.agg.SharedDomains()
	rs := state.NewStateV3(doms, logger)

	//TODO: owner of `resultCh` is main goroutine, but owner of `retryQueue` is applyLoop.
	// Now rwLoop closing both (because applyLoop we completely restart)
	// Maybe need split channels? Maybe don't exit from ApplyLoop? Maybe current way is also ok?

	// input queue
	in := exec22.NewQueueWithRetry(100_000)
	defer in.Close()

	rwsConsumed := make(chan struct{}, 1)
	defer close(rwsConsumed)

	execWorkers, applyWorker, rws, stopWorkers, waitWorkers := exec3.NewWorkersPool(lock.RLocker(), ctx, parallel, chainDb, rs, in, blockReader, chainConfig, genesis, engine, workerCount+1)
	defer stopWorkers()
	applyWorker.DiscardReadList()

	commitThreshold := batchSize.Bytes()
	progress := NewProgress(block, commitThreshold, workerCount, execStage.LogPrefix(), logger)
	logEvery := time.NewTicker(20 * time.Second)
	defer logEvery.Stop()
	pruneEvery := time.NewTicker(2 * time.Second)
	defer pruneEvery.Stop()

	applyLoopWg := sync.WaitGroup{} // to wait for finishing of applyLoop after applyCtx cancel
	defer applyLoopWg.Wait()

	applyLoopInner := func(ctx context.Context) error {
		tx, err := chainDb.BeginRo(ctx)
		if err != nil {
			return err
		}
		defer tx.Rollback()

		applyWorker.ResetTx(tx)

		var lastBlockNum uint64

		for outputTxNum.Load() <= maxTxNum {
			if err := rws.Drain(ctx); err != nil {
				return err
			}

			processedTxNum, conflicts, triggers, processedBlockNum, stoppedAtBlockEnd, err := processResultQueue(in, rws, outputTxNum.Load(), rs, agg, tx, rwsConsumed, applyWorker, true, false)
			if err != nil {
				return err
			}

			ExecRepeats.Add(conflicts)
			ExecTriggers.Add(triggers)
			if processedBlockNum > lastBlockNum {
				outputBlockNum.Set(processedBlockNum)
				lastBlockNum = processedBlockNum
			}
			if processedTxNum > 0 {
				outputTxNum.Store(processedTxNum)
				blockComplete.Store(stoppedAtBlockEnd)
			}

		}
		return nil
	}
	applyLoop := func(ctx context.Context, errCh chan error) {
		defer applyLoopWg.Done()
		defer func() {
			if rec := recover(); rec != nil {
				log.Warn("[dbg] apply loop panic", "rec", rec)
			}
			log.Warn("[dbg] apply loop exit")
		}()
		if err := applyLoopInner(ctx); err != nil {
			if !errors.Is(err, context.Canceled) {
				errCh <- err
			}
		}
	}

	var rwLoopErrCh chan error

	var rwLoopG *errgroup.Group
	if parallel {
		// `rwLoop` lives longer than `applyLoop`
		rwLoop := func(ctx context.Context) error {
			tx, err := chainDb.BeginRw(ctx)
			if err != nil {
				return err
			}
			defer tx.Rollback()

			agg.SetTx(tx)
			if dbg.DiscardHistory() {
				defer agg.DiscardHistory().FinishWrites()
			} else {
				defer agg.StartWrites().FinishWrites()
			}

			defer applyLoopWg.Wait()
			applyCtx, cancelApplyCtx := context.WithCancel(ctx)
			defer cancelApplyCtx()
			applyLoopWg.Add(1)
			go applyLoop(applyCtx, rwLoopErrCh)
			for outputTxNum.Load() <= maxTxNum {
				select {
				case <-ctx.Done():
					return ctx.Err()

				case <-logEvery.C:
					stepsInDB := rawdbhelpers.IdxStepsCountV3(tx)
					progress.Log(rs, in, rws, rs.DoneCount(), inputBlockNum.Load(), outputBlockNum.Get(), outputTxNum.Load(), ExecRepeats.Get(), stepsInDB)
					if agg.HasBackgroundFilesBuild() {
						logger.Info(fmt.Sprintf("[%s] Background files build", logPrefix), "progress", agg.BackgroundProgress())
					}
				case <-pruneEvery.C:
					if rs.SizeEstimate() < commitThreshold {
						if agg.CanPrune(tx) {
							if err = agg.Prune(ctx, ethconfig.HistoryV3AggregationStep*10); err != nil { // prune part of retired data, before commit
								return err
							}
						} else {
							if err = agg.Flush(ctx, tx); err != nil {
								return err
							}
						}
						break
					}

					cancelApplyCtx()
					applyLoopWg.Wait()

					var t0, t1, t2, t3, t4 time.Duration
					commitStart := time.Now()
					logger.Info("Committing...", "blockComplete.Load()", blockComplete.Load())
					if err := func() error {
						//Drain results (and process) channel because read sets do not carry over
						for !blockComplete.Load() {
							rws.DrainNonBlocking()
							applyWorker.ResetTx(tx)

							processedTxNum, conflicts, triggers, processedBlockNum, stoppedAtBlockEnd, err := processResultQueue(in, rws, outputTxNum.Load(), rs, agg, tx, nil, applyWorker, false, true)
							if err != nil {
								return err
							}

							ExecRepeats.Add(conflicts)
							ExecTriggers.Add(triggers)
							if processedBlockNum > 0 {
								outputBlockNum.Set(processedBlockNum)
							}
							if processedTxNum > 0 {
								outputTxNum.Store(processedTxNum)
								blockComplete.Store(stoppedAtBlockEnd)
							}
						}
						t0 = time.Since(commitStart)
						lock.Lock() // This is to prevent workers from starting work on any new txTask
						defer lock.Unlock()

						select {
						case rwsConsumed <- struct{}{}:
						default:
						}

						// Drain results channel because read sets do not carry over
						rws.DropResults(func(txTask *exec22.TxTask) {
							rs.ReTry(txTask, in)
						})

						//lastTxNumInDb, _ := rawdbv3.TxNums.Max(tx, outputBlockNum.Get())
						//if lastTxNumInDb != outputTxNum.Load()-1 {
						//	panic(fmt.Sprintf("assert: %d != %d", lastTxNumInDb, outputTxNum.Load()))
						//}

						t1 = time.Since(commitStart)
						tt := time.Now()
						//if err := rs.Flush(ctx, tx, logPrefix, logEvery); err != nil {
						//	return err
						//}
						t2 = time.Since(tt)

						tt = time.Now()
						if err := agg.Flush(ctx, tx); err != nil {
							return err
						}
						t3 = time.Since(tt)

						if err = execStage.Update(tx, outputBlockNum.Get()); err != nil {
							return err
						}

						tx.CollectMetrics()
						tt = time.Now()
						if err = tx.Commit(); err != nil {
							return err
						}
						t4 = time.Since(tt)
						for i := 0; i < len(execWorkers); i++ {
							execWorkers[i].ResetTx(nil)
						}

						return nil
					}(); err != nil {
						return err
					}
					if tx, err = chainDb.BeginRw(ctx); err != nil {
						return err
					}
					defer tx.Rollback()
					agg.SetTx(tx)

					applyCtx, cancelApplyCtx = context.WithCancel(ctx)
					defer cancelApplyCtx()
					applyLoopWg.Add(1)
					go applyLoop(applyCtx, rwLoopErrCh)

					logger.Info("Committed", "time", time.Since(commitStart), "drain", t0, "drain_and_lock", t1, "rs.flush", t2, "agg.flush", t3, "tx.commit", t4)
				}
			}
			//if err = rs.Flush(ctx, tx, logPrefix, logEvery); err != nil {
			//	return err
			//}
			if err = agg.Flush(ctx, tx); err != nil {
				return err
			}
			if err = execStage.Update(tx, outputBlockNum.Get()); err != nil {
				return err
			}
			if err = tx.Commit(); err != nil {
				return err
			}
			return nil
		}

		rwLoopCtx, rwLoopCtxCancel := context.WithCancel(ctx)
		defer rwLoopCtxCancel()
		rwLoopG, rwLoopCtx = errgroup.WithContext(rwLoopCtx)
		defer rwLoopG.Wait()
		rwLoopG.Go(func() error {
			defer rws.Close()
			defer in.Close()
			defer applyLoopWg.Wait()
			defer func() {
				log.Warn("[dbg] rwloop exit")
			}()
			return rwLoop(rwLoopCtx)
		})
	}

	if block < cfg.blockReader.FrozenBlocks() {
		agg.KeepInDB(0)
		defer agg.KeepInDB(ethconfig.HistoryV3AggregationStep)
	}

	getHeaderFunc := func(hash common.Hash, number uint64) (h *types.Header) {
		var err error
		if parallel {
			if err = chainDb.View(ctx, func(tx kv.Tx) error {
				h, err = blockReader.Header(ctx, tx, hash, number)
				if err != nil {
					return err
				}
				return nil
			}); err != nil {
				panic(err)
			}
			return h
		} else {
			h, err = blockReader.Header(ctx, applyTx, hash, number)
			if err != nil {
				panic(err)
			}
			return h
		}
	}
	if !parallel {
		applyWorker.ResetTx(applyTx)
		doms.SetTx(applyTx)
	}

	slowDownLimit := time.NewTicker(time.Second)
	defer slowDownLimit.Stop()

	stateStream := !initialCycle && cfg.stateStream && maxBlockNum-block < stateStreamLimit

	var readAhead chan uint64
	if !parallel {
		// snapshots are often stored on chaper drives. don't expect low-read-latency and manually read-ahead.
		// can't use OS-level ReadAhead - because Data >> RAM
		// it also warmsup state a bit - by touching senders/coninbase accounts and code
		var clean func()
		readAhead, clean = blocksReadAhead(ctx, &cfg, 4)
		defer clean()
	}

	blocksFreezeCfg := cfg.blockReader.FreezingCfg()

	var b *types.Block
	var blockNum uint64
	var err error
Loop:
	for blockNum = block; blockNum <= maxBlockNum; blockNum++ {
		if !parallel {
			select {
			case readAhead <- blockNum:
			default:
			}
		}

		inputBlockNum.Store(blockNum)
		doms.SetBlockNum(blockNum)

		b, err = blockWithSenders(chainDb, applyTx, blockReader, blockNum)
		if err != nil {
			return err
		}
		if b == nil {
			// TODO: panic here and see that overall process deadlock
			return fmt.Errorf("nil block %d", blockNum)
		}
		txs := b.Transactions()
		header := b.HeaderNoCopy()
		skipAnalysis := core.SkipAnalysis(chainConfig, blockNum)
		signer := *types.MakeSigner(chainConfig, blockNum, header.Time)

		f := core.GetHashFn(header, getHeaderFunc)
		getHashFnMute := &sync.Mutex{}
		getHashFn := func(n uint64) common.Hash {
			getHashFnMute.Lock()
			defer getHashFnMute.Unlock()
			return f(n)
		}
		blockContext := core.NewEVMBlockContext(header, getHashFn, engine, nil /* author */)

		if parallel {
			select {
			case err := <-rwLoopErrCh:
				if err != nil {
					return err
				}
			case <-ctx.Done():
				return ctx.Err()
			default:
			}

			func() {
				for rws.Len() > rws.Limit() || rs.SizeEstimate() >= commitThreshold {
					select {
					case <-ctx.Done():
						return
					case _, ok := <-rwsConsumed:
						if !ok {
							return
						}
					case <-slowDownLimit.C:
						//logger.Warn("skip", "rws.Len()", rws.Len(), "rws.Limit()", rws.Limit(), "rws.ResultChLen()", rws.ResultChLen())
						//if tt := rws.Dbg(); tt != nil {
						//	log.Warn("fst", "n", tt.TxNum, "in.len()", in.Len(), "out", outputTxNum.Load(), "in.NewTasksLen", in.NewTasksLen())
						//}
						return
					}
				}
			}()
		} else {
			if !initialCycle && stateStream {
				txs, err := blockReader.RawTransactions(context.Background(), applyTx, b.NumberU64(), b.NumberU64())
				if err != nil {
					return err
				}
				cfg.accumulator.StartChange(b.NumberU64(), b.Hash(), txs, false)
			}
		}

		rules := chainConfig.Rules(blockNum, b.Time())
		var gasUsed uint64
		for txIndex := -1; txIndex <= len(txs); txIndex++ {

			// Do not oversend, wait for the result heap to go under certain size
			txTask := &exec22.TxTask{
				BlockNum:        blockNum,
				Header:          header,
				Coinbase:        b.Coinbase(),
				Uncles:          b.Uncles(),
				Rules:           rules,
				Txs:             txs,
				TxNum:           inputTxNum,
				TxIndex:         txIndex,
				BlockHash:       b.Hash(),
				BlockRoot:       b.Root(),
				SkipAnalysis:    skipAnalysis,
				Final:           txIndex == len(txs),
				GetHashFn:       getHashFn,
				EvmBlockContext: blockContext,
				Withdrawals:     b.Withdrawals(),
			}
			if txIndex >= 0 && txIndex < len(txs) {
				txTask.Tx = txs[txIndex]
				txTask.TxAsMessage, err = txTask.Tx.AsMessage(signer, header.BaseFee, txTask.Rules)
				if err != nil {
					return err
				}

				if sender, ok := txs[txIndex].GetSender(); ok {
					txTask.Sender = &sender
				} else {
					sender, err := signer.Sender(txTask.Tx)
					if err != nil {
						return err
					}
					txTask.Sender = &sender
					logger.Warn("[Execution] expensive lazy sender recovery", "blockNum", txTask.BlockNum, "txIdx", txTask.TxIndex)
				}
			}

			if parallel {
				if txTask.TxIndex >= 0 && txTask.TxIndex < len(txs) {
					if ok := rs.RegisterSender(txTask); ok {
						rs.AddWork(ctx, txTask, in)
					}
				} else {
					rs.AddWork(ctx, txTask, in)
				}
			} else {
				count++
				if txTask.Error != nil {
					break Loop
				}
				applyWorker.RunTxTask(txTask)
				if err := func() error {
					if txTask.Error != nil {
						return txTask.Error
					}
					if txTask.Final {
						gasUsed += txTask.UsedGas
						if gasUsed != txTask.Header.GasUsed {
							if txTask.BlockNum > 0 { //Disable check for genesis. Maybe need somehow improve it in future - to satisfy TestExecutionSpec
								return fmt.Errorf("gas used by execution: %d, in header: %d, headerNum=%d, %x", gasUsed, txTask.Header.GasUsed, txTask.Header.Number.Uint64(), txTask.Header.Hash())
							}
						}
						gasUsed = 0
					} else {
						gasUsed += txTask.UsedGas
					}
					return nil
				}(); err != nil {
					if !errors.Is(err, context.Canceled) && !errors.Is(err, common.ErrStopped) {
						logger.Warn(fmt.Sprintf("[%s] Execution failed", logPrefix), "block", blockNum, "hash", header.Hash().String(), "err", err)
						if cfg.hd != nil {
							cfg.hd.ReportBadHeaderPoS(header.Hash(), header.ParentHash)
						}
						if cfg.badBlockHalt {
							return err
						}
					}
					u.UnwindTo(blockNum-1, header.Hash())
					break Loop
				}

				// MA applystate
				if err := rs.ApplyState4(txTask, agg); err != nil {
					return fmt.Errorf("StateV3.ApplyState: %w", err)
				}
				if err := rs.ApplyLogsAndTraces(txTask, agg); err != nil {
					return fmt.Errorf("StateV3.ApplyLogsAndTraces: %w", err)
				}
				ExecTriggers.Add(rs.CommitTxNum(txTask.Sender, txTask.TxNum, in))
				outputTxNum.Add(1)
			}
			stageProgress = blockNum
			inputTxNum++
		}

		if !parallel {
			outputBlockNum.Set(blockNum)
			// MA commitment
			//rh, err := agg.ComputeCommitment(true, false)
			//if err != nil {
			//	return fmt.Errorf("StateV3.Apply: %w", err)
			//}
			//if !bytes.Equal(rh, header.Root.Bytes()) {
			//	if cfg.badBlockHalt {
			//		return fmt.Errorf("wrong trie root")
			//	}
			//	logger.Error(fmt.Sprintf("[%s] Wrong trie root of block %d: %x, expected (from header): %x. Block hash: %x", logPrefix, block, rh, header.Root.Bytes(), header.Hash()))
			//
			//	if err := agg.Flush(ctx, applyTx); err != nil {
			//		panic(err)
			//	}
			//	if cfg.hd != nil {
			//		cfg.hd.ReportBadHeaderPoS(header.Hash(), header.ParentHash)
			//	}
			//	if maxBlockNum > execStage.BlockNumber {
			//		unwindTo := (maxBlockNum + execStage.BlockNumber) / 2 // Binary search for the correct block, biased to the lower numbers
			//		//unwindTo := blockNum - 1
			//
			//		logger.Warn("Unwinding due to incorrect root hash", "to", unwindTo)
			//		u.UnwindTo(unwindTo, header.Hash())
			//	}
			//
			//	/* uncomment it if need debug state-root missmatch
			//	if err := agg.Flush(ctx, applyTx); err != nil {
			//		panic(err)
			//	}
			//	oldAlogNonIncrementalHahs, err := core.CalcHashRootForTests(applyTx, header, true)
			//	if err != nil {
			//		panic(err)
			//	}
			//	if common.BytesToHash(rh) != oldAlogNonIncrementalHahs {
			//		log.Error(fmt.Sprintf("block hash mismatch - but new-algorithm hash is bad! (means latest state is correct): %x != %x != %x bn =%d", common.BytesToHash(rh), oldAlogNonIncrementalHahs, header.Root, blockNum))
			//	} else {
			//		log.Error(fmt.Sprintf("block hash mismatch - and new-algorithm hash is good! (means latest state is NOT correct): %x == %x != %x bn =%d", common.BytesToHash(rh), oldAlogNonIncrementalHahs, header.Root, blockNum))
			//	}
			//	*/
			//	break Loop
			//}

			select {
			case <-logEvery.C:
				stepsInDB := rawdbhelpers.IdxStepsCountV3(applyTx)
				progress.Log(rs, in, rws, count, inputBlockNum.Load(), outputBlockNum.Get(), outputTxNum.Load(), ExecRepeats.Get(), stepsInDB)
				if rs.SizeEstimate() < commitThreshold {
					break
				}

				var t1, t2, t3, t4, t5 time.Duration
				commitStart := time.Now()
				if err := func() error {
					_, err := agg.ComputeCommitment(true, false)
					if err != nil {
						return err
					}
					t1 = time.Since(commitStart)

<<<<<<< HEAD
=======
					// prune befor flush, to speedup flush
>>>>>>> 90521b93
					tt := time.Now()
					if agg.CanPrune(applyTx) { //TODO: sequential exec likely will work on tip of chain: means no prune here, but parallel exec doesn't work yet
						if err = agg.Prune(ctx, ethconfig.HistoryV3AggregationStep*10); err != nil { // prune part of retired data, before commit
							return err
						}
					}
					t2 = time.Since(tt)

					tt = time.Now()
					if err := agg.Flush(ctx, applyTx); err != nil {
						return err
					}
					if err = execStage.Update(applyTx, outputBlockNum.Get()); err != nil {
						return err
					}
					t3 = time.Since(tt)

					tt = time.Now()
					applyTx.CollectMetrics()
					t5 = time.Since(tt)
					if !useExternalTx {
						tt = time.Now()
						if err = applyTx.Commit(); err != nil {
							return err
						}
						t3 = time.Since(tt)
						applyTx, err = cfg.db.BeginRw(context.Background())
						if err != nil {
							return err
						}
						applyWorker.ResetTx(applyTx)
						agg.SetTx(applyTx)
						doms.SetTx(applyTx)
					}

					return nil
				}(); err != nil {
					return err
				}
<<<<<<< HEAD
				logger.Info("Committed", "time", time.Since(commitStart), "commitment", t1, "agg.prune", t2, "agg.flush", t3, "tx.commit", t4, "tx.CollectMetrics", t5)
=======
				logger.Info("Committed", "time", time.Since(commitStart), "commitment", t1, "agg.prune", t2, "agg.flush", t3, "tx.commit", t4)
>>>>>>> 90521b93
			default:
			}
		}

		if blocksFreezeCfg.Produce {
			//agg.BuildFilesInBackground(outputTxNum.Load())
			agg.AggregateFilesInBackground()
		}
		select {
		case <-ctx.Done():
			return ctx.Err()
		default:
		}
	}

	if parallel {
		logger.Warn("[dbg] all txs sent")
		if err := rwLoopG.Wait(); err != nil {
			return err
		}
		waitWorkers()
	} else {
		//if err = rs.Flush(ctx, applyTx, logPrefix, logEvery); err != nil {
		//	return err
		//}

		if err = agg.Flush(ctx, applyTx); err != nil {
			return err
		}
		//rh, err := rs.Commitment(inputTxNum, agg)
		//if err != nil {
		//	return err
		//}
		//if !bytes.Equal(rh, header.Root.Bytes()) {
		//	return fmt.Errorf("root hash mismatch: %x != %x, bn=%d", rh, header.Root.Bytes(), blockNum)
		//}
		if err = execStage.Update(applyTx, stageProgress); err != nil {
			return err
		}
	}

	if blocksFreezeCfg.Produce {
		//agg.BuildFilesInBackground(outputTxNum.Load())
		agg.AggregateFilesInBackground()
	}

	if !useExternalTx && applyTx != nil {
		if err = applyTx.Commit(); err != nil {
			return err
		}
	}
	return nil
}

func blockWithSenders(db kv.RoDB, tx kv.Tx, blockReader services.BlockReader, blockNum uint64) (b *types.Block, err error) {
	if tx == nil {
		tx, err = db.BeginRo(context.Background())
		if err != nil {
			return nil, err
		}
		defer tx.Rollback()
	}
	return blockReader.BlockByNumber(context.Background(), tx, blockNum)
}

func blocksReadAheadV3(ctx context.Context, cfg *ExecuteBlockCfg, workers int) (chan uint64, context.CancelFunc) {
	const readAheadBlocks = 100
	readAhead := make(chan uint64, readAheadBlocks)
	g, gCtx := errgroup.WithContext(ctx)
	for workerNum := 0; workerNum < workers; workerNum++ {
		g.Go(func() (err error) {
			var bn uint64
			var ok bool
			var tx kv.Tx
			defer func() {
				if tx != nil {
					tx.Rollback()
				}
			}()

			for i := 0; ; i++ {
				select {
				case bn, ok = <-readAhead:
					if !ok {
						return
					}
				case <-gCtx.Done():
					return gCtx.Err()
				}

				if i%100 == 0 {
					if tx != nil {
						tx.Rollback()
					}
					tx, err = cfg.db.BeginRo(ctx)
					if err != nil {
						return err
					}
				}

				if err := blocksReadAheadFunc(gCtx, tx, cfg, bn+readAheadBlocks); err != nil {
					return err
				}
			}
		})
	}
	return readAhead, func() {
		close(readAhead)
		_ = g.Wait()
	}
}
func blocksReadAheadFuncV3(ctx context.Context, tx kv.Tx, cfg *ExecuteBlockCfg, blockNum uint64) error {
	block, err := cfg.blockReader.BlockByNumber(ctx, tx, blockNum)
	if err != nil {
		return err
	}
	if block == nil {
		return nil
	}
	senders := block.Body().SendersFromTxs()             //TODO: BlockByNumber can return senders
	stateReader := state.NewReaderV4(tx.(kv.TemporalTx)) //TODO: can do on batch! if make batch thread-safe
	for _, sender := range senders {
		a, _ := stateReader.ReadAccountData(sender)
		if a == nil || a.Incarnation == 0 {
			continue
		}
		if code, _ := stateReader.ReadAccountCode(sender, a.Incarnation, a.CodeHash); len(code) > 0 {
			_, _ = code[0], code[len(code)-1]
		}
	}

	for _, txn := range block.Transactions() {
		to := txn.GetTo()
		if to == nil {
			continue
		}
		a, _ := stateReader.ReadAccountData(*to)
		if a == nil || a.Incarnation == 0 {
			continue
		}
		if code, _ := stateReader.ReadAccountCode(*to, a.Incarnation, a.CodeHash); len(code) > 0 {
			_, _ = code[0], code[len(code)-1]
		}
	}
	_, _ = stateReader.ReadAccountData(block.Coinbase())
	_, _ = block, senders
	return nil
}

func processResultQueue(in *exec22.QueueWithRetry, rws *exec22.ResultsQueue, outputTxNumIn uint64, rs *state.StateV3, agg *state2.AggregatorV3, applyTx kv.Tx, backPressure chan struct{}, applyWorker *exec3.Worker, canRetry, forceStopAtBlockEnd bool) (outputTxNum uint64, conflicts, triggers int, processedBlockNum uint64, stopedAtBlockEnd bool, err error) {
	rwsIt := rws.Iter()
	defer rwsIt.Close()

	var i int
	outputTxNum = outputTxNumIn
	for rwsIt.HasNext(outputTxNum) {
		txTask := rwsIt.PopNext()
		if txTask.Error != nil || !rs.ReadsValid(txTask.ReadLists) {
			conflicts++

			if i > 0 && canRetry {
				//send to re-exex
				rs.ReTry(txTask, in)
				continue
			}

			// resolve first conflict right here: it's faster and conflict-free
			applyWorker.RunTxTask(txTask)
			if txTask.Error != nil {
				return outputTxNum, conflicts, triggers, processedBlockNum, false, txTask.Error
			}
			i++
		}

		if txTask.Final {
			err := rs.ApplyState4(txTask, agg)
			if err != nil {
				return outputTxNum, conflicts, triggers, processedBlockNum, false, fmt.Errorf("StateV3.Apply: %w", err)
			}
			//if !bytes.Equal(rh, txTask.BlockRoot[:]) {
			//	log.Error("block hash mismatch", "rh", hex.EncodeToString(rh), "blockRoot", hex.EncodeToString(txTask.BlockRoot[:]), "bn", txTask.BlockNum, "txn", txTask.TxNum)
			//	return outputTxNum, conflicts, triggers, processedBlockNum, false, fmt.Errorf("block hash mismatch: %x != %x bn =%d, txn= %d", rh, txTask.BlockRoot[:], txTask.BlockNum, txTask.TxNum)
			//}
		}
		triggers += rs.CommitTxNum(txTask.Sender, txTask.TxNum, in)
		outputTxNum++
		if backPressure != nil {
			select {
			case backPressure <- struct{}{}:
			default:
			}
		}
		if err := rs.ApplyLogsAndTraces(txTask, agg); err != nil {
			return outputTxNum, conflicts, triggers, processedBlockNum, false, fmt.Errorf("StateV3.Apply: %w", err)
		}
		fmt.Printf("Applied %d block %d txIndex %d\n", txTask.TxNum, txTask.BlockNum, txTask.TxIndex)
		processedBlockNum = txTask.BlockNum
		stopedAtBlockEnd = txTask.Final
		if forceStopAtBlockEnd && txTask.Final {
			break
		}
	}
	return
}

func reconstituteStep(last bool,
	workerCount int, ctx context.Context, db kv.RwDB, txNum uint64, dirs datadir.Dirs,
	as *libstate.AggregatorStep, chainDb kv.RwDB, blockReader services.FullBlockReader,
	chainConfig *chain.Config, logger log.Logger, genesis *types.Genesis, engine consensus.Engine,
	batchSize datasize.ByteSize, s *StageState, blockNum uint64, total uint64,
) error {
	var startOk, endOk bool
	startTxNum, endTxNum := as.TxNumRange()
	var startBlockNum, endBlockNum uint64 // First block which is not covered by the history snapshot files
	if err := chainDb.View(ctx, func(tx kv.Tx) (err error) {
		startOk, startBlockNum, err = rawdbv3.TxNums.FindBlockNum(tx, startTxNum)
		if err != nil {
			return err
		}
		if startBlockNum > 0 {
			startBlockNum--
			startTxNum, err = rawdbv3.TxNums.Min(tx, startBlockNum)
			if err != nil {
				return err
			}
		}
		endOk, endBlockNum, err = rawdbv3.TxNums.FindBlockNum(tx, endTxNum)
		if err != nil {
			return err
		}
		return nil
	}); err != nil {
		return err
	}
	if !startOk {
		return fmt.Errorf("step startTxNum not found in snapshot blocks: %d", startTxNum)
	}
	if !endOk {
		return fmt.Errorf("step endTxNum not found in snapshot blocks: %d", endTxNum)
	}
	if last {
		endBlockNum = blockNum
	}

	logger.Info(fmt.Sprintf("[%s] Reconstitution", s.LogPrefix()), "startTxNum", startTxNum, "endTxNum", endTxNum, "startBlockNum", startBlockNum, "endBlockNum", endBlockNum)

	var maxTxNum = startTxNum

	scanWorker := exec3.NewScanWorker(txNum, as)

	t := time.Now()
	if err := scanWorker.BitmapAccounts(); err != nil {
		return err
	}
	if time.Since(t) > 5*time.Second {
		logger.Info(fmt.Sprintf("[%s] Scan accounts history", s.LogPrefix()), "took", time.Since(t))
	}

	t = time.Now()
	if err := scanWorker.BitmapStorage(); err != nil {
		return err
	}
	if time.Since(t) > 5*time.Second {
		logger.Info(fmt.Sprintf("[%s] Scan storage history", s.LogPrefix()), "took", time.Since(t))
	}

	t = time.Now()
	if err := scanWorker.BitmapCode(); err != nil {
		return err
	}
	if time.Since(t) > 5*time.Second {
		logger.Info(fmt.Sprintf("[%s] Scan code history", s.LogPrefix()), "took", time.Since(t))
	}
	bitmap := scanWorker.Bitmap()

	logEvery := time.NewTicker(logInterval)
	defer logEvery.Stop()

	logger.Info(fmt.Sprintf("[%s] Ready to replay", s.LogPrefix()), "transactions", bitmap.GetCardinality(), "out of", txNum)
	var lock sync.RWMutex
	reconWorkers := make([]*exec3.ReconWorker, workerCount)
	roTxs := make([]kv.Tx, workerCount)
	chainTxs := make([]kv.Tx, workerCount)
	defer func() {
		for i := 0; i < workerCount; i++ {
			if roTxs[i] != nil {
				roTxs[i].Rollback()
			}
			if chainTxs[i] != nil {
				chainTxs[i].Rollback()
			}
		}
	}()
	for i := 0; i < workerCount; i++ {
		var err error
		if roTxs[i], err = db.BeginRo(ctx); err != nil {
			return err
		}
		if chainTxs[i], err = chainDb.BeginRo(ctx); err != nil {
			return err
		}
	}
	g, reconstWorkersCtx := errgroup.WithContext(ctx)
	defer g.Wait()
	workCh := make(chan *exec22.TxTask, workerCount*4)
	defer func() {
		fmt.Printf("close1\n")
		safeCloseTxTaskCh(workCh)
	}()

	rs := state.NewReconState(workCh)
	prevCount := rs.DoneCount()
	for i := 0; i < workerCount; i++ {
		var localAs *libstate.AggregatorStep
		if i == 0 {
			localAs = as
		} else {
			localAs = as.Clone()
		}
		reconWorkers[i] = exec3.NewReconWorker(lock.RLocker(), reconstWorkersCtx, rs, localAs, blockReader, chainConfig, logger, genesis, engine, chainTxs[i])
		reconWorkers[i].SetTx(roTxs[i])
		reconWorkers[i].SetChainTx(chainTxs[i])
	}

	rollbackCount := uint64(0)

	for i := 0; i < workerCount; i++ {
		i := i
		g.Go(func() error { return reconWorkers[i].Run() })
	}
	commitThreshold := batchSize.Bytes()
	prevRollbackCount := uint64(0)
	prevTime := time.Now()
	reconDone := make(chan struct{}, 1)

	defer close(reconDone)

	commit := func(ctx context.Context) error {
		t := time.Now()
		lock.Lock()
		defer lock.Unlock()
		for i := 0; i < workerCount; i++ {
			roTxs[i].Rollback()
		}
		if err := db.Update(ctx, func(tx kv.RwTx) error {
			if err := rs.Flush(tx); err != nil {
				return err
			}
			return nil
		}); err != nil {
			return err
		}
		for i := 0; i < workerCount; i++ {
			var err error
			if roTxs[i], err = db.BeginRo(ctx); err != nil {
				return err
			}
			reconWorkers[i].SetTx(roTxs[i])
		}
		logger.Info(fmt.Sprintf("[%s] State reconstitution, commit", s.LogPrefix()), "took", time.Since(t))
		return nil
	}
	g.Go(func() error {
		for {
			select {
			case <-reconDone: // success finish path
				return nil
			case <-reconstWorkersCtx.Done(): // force-stop path
				return reconstWorkersCtx.Err()
			case <-logEvery.C:
				var m runtime.MemStats
				dbg.ReadMemStats(&m)
				sizeEstimate := rs.SizeEstimate()
				maxTxNum = rs.MaxTxNum()
				count := rs.DoneCount()
				rollbackCount = rs.RollbackCount()
				currentTime := time.Now()
				interval := currentTime.Sub(prevTime)
				speedTx := float64(count-prevCount) / (float64(interval) / float64(time.Second))
				progress := 100.0 * float64(maxTxNum) / float64(total)
				stepProgress := 100.0 * float64(maxTxNum-startTxNum) / float64(endTxNum-startTxNum)
				var repeatRatio float64
				if count > prevCount {
					repeatRatio = 100.0 * float64(rollbackCount-prevRollbackCount) / float64(count-prevCount)
				}
				prevTime = currentTime
				prevCount = count
				prevRollbackCount = rollbackCount
				logger.Info(fmt.Sprintf("[%s] State reconstitution", s.LogPrefix()), "overall progress", fmt.Sprintf("%.2f%%", progress),
					"step progress", fmt.Sprintf("%.2f%%", stepProgress),
					"tx/s", fmt.Sprintf("%.1f", speedTx), "workCh", fmt.Sprintf("%d/%d", len(workCh), cap(workCh)),
					"repeat ratio", fmt.Sprintf("%.2f%%", repeatRatio), "queue.len", rs.QueueLen(), "blk", syncMetrics[stages.Execution].Get(),
					"buffer", fmt.Sprintf("%s/%s", common.ByteCount(sizeEstimate), common.ByteCount(commitThreshold)),
					"alloc", common.ByteCount(m.Alloc), "sys", common.ByteCount(m.Sys))
				if sizeEstimate >= commitThreshold {
					if err := commit(reconstWorkersCtx); err != nil {
						return err
					}
				}
			}
		}
	})

	var inputTxNum = startTxNum
	var b *types.Block
	var txKey [8]byte
	getHeaderFunc := func(hash common.Hash, number uint64) (h *types.Header) {
		var err error
		if err = chainDb.View(ctx, func(tx kv.Tx) error {
			h, err = blockReader.Header(ctx, tx, hash, number)
			if err != nil {
				return err
			}
			return nil

		}); err != nil {
			panic(err)
		}
		return h
	}

	if err := func() (err error) {
		defer func() {
			close(workCh)
			reconDone <- struct{}{} // Complete logging and committing go-routine
			if waitErr := g.Wait(); waitErr != nil {
				if err == nil {
					err = waitErr
				}
				return
			}
		}()

		for bn := startBlockNum; bn <= endBlockNum; bn++ {
			t = time.Now()
			b, err = blockWithSenders(chainDb, nil, blockReader, bn)
			if err != nil {
				return err
			}
			if b == nil {
				return fmt.Errorf("could not find block %d\n", bn)
			}
			txs := b.Transactions()
			header := b.HeaderNoCopy()
			skipAnalysis := core.SkipAnalysis(chainConfig, bn)
			signer := *types.MakeSigner(chainConfig, bn, header.Time)

			f := core.GetHashFn(header, getHeaderFunc)
			getHashFnMute := &sync.Mutex{}
			getHashFn := func(n uint64) common.Hash {
				getHashFnMute.Lock()
				defer getHashFnMute.Unlock()
				return f(n)
			}
			blockContext := core.NewEVMBlockContext(header, getHashFn, engine, nil /* author */)
			rules := chainConfig.Rules(bn, b.Time())

			for txIndex := -1; txIndex <= len(txs); txIndex++ {
				if bitmap.Contains(inputTxNum) {
					binary.BigEndian.PutUint64(txKey[:], inputTxNum)
					txTask := &exec22.TxTask{
						BlockNum:        bn,
						Header:          header,
						Coinbase:        b.Coinbase(),
						Uncles:          b.Uncles(),
						Rules:           rules,
						TxNum:           inputTxNum,
						Txs:             txs,
						TxIndex:         txIndex,
						BlockHash:       b.Hash(),
						SkipAnalysis:    skipAnalysis,
						Final:           txIndex == len(txs),
						GetHashFn:       getHashFn,
						EvmBlockContext: blockContext,
						Withdrawals:     b.Withdrawals(),
					}
					if txIndex >= 0 && txIndex < len(txs) {
						txTask.Tx = txs[txIndex]
						txTask.TxAsMessage, err = txTask.Tx.AsMessage(signer, header.BaseFee, txTask.Rules)
						if err != nil {
							return err
						}
						if sender, ok := txs[txIndex].GetSender(); ok {
							txTask.Sender = &sender
						}
					} else {
						txTask.Txs = txs
					}

					select {
					case workCh <- txTask:
					case <-reconstWorkersCtx.Done():
						// if ctx canceled, then maybe it's because of error in errgroup
						//
						// errgroup doesn't play with pattern where some 1 goroutine-producer is outside of errgroup
						// but RwTx doesn't allow move between goroutines
						return g.Wait()
					}
				}
				inputTxNum++
			}

			syncMetrics[stages.Execution].Set(bn)
		}
		return err
	}(); err != nil {
		return err
	}

	for i := 0; i < workerCount; i++ {
		roTxs[i].Rollback()
	}
	if err := db.Update(ctx, func(tx kv.RwTx) error {
		if err := rs.Flush(tx); err != nil {
			return err
		}
		return nil
	}); err != nil {
		return err
	}

	plainStateCollector := etl.NewCollector(fmt.Sprintf("%s recon plainState", s.LogPrefix()), dirs.Tmp, etl.NewSortableBuffer(etl.BufferOptimalSize), logger)
	defer plainStateCollector.Close()
	codeCollector := etl.NewCollector(fmt.Sprintf("%s recon code", s.LogPrefix()), dirs.Tmp, etl.NewOldestEntryBuffer(etl.BufferOptimalSize), logger)
	defer codeCollector.Close()
	plainContractCollector := etl.NewCollector(fmt.Sprintf("%s recon plainContract", s.LogPrefix()), dirs.Tmp, etl.NewSortableBuffer(etl.BufferOptimalSize), logger)
	defer plainContractCollector.Close()
	var transposedKey []byte

	if err := db.View(ctx, func(roTx kv.Tx) error {
		clear := kv.ReadAhead(ctx, db, &atomic.Bool{}, kv.PlainStateR, nil, math.MaxUint32)
		defer clear()
		if err := roTx.ForEach(kv.PlainStateR, nil, func(k, v []byte) error {
			transposedKey = append(transposedKey[:0], k[8:]...)
			transposedKey = append(transposedKey, k[:8]...)
			return plainStateCollector.Collect(transposedKey, v)
		}); err != nil {
			return err
		}
		clear2 := kv.ReadAhead(ctx, db, &atomic.Bool{}, kv.PlainStateD, nil, math.MaxUint32)
		defer clear2()
		if err := roTx.ForEach(kv.PlainStateD, nil, func(k, v []byte) error {
			transposedKey = append(transposedKey[:0], v...)
			transposedKey = append(transposedKey, k...)
			return plainStateCollector.Collect(transposedKey, nil)
		}); err != nil {
			return err
		}
		clear3 := kv.ReadAhead(ctx, db, &atomic.Bool{}, kv.CodeR, nil, math.MaxUint32)
		defer clear3()
		if err := roTx.ForEach(kv.CodeR, nil, func(k, v []byte) error {
			transposedKey = append(transposedKey[:0], k[8:]...)
			transposedKey = append(transposedKey, k[:8]...)
			return codeCollector.Collect(transposedKey, v)
		}); err != nil {
			return err
		}
		clear4 := kv.ReadAhead(ctx, db, &atomic.Bool{}, kv.CodeD, nil, math.MaxUint32)
		defer clear4()
		if err := roTx.ForEach(kv.CodeD, nil, func(k, v []byte) error {
			transposedKey = append(transposedKey[:0], v...)
			transposedKey = append(transposedKey, k...)
			return codeCollector.Collect(transposedKey, nil)
		}); err != nil {
			return err
		}
		clear5 := kv.ReadAhead(ctx, db, &atomic.Bool{}, kv.PlainContractR, nil, math.MaxUint32)
		defer clear5()
		if err := roTx.ForEach(kv.PlainContractR, nil, func(k, v []byte) error {
			transposedKey = append(transposedKey[:0], k[8:]...)
			transposedKey = append(transposedKey, k[:8]...)
			return plainContractCollector.Collect(transposedKey, v)
		}); err != nil {
			return err
		}
		clear6 := kv.ReadAhead(ctx, db, &atomic.Bool{}, kv.PlainContractD, nil, math.MaxUint32)
		defer clear6()
		if err := roTx.ForEach(kv.PlainContractD, nil, func(k, v []byte) error {
			transposedKey = append(transposedKey[:0], v...)
			transposedKey = append(transposedKey, k...)
			return plainContractCollector.Collect(transposedKey, nil)
		}); err != nil {
			return err
		}
		return nil
	}); err != nil {
		return err
	}
	if err := db.Update(ctx, func(tx kv.RwTx) error {
		if err := tx.ClearBucket(kv.PlainStateR); err != nil {
			return err
		}
		if err := tx.ClearBucket(kv.PlainStateD); err != nil {
			return err
		}
		if err := tx.ClearBucket(kv.CodeR); err != nil {
			return err
		}
		if err := tx.ClearBucket(kv.CodeD); err != nil {
			return err
		}
		if err := tx.ClearBucket(kv.PlainContractR); err != nil {
			return err
		}
		if err := tx.ClearBucket(kv.PlainContractD); err != nil {
			return err
		}
		return nil
	}); err != nil {
		return err
	}
	if err := chainDb.Update(ctx, func(tx kv.RwTx) error {
		var lastKey []byte
		var lastVal []byte
		if err := plainStateCollector.Load(tx, kv.PlainState, func(k, v []byte, table etl.CurrentTableReader, next etl.LoadNextFunc) error {
			if !bytes.Equal(k[:len(k)-8], lastKey) {
				if lastKey != nil {
					if e := next(lastKey, lastKey, lastVal); e != nil {
						return e
					}
				}
				lastKey = append(lastKey[:0], k[:len(k)-8]...)
			}
			if v == nil { // `nil` value means delete, `empty value []byte{}` means empty value
				lastVal = nil
			} else {
				lastVal = append(lastVal[:0], v...)
			}
			return nil
		}, etl.TransformArgs{}); err != nil {
			return err
		}
		plainStateCollector.Close()
		if lastKey != nil {
			if len(lastVal) > 0 {
				if e := tx.Put(kv.PlainState, lastKey, lastVal); e != nil {
					return e
				}
			} else {
				if e := tx.Delete(kv.PlainState, lastKey); e != nil {
					return e
				}
			}
		}
		lastKey = nil
		lastVal = nil
		if err := codeCollector.Load(tx, kv.Code, func(k, v []byte, table etl.CurrentTableReader, next etl.LoadNextFunc) error {
			if !bytes.Equal(k[:len(k)-8], lastKey) {
				if lastKey != nil {
					if e := next(lastKey, lastKey, lastVal); e != nil {
						return e
					}
				}
				lastKey = append(lastKey[:0], k[:len(k)-8]...)
			}
			if v == nil {
				lastVal = nil
			} else {
				lastVal = append(lastVal[:0], v...)
			}
			return nil
		}, etl.TransformArgs{}); err != nil {
			return err
		}
		codeCollector.Close()
		if lastKey != nil {
			if len(lastVal) > 0 {
				if e := tx.Put(kv.Code, lastKey, lastVal); e != nil {
					return e
				}
			} else {
				if e := tx.Delete(kv.Code, lastKey); e != nil {
					return e
				}
			}
		}
		lastKey = nil
		lastVal = nil
		if err := plainContractCollector.Load(tx, kv.PlainContractCode, func(k, v []byte, table etl.CurrentTableReader, next etl.LoadNextFunc) error {
			if !bytes.Equal(k[:len(k)-8], lastKey) {
				if lastKey != nil {
					if e := next(lastKey, lastKey, lastVal); e != nil {
						return e
					}
				}
				lastKey = append(lastKey[:0], k[:len(k)-8]...)
			}
			if v == nil {
				lastVal = nil
			} else {
				lastVal = append(lastVal[:0], v...)
			}
			return nil
		}, etl.TransformArgs{}); err != nil {
			return err
		}
		plainContractCollector.Close()
		if lastKey != nil {
			if len(lastVal) > 0 {
				if e := tx.Put(kv.PlainContractCode, lastKey, lastVal); e != nil {
					return e
				}
			} else {
				if e := tx.Delete(kv.PlainContractCode, lastKey); e != nil {
					return e
				}
			}
		}

		return nil
	}); err != nil {
		return err
	}
	return nil
}

func safeCloseTxTaskCh(ch chan *exec22.TxTask) {
	if ch == nil {
		return
	}
	select {
	case <-ch:
		// Channel was already closed
	default:
		close(ch)
	}
}

func ReconstituteState(ctx context.Context, s *StageState, dirs datadir.Dirs, workerCount int, batchSize datasize.ByteSize, chainDb kv.RwDB,
	blockReader services.FullBlockReader,
	logger log.Logger, agg *state2.AggregatorV3, engine consensus.Engine,
	chainConfig *chain.Config, genesis *types.Genesis) (err error) {
	startTime := time.Now()
	defer agg.EnableMadvNormal().DisableReadAhead()

	// force merge snapshots before reconstitution, to allign domains progress
	// un-finished merge can happen at "kill -9" during merge
	if err := agg.MergeLoop(ctx, estimate.CompressSnapshot.Workers()); err != nil {
		return err
	}

	// Incremental reconstitution, step by step (snapshot range by snapshot range)
	aggSteps, err := agg.MakeSteps()
	if err != nil {
		return err
	}
	if len(aggSteps) == 0 {
		return nil
	}
	lastStep := aggSteps[len(aggSteps)-1]

	var ok bool
	var blockNum uint64 // First block which is not covered by the history snapshot files
	var txNum uint64
	if err := chainDb.View(ctx, func(tx kv.Tx) error {
		_, toTxNum := lastStep.TxNumRange()
		ok, blockNum, err = rawdbv3.TxNums.FindBlockNum(tx, toTxNum)
		if err != nil {
			return err
		}
		if !ok {
			lastBn, lastTn, _ := rawdbv3.TxNums.Last(tx)
			return fmt.Errorf("blockNum for mininmaxTxNum=%d not found. See lastBlockNum=%d,lastTxNum=%d", toTxNum, lastBn, lastTn)
		}
		if blockNum == 0 {
			return fmt.Errorf("not enough transactions in the history data")
		}
		blockNum--
		txNum, err = rawdbv3.TxNums.Max(tx, blockNum)
		if err != nil {
			return err
		}
		txNum++
		return nil
	}); err != nil {
		return err
	}

	logger.Info(fmt.Sprintf("[%s] Blocks execution, reconstitution", s.LogPrefix()), "fromBlock", s.BlockNumber, "toBlock", blockNum, "toTxNum", txNum)

	reconDbPath := filepath.Join(dirs.DataDir, "recondb")
	dir.Recreate(reconDbPath)
	db, err := kv2.NewMDBX(log.New()).Path(reconDbPath).
		Flags(func(u uint) uint {
			return mdbx.UtterlyNoSync | mdbx.NoMetaSync | mdbx.NoMemInit | mdbx.LifoReclaim | mdbx.WriteMap
		}).
		PageSize(uint64(8 * datasize.KB)).
		WithTableCfg(func(defaultBuckets kv.TableCfg) kv.TableCfg { return kv.ReconTablesCfg }).
		Open()
	if err != nil {
		return err
	}
	defer db.Close()
	defer os.RemoveAll(reconDbPath)

	for step, as := range aggSteps {
		logger.Info("Step of incremental reconstitution", "step", step+1, "out of", len(aggSteps), "workers", workerCount)
		if err := reconstituteStep(step+1 == len(aggSteps), workerCount, ctx, db,
			txNum, dirs, as, chainDb, blockReader, chainConfig, logger, genesis,
			engine, batchSize, s, blockNum, txNum,
		); err != nil {
			return err
		}
	}
	db.Close()
	plainStateCollector := etl.NewCollector(fmt.Sprintf("%s recon plainState", s.LogPrefix()), dirs.Tmp, etl.NewSortableBuffer(etl.BufferOptimalSize), logger)
	defer plainStateCollector.Close()
	codeCollector := etl.NewCollector(fmt.Sprintf("%s recon code", s.LogPrefix()), dirs.Tmp, etl.NewOldestEntryBuffer(etl.BufferOptimalSize), logger)
	defer codeCollector.Close()
	plainContractCollector := etl.NewCollector(fmt.Sprintf("%s recon plainContract", s.LogPrefix()), dirs.Tmp, etl.NewSortableBuffer(etl.BufferOptimalSize), logger)
	defer plainContractCollector.Close()

	fillWorker := exec3.NewFillWorker(txNum, aggSteps[len(aggSteps)-1])
	t := time.Now()
	if err := fillWorker.FillAccounts(plainStateCollector); err != nil {
		return err
	}
	if time.Since(t) > 5*time.Second {
		logger.Info(fmt.Sprintf("[%s] Filled accounts", s.LogPrefix()), "took", time.Since(t))
	}
	t = time.Now()
	if err := fillWorker.FillStorage(plainStateCollector); err != nil {
		return err
	}
	if time.Since(t) > 5*time.Second {
		logger.Info(fmt.Sprintf("[%s] Filled storage", s.LogPrefix()), "took", time.Since(t))
	}
	t = time.Now()
	if err := fillWorker.FillCode(codeCollector, plainContractCollector); err != nil {
		return err
	}
	if time.Since(t) > 5*time.Second {
		logger.Info(fmt.Sprintf("[%s] Filled code", s.LogPrefix()), "took", time.Since(t))
	}

	// Load all collections into the main collector
	if err = chainDb.Update(ctx, func(tx kv.RwTx) error {
		if err = plainStateCollector.Load(tx, kv.PlainState, etl.IdentityLoadFunc, etl.TransformArgs{}); err != nil {
			return err
		}
		plainStateCollector.Close()
		if err = codeCollector.Load(tx, kv.Code, etl.IdentityLoadFunc, etl.TransformArgs{}); err != nil {
			return err
		}
		codeCollector.Close()
		if err = plainContractCollector.Load(tx, kv.PlainContractCode, etl.IdentityLoadFunc, etl.TransformArgs{}); err != nil {
			return err
		}
		plainContractCollector.Close()
		if err := s.Update(tx, blockNum); err != nil {
			return err
		}
		s.BlockNumber = blockNum
		return nil
	}); err != nil {
		return err
	}
	logger.Info(fmt.Sprintf("[%s] Reconstitution done", s.LogPrefix()), "in", time.Since(startTime))
	return nil
}<|MERGE_RESOLUTION|>--- conflicted
+++ resolved
@@ -777,10 +777,7 @@
 					}
 					t1 = time.Since(commitStart)
 
-<<<<<<< HEAD
-=======
 					// prune befor flush, to speedup flush
->>>>>>> 90521b93
 					tt := time.Now()
 					if agg.CanPrune(applyTx) { //TODO: sequential exec likely will work on tip of chain: means no prune here, but parallel exec doesn't work yet
 						if err = agg.Prune(ctx, ethconfig.HistoryV3AggregationStep*10); err != nil { // prune part of retired data, before commit
@@ -820,11 +817,7 @@
 				}(); err != nil {
 					return err
 				}
-<<<<<<< HEAD
 				logger.Info("Committed", "time", time.Since(commitStart), "commitment", t1, "agg.prune", t2, "agg.flush", t3, "tx.commit", t4, "tx.CollectMetrics", t5)
-=======
-				logger.Info("Committed", "time", time.Since(commitStart), "commitment", t1, "agg.prune", t2, "agg.flush", t3, "tx.commit", t4)
->>>>>>> 90521b93
 			default:
 			}
 		}
