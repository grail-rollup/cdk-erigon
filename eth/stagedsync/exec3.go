package stagedsync

import (
	"bytes"
	"context"
	"encoding/binary"
	"errors"
	"fmt"
	"os"
	"path/filepath"
	"runtime"
	"sync"
	"sync/atomic"
	"time"

	"github.com/VictoriaMetrics/metrics"
	"github.com/c2h5oh/datasize"
	"github.com/ledgerwatch/erigon-lib/common/cmp"
	"github.com/ledgerwatch/log/v3"
	"golang.org/x/sync/errgroup"

	"github.com/ledgerwatch/erigon-lib/kv/kvcfg"

	"github.com/ledgerwatch/erigon/core/rawdb"

	"github.com/ledgerwatch/erigon/turbo/snapshotsync/freezeblocks"

	"github.com/erigontech/mdbx-go/mdbx"

	"github.com/ledgerwatch/erigon-lib/chain"
	"github.com/ledgerwatch/erigon-lib/common"
	"github.com/ledgerwatch/erigon-lib/common/datadir"
	"github.com/ledgerwatch/erigon-lib/common/dbg"
	"github.com/ledgerwatch/erigon-lib/common/dir"
	"github.com/ledgerwatch/erigon-lib/etl"
	"github.com/ledgerwatch/erigon-lib/kv"
	kv2 "github.com/ledgerwatch/erigon-lib/kv/mdbx"
	"github.com/ledgerwatch/erigon-lib/kv/rawdbv3"
	libstate "github.com/ledgerwatch/erigon-lib/state"
	state2 "github.com/ledgerwatch/erigon-lib/state"
	"github.com/ledgerwatch/erigon/cmd/state/exec3"
	"github.com/ledgerwatch/erigon/common/math"
	"github.com/ledgerwatch/erigon/consensus"
	"github.com/ledgerwatch/erigon/core"
	"github.com/ledgerwatch/erigon/core/rawdb/rawdbhelpers"
	"github.com/ledgerwatch/erigon/core/state"
	"github.com/ledgerwatch/erigon/core/types"
	"github.com/ledgerwatch/erigon/core/types/accounts"
	"github.com/ledgerwatch/erigon/eth/ethconfig"
	"github.com/ledgerwatch/erigon/eth/ethconfig/estimate"
	"github.com/ledgerwatch/erigon/eth/stagedsync/stages"
	"github.com/ledgerwatch/erigon/turbo/services"
)

var ExecStepsInDB = metrics.NewCounter(`exec_steps_in_db`) //nolint
var ExecRepeats = metrics.NewCounter(`exec_repeats`)       //nolint
var ExecTriggers = metrics.NewCounter(`exec_triggers`)     //nolint

func NewProgress(prevOutputBlockNum, commitThreshold uint64, workersCount int, logPrefix string, logger log.Logger) *Progress {
	return &Progress{prevTime: time.Now(), prevOutputBlockNum: prevOutputBlockNum, commitThreshold: commitThreshold, workersCount: workersCount, logPrefix: logPrefix, logger: logger}
}

type Progress struct {
	prevTime           time.Time
	prevCount          uint64
	prevOutputBlockNum uint64
	prevRepeatCount    uint64
	commitThreshold    uint64

	workersCount int
	logPrefix    string
	logger       log.Logger
}

func (p *Progress) Log(rs *state.StateV3, in *state.QueueWithRetry, rws *state.ResultsQueue, doneCount, inputBlockNum, outputBlockNum, outTxNum, repeatCount uint64, idxStepsAmountInDB float64) {
	ExecStepsInDB.Set(uint64(idxStepsAmountInDB * 100))
	var m runtime.MemStats
	dbg.ReadMemStats(&m)
	sizeEstimate := rs.SizeEstimate()
	currentTime := time.Now()
	interval := currentTime.Sub(p.prevTime)
	speedTx := float64(doneCount-p.prevCount) / (float64(interval) / float64(time.Second))
	//speedBlock := float64(outputBlockNum-p.prevOutputBlockNum) / (float64(interval) / float64(time.Second))
	var repeatRatio float64
	if doneCount > p.prevCount {
		repeatRatio = 100.0 * float64(repeatCount-p.prevRepeatCount) / float64(doneCount-p.prevCount)
	}
	p.logger.Info(fmt.Sprintf("[%s] Transaction replay", p.logPrefix),
		//"workers", workerCount,
		"blk", outputBlockNum,
		//"blk/s", fmt.Sprintf("%.1f", speedBlock),
		"tx/s", fmt.Sprintf("%.1f", speedTx),
		"pipe", fmt.Sprintf("(%d+%d)->%d/%d->%d/%d", in.NewTasksLen(), in.RetriesLen(), rws.ResultChLen(), rws.ResultChCap(), rws.Len(), rws.Limit()),
		"repeatRatio", fmt.Sprintf("%.2f%%", repeatRatio),
		"workers", p.workersCount,
		"buffer", fmt.Sprintf("%s/%s", common.ByteCount(sizeEstimate), common.ByteCount(p.commitThreshold)),
		"idxStepsInDB", fmt.Sprintf("%.2f", idxStepsAmountInDB),
		//"inBlk", inputBlockNum,
		"step", fmt.Sprintf("%.1f", float64(outTxNum)/float64(ethconfig.HistoryV3AggregationStep)),
		"alloc", common.ByteCount(m.Alloc), "sys", common.ByteCount(m.Sys),
	)
	//var txNums []string
	//for _, t := range rws {
	//	txNums = append(txNums, fmt.Sprintf("%d", t.TxNum))
	//}
	//s := strings.Join(txNums, ",")
	//log.Info(fmt.Sprintf("[%s] Transaction replay queue", logPrefix), "txNums", s)

	p.prevTime = currentTime
	p.prevCount = doneCount
	p.prevOutputBlockNum = outputBlockNum
	p.prevRepeatCount = repeatCount
}

/*
ExecV3 - parallel execution. Has many layers of abstractions - each layer does accumulate
state changes (updates) and can "atomically commit all changes to underlying layer of abstraction"

Layers from top to bottom:
- IntraBlockState - used to exec txs. It does store inside all updates of given txn.
Can understan if txn failed or OutOfGas - then revert all changes.
Each parallel-worker hav own IntraBlockState.
IntraBlockState does commit changes to lower-abstraction-level by method `ibs.MakeWriteSet()`

- StateWriterBufferedV3 - txs which executed by parallel workers can conflict with each-other.
This writer does accumulate updates and then send them to conflict-resolution.
Until conflict-resolution succeed - none of execution updates must pass to lower-abstraction-level.
Object TxTask it's just set of small buffers (readset + writeset) for each transaction.
Write to TxTask happends by code like `txTask.ReadLists = rw.stateReader.ReadSet()`.

- TxTask - objects coming from parallel-workers to conflict-resolution goroutine (ApplyLoop and method ReadsValid).
Flush of data to lower-level-of-abstraction is done by method `agg.ApplyState` (method agg.ApplyHistory exists
only for performance - to reduce time of RwLock on state, but by meaning `ApplyState+ApplyHistory` it's 1 method to
flush changes from TxTask to lower-level-of-abstraction).

- StateV3 - it's all updates which are stored in RAM - all parallel workers can see this updates.
Execution of txs always done on Valid version of state (no partial-updates of state).
Flush of updates to lower-level-of-abstractions done by method `StateV3.Flush`.
On this level-of-abstraction also exists StateReaderV3.
IntraBlockState does call StateReaderV3, and StateReaderV3 call StateV3(in-mem-cache) or DB (RoTx).
WAL - also on this level-of-abstraction - agg.ApplyHistory does write updates from TxTask to WAL.
WAL it's like StateV3 just without reading api (can only write there). WAL flush to disk periodically (doesn't need much RAM).

- RoTx - see everything what committed to DB. Commit is done by rwLoop goroutine.
rwloop does:
  - stop all Workers
  - call StateV3.Flush()
  - commit
  - open new RoTx
  - set new RoTx to all Workers
  - start Workersстартует воркеры

When rwLoop has nothing to do - it does Prune, or flush of WAL to RwTx (agg.rotate+agg.Flush)
*/
func ExecV3(ctx context.Context,
	execStage *StageState, u Unwinder, workerCount int, cfg ExecuteBlockCfg, applyTx kv.RwTx,
	parallel bool, //nolint
	maxBlockNum uint64,
	logger log.Logger,
	initialCycle bool,
) error {
	// TODO: e35 doesn't support parallel-exec yet
	parallel = false //nolint

	batchSize := cfg.batchSize
	chainDb := cfg.db
	blockReader := cfg.blockReader
	agg, engine := cfg.agg, cfg.engine
	chainConfig, genesis := cfg.chainConfig, cfg.genesis

	useExternalTx := applyTx != nil
	if initialCycle || !useExternalTx {
		defer cfg.blockReader.Snapshots().(*freezeblocks.RoSnapshots).EnableReadAhead().DisableReadAhead()
		if err := agg.BuildOptionalMissedIndices(ctx, estimate.IndexSnapshot.Workers()); err != nil {
			return err
		}
		if err := agg.BuildMissedIndices(ctx, estimate.IndexSnapshot.Workers()); err != nil {
			return err
		}
	}
	if !useExternalTx && !parallel {
		var err error
		applyTx, err = chainDb.BeginRw(ctx) //nolint
		if err != nil {
			return err
		}
		defer func() { // need callback - because tx may be committed
			applyTx.Rollback()
		}()

		if casted, ok := applyTx.(kv.CanWarmupDB); ok {
			if err := casted.WarmupDB(false); err != nil {
				return err
			}
			if dbg.MdbxLockInRam() {
				if err := casted.LockDBInRam(); err != nil {
					return err
				}
			}
		}
	}

	var blockNum, stageProgress uint64
	var maxTxNum uint64
	outputTxNum := atomic.Uint64{}
	blockComplete := atomic.Bool{}
	blockComplete.Store(true)

	var inputTxNum uint64
	if execStage.BlockNumber > 0 {
		stageProgress = execStage.BlockNumber
		blockNum = execStage.BlockNumber + 1
	} else if !useExternalTx { //nolint
		//found, _downloadedBlockNum, err := rawdbv3.TxNums.FindBlockNum(applyTx, agg.EndTxNumMinimax())
		//if err != nil {
		//	return err
		//}
		//if found {
		//	stageProgress = _downloadedBlockNum - 1
		//	block = _downloadedBlockNum - 1
		//}
	}

	// MA setio
	doms := state2.NewSharedDomains(applyTx)
	defer doms.Close()
	offsetFromBlockBeginning, err := doms.SeekCommitment(ctx, applyTx)
	if err != nil {
		return err
	}

	if applyTx != nil {
		if dbg.DiscardHistory() {
			doms.DiscardHistory()
		}
	}

	if applyTx != nil {
		var err error
		maxTxNum, err = rawdbv3.TxNums.Max(applyTx, maxBlockNum)
		if err != nil {
			return err
		}
		if blockNum > 0 {
			_outputTxNum, err := rawdbv3.TxNums.Max(applyTx, execStage.BlockNumber)
			if err != nil {
				return err
			}
			outputTxNum.Store(_outputTxNum)
			outputTxNum.Add(1)
			inputTxNum = outputTxNum.Load()
		}
	} else {
		if err := chainDb.View(ctx, func(tx kv.Tx) error {
			var err error
			maxTxNum, err = rawdbv3.TxNums.Max(tx, maxBlockNum)
			if err != nil {
				return err
			}
			if blockNum > 0 {
				_outputTxNum, err := rawdbv3.TxNums.Max(tx, execStage.BlockNumber)
				if err != nil {
					return err
				}
				outputTxNum.Store(_outputTxNum)
				outputTxNum.Add(1)
				inputTxNum = outputTxNum.Load()
			}
			return nil
		}); err != nil {
			return err
		}
	}

	log.Debug("execv3 starting",
		"inputTxNum", inputTxNum, "restored_block", blockNum,
		"restored_txNum", doms.TxNum(), "offsetFromBlockBeginning", offsetFromBlockBeginning)

	// Cases:
	//  1. Snapshots > ExecutionStage: snapshots can have half-block data `10.4`. Get right txNum from SharedDomains (after SeekCommitment)
	//  2. ExecutionStage > Snapshots: no half-block data possible. Rely on DB.
	if doms.TxNum() > inputTxNum {
		inputTxNum = doms.TxNum()
	}
	if doms.BlockNum() > blockNum {
		blockNum = doms.BlockNum()
		fmt.Printf("exec2 blockNum=%d\n", blockNum)
	}
	outputTxNum.Store(inputTxNum)

	blocksFreezeCfg := cfg.blockReader.FreezingCfg()
	if (initialCycle || !useExternalTx) && blocksFreezeCfg.Produce {
		log.Info(fmt.Sprintf("[snapshots] db has steps amount: %s", agg.StepsRangeInDBAsStr(applyTx)))
		agg.BuildFilesInBackground(outputTxNum.Load())
	}

	var outputBlockNum = syncMetrics[stages.Execution]
	inputBlockNum := &atomic.Uint64{}
	var count uint64
	var lock sync.RWMutex

	rs := state.NewStateV3(doms, logger)

	////TODO: owner of `resultCh` is main goroutine, but owner of `retryQueue` is applyLoop.
	// Now rwLoop closing both (because applyLoop we completely restart)
	// Maybe need split channels? Maybe don't exit from ApplyLoop? Maybe current way is also ok?

	// input queue
	in := state.NewQueueWithRetry(100_000)
	defer in.Close()

	rwsConsumed := make(chan struct{}, 1)
	defer close(rwsConsumed)

	execWorkers, applyWorker, rws, stopWorkers, waitWorkers := exec3.NewWorkersPool(lock.RLocker(), logger, ctx, parallel, chainDb, rs, in, blockReader, chainConfig, genesis, engine, workerCount+1, cfg.dirs)
	defer stopWorkers()
	applyWorker.DiscardReadList()

	commitThreshold := batchSize.Bytes()
	progress := NewProgress(blockNum, commitThreshold, workerCount, execStage.LogPrefix(), logger)
	logEvery := time.NewTicker(20 * time.Second)
	defer logEvery.Stop()
	pruneEvery := time.NewTicker(2 * time.Second)
	defer pruneEvery.Stop()

	applyLoopWg := sync.WaitGroup{} // to wait for finishing of applyLoop after applyCtx cancel
	defer applyLoopWg.Wait()

	applyLoopInner := func(ctx context.Context) error {
		tx, err := chainDb.BeginRo(ctx)
		if err != nil {
			return err
		}
		defer tx.Rollback()

		applyWorker.ResetTx(tx)

		var lastBlockNum uint64

		for outputTxNum.Load() <= maxTxNum {
			if err := rws.Drain(ctx); err != nil {
				return err
			}

			processedTxNum, conflicts, triggers, processedBlockNum, stoppedAtBlockEnd, err := processResultQueue(ctx, in, rws, outputTxNum.Load(), rs, agg, tx, rwsConsumed, applyWorker, true, false)
			if err != nil {
				return err
			}

			ExecRepeats.Add(conflicts)
			ExecTriggers.Add(triggers)
			if processedBlockNum > lastBlockNum {
				outputBlockNum.Set(processedBlockNum)
				lastBlockNum = processedBlockNum
			}
			if processedTxNum > 0 {
				outputTxNum.Store(processedTxNum)
				blockComplete.Store(stoppedAtBlockEnd)
			}

		}
		return nil
	}
	applyLoop := func(ctx context.Context, errCh chan error) {
		defer applyLoopWg.Done()
		defer func() {
			if rec := recover(); rec != nil {
				log.Warn("[dbg] apply loop panic", "rec", rec)
			}
			log.Warn("[dbg] apply loop exit")
		}()
		if err := applyLoopInner(ctx); err != nil {
			if !errors.Is(err, context.Canceled) {
				errCh <- err
			}
		}
	}

	var rwLoopErrCh chan error

	var rwLoopG *errgroup.Group
	if parallel {
		// `rwLoop` lives longer than `applyLoop`
		rwLoop := func(ctx context.Context) error {
			tx, err := chainDb.BeginRw(ctx)
			if err != nil {
				return err
			}
			defer tx.Rollback()

			doms.SetTx(tx)
			if dbg.DiscardHistory() {
				doms.DiscardHistory()
			} else {
				doms.StartWrites()
			}

			defer applyLoopWg.Wait()
			applyCtx, cancelApplyCtx := context.WithCancel(ctx)
			defer cancelApplyCtx()
			applyLoopWg.Add(1)
			go applyLoop(applyCtx, rwLoopErrCh)
			for outputTxNum.Load() <= maxTxNum {
				select {
				case <-ctx.Done():
					return ctx.Err()

				case <-logEvery.C:
					stepsInDB := rawdbhelpers.IdxStepsCountV3(tx)
					progress.Log(rs, in, rws, rs.DoneCount(), inputBlockNum.Load(), outputBlockNum.Get(), outputTxNum.Load(), ExecRepeats.Get(), stepsInDB)
					if agg.HasBackgroundFilesBuild() {
						logger.Info(fmt.Sprintf("[%s] Background files build", execStage.LogPrefix()), "progress", agg.BackgroundProgress())
					}
				case <-pruneEvery.C:
					if rs.SizeEstimate() < commitThreshold {
						_, err := doms.ComputeCommitment(ctx, true, false)
						if err != nil {
							return err
						}
						ac := agg.MakeContext()
						if err = ac.PruneWithTimeout(ctx, 10*time.Second, tx); err != nil { // prune part of retired data, before commit
							return err
						}
						ac.Close()
						if err = doms.Flush(ctx, tx); err != nil {
							return err
						}
						break
					}

					cancelApplyCtx()
					applyLoopWg.Wait()

					var t0, t1, t2, t3, t4 time.Duration
					commitStart := time.Now()
					logger.Info("Committing (parallel)...", "blockComplete.Load()", blockComplete.Load())
					if err := func() error {
						//Drain results (and process) channel because read sets do not carry over
						for !blockComplete.Load() {
							rws.DrainNonBlocking()
							applyWorker.ResetTx(tx)

							processedTxNum, conflicts, triggers, processedBlockNum, stoppedAtBlockEnd, err := processResultQueue(ctx, in, rws, outputTxNum.Load(), rs, agg, tx, nil, applyWorker, false, true)
							if err != nil {
								return err
							}

							ExecRepeats.Add(conflicts)
							ExecTriggers.Add(triggers)
							if processedBlockNum > 0 {
								outputBlockNum.Set(processedBlockNum)
							}
							if processedTxNum > 0 {
								outputTxNum.Store(processedTxNum)
								blockComplete.Store(stoppedAtBlockEnd)
							}
						}
						t0 = time.Since(commitStart)
						lock.Lock() // This is to prevent workers from starting work on any new txTask
						defer lock.Unlock()

						select {
						case rwsConsumed <- struct{}{}:
						default:
						}

						// Drain results channel because read sets do not carry over
						rws.DropResults(func(txTask *state.TxTask) {
							rs.ReTry(txTask, in)
						})

						//lastTxNumInDb, _ := rawdbv3.TxNums.Max(tx, outputBlockNum.Get())
						//if lastTxNumInDb != outputTxNum.Load()-1 {
						//	panic(fmt.Sprintf("assert: %d != %d", lastTxNumInDb, outputTxNum.Load()))
						//}

						t1 = time.Since(commitStart)
						tt := time.Now()
						t2 = time.Since(tt)
						tt = time.Now()

						if err := doms.Flush(ctx, tx); err != nil {
							return err
						}
						doms.ClearRam(true)
						t3 = time.Since(tt)

						if err = execStage.Update(tx, outputBlockNum.Get()); err != nil {
							return err
						}
						if _, err = rawdb.IncrementStateVersion(applyTx); err != nil {
							return fmt.Errorf("writing plain state version: %w", err)
						}

						tx.CollectMetrics()
						tt = time.Now()
						if err = tx.Commit(); err != nil {
							return err
						}
						t4 = time.Since(tt)
						for i := 0; i < len(execWorkers); i++ {
							execWorkers[i].ResetTx(nil)
						}

						return nil
					}(); err != nil {
						return err
					}
					if tx, err = chainDb.BeginRw(ctx); err != nil {
						return err
					}
					defer tx.Rollback()
					doms.SetTx(tx)

					applyCtx, cancelApplyCtx = context.WithCancel(ctx)
					defer cancelApplyCtx()
					applyLoopWg.Add(1)
					go applyLoop(applyCtx, rwLoopErrCh)

					logger.Info("Committed", "time", time.Since(commitStart), "drain", t0, "drain_and_lock", t1, "rs.flush", t2, "agg.flush", t3, "tx.commit", t4)
				}
			}
			if err = doms.Flush(ctx, tx); err != nil {
				return err
			}
			if err = execStage.Update(tx, outputBlockNum.Get()); err != nil {
				return err
			}
			if err = tx.Commit(); err != nil {
				return err
			}
			return nil
		}

		rwLoopCtx, rwLoopCtxCancel := context.WithCancel(ctx)
		defer rwLoopCtxCancel()
		rwLoopG, rwLoopCtx = errgroup.WithContext(rwLoopCtx)
		defer rwLoopG.Wait()
		rwLoopG.Go(func() error {
			defer rws.Close()
			defer in.Close()
			defer applyLoopWg.Wait()
			defer func() {
				log.Warn("[dbg] rwloop exit")
			}()
			return rwLoop(rwLoopCtx)
		})
	}

	if blockNum < cfg.blockReader.FrozenBlocks() {
		defer agg.KeepStepsInDB(0).KeepStepsInDB(1)
	}

	getHeaderFunc := func(hash common.Hash, number uint64) (h *types.Header) {
		var err error
		if parallel {
			if err = chainDb.View(ctx, func(tx kv.Tx) error {
				h, err = blockReader.Header(ctx, tx, hash, number)
				if err != nil {
					return err
				}
				return nil
			}); err != nil {
				panic(err)
			}
			return h
		} else {
			h, err = blockReader.Header(ctx, applyTx, hash, number)
			if err != nil {
				panic(err)
			}
			return h
		}
	}
	if !parallel {
		applyWorker.ResetTx(applyTx)
		doms.SetTx(applyTx)
	}

	slowDownLimit := time.NewTicker(time.Second)
	defer slowDownLimit.Stop()

	stateStream := !initialCycle && cfg.stateStream && maxBlockNum-blockNum < stateStreamLimit

	var readAhead chan uint64
	if !parallel {
		// snapshots are often stored on chaper drives. don't expect low-read-latency and manually read-ahead.
		// can't use OS-level ReadAhead - because Data >> RAM
		// it also warmsup state a bit - by touching senders/coninbase accounts and code
		var clean func()
		readAhead, clean = blocksReadAhead(ctx, &cfg, 4, engine, true)
		defer clean()
	}

	blocksInSnapshots := cfg.blockReader.FrozenBlocks()
	var b *types.Block
	//var err error

	//fmt.Printf("exec: %d -> %d\n", blockNum, maxBlockNum)
Loop:
	for ; blockNum <= maxBlockNum; blockNum++ {
		if blockNum >= blocksInSnapshots {
			agg.KeepStepsInDB(1)
		}

		//time.Sleep(50 * time.Microsecond)
		if !parallel {
			select {
			case readAhead <- blockNum:
			default:
			}
		}
		inputBlockNum.Store(blockNum)
		doms.SetBlockNum(blockNum)

		b, err = blockWithSenders(chainDb, applyTx, blockReader, blockNum)
		if err != nil {
			return err
		}
		if b == nil {
			// TODO: panic here and see that overall process deadlock
			return fmt.Errorf("nil block %d", blockNum)
		}
		txs := b.Transactions()
		header := b.HeaderNoCopy()
		skipAnalysis := core.SkipAnalysis(chainConfig, blockNum)
		signer := *types.MakeSigner(chainConfig, blockNum, header.Time)

		f := core.GetHashFn(header, getHeaderFunc)
		getHashFnMute := &sync.Mutex{}
		getHashFn := func(n uint64) common.Hash {
			getHashFnMute.Lock()
			defer getHashFnMute.Unlock()
			return f(n)
		}
		blockContext := core.NewEVMBlockContext(header, getHashFn, engine, nil /* author */)

		if parallel {
			select {
			case err := <-rwLoopErrCh:
				if err != nil {
					return err
				}
			case <-ctx.Done():
				return ctx.Err()
			default:
			}

			func() {
				for rws.Len() > rws.Limit() || rs.SizeEstimate() >= commitThreshold {
					select {
					case <-ctx.Done():
						return
					case _, ok := <-rwsConsumed:
						if !ok {
							return
						}
					case <-slowDownLimit.C:
						//logger.Warn("skip", "rws.Len()", rws.Len(), "rws.Limit()", rws.Limit(), "rws.ResultChLen()", rws.ResultChLen())
						//if tt := rws.Dbg(); tt != nil {
						//	log.Warn("fst", "n", tt.TxNum, "in.len()", in.Len(), "out", outputTxNum.Load(), "in.NewTasksLen", in.NewTasksLen())
						//}
						return
					}
				}
			}()
		} else {
			if !initialCycle && stateStream {
				txs, err := blockReader.RawTransactions(context.Background(), applyTx, b.NumberU64(), b.NumberU64())
				if err != nil {
					return err
				}
				cfg.accumulator.StartChange(b.NumberU64(), b.Hash(), txs, false)
			}
		}

		rules := chainConfig.Rules(blockNum, b.Time())
		var gasUsed uint64
		for txIndex := -1; txIndex <= len(txs); txIndex++ {

			// Do not oversend, wait for the result heap to go under certain size
			txTask := &state.TxTask{
				BlockNum:        blockNum,
				Header:          header,
				Coinbase:        b.Coinbase(),
				Uncles:          b.Uncles(),
				Rules:           rules,
				Txs:             txs,
				TxNum:           inputTxNum,
				TxIndex:         txIndex,
				BlockHash:       b.Hash(),
				BlockRoot:       b.Root(),
				SkipAnalysis:    skipAnalysis,
				Final:           txIndex == len(txs),
				GetHashFn:       getHashFn,
				EvmBlockContext: blockContext,
				Withdrawals:     b.Withdrawals(),

				// use history reader instead of state reader to catch up to the tx where we left off
				HistoryExecution: offsetFromBlockBeginning > 0 && txIndex < int(offsetFromBlockBeginning),
			}
			if txIndex >= 0 && txIndex < len(txs) {
				txTask.Tx = txs[txIndex]
				txTask.TxAsMessage, err = txTask.Tx.AsMessage(signer, header.BaseFee, txTask.Rules)
				if err != nil {
					return err
				}

				if sender, ok := txs[txIndex].GetSender(); ok {
					txTask.Sender = &sender
				} else {
					sender, err := signer.Sender(txTask.Tx)
					if err != nil {
						return err
					}
					txTask.Sender = &sender
					logger.Warn("[Execution] expensive lazy sender recovery", "blockNum", txTask.BlockNum, "txIdx", txTask.TxIndex)
				}
			}

			if parallel {
				if txTask.TxIndex >= 0 && txTask.TxIndex < len(txs) {
					if ok := rs.RegisterSender(txTask); ok {
						rs.AddWork(ctx, txTask, in)
					}
				} else {
					rs.AddWork(ctx, txTask, in)
				}
			} else {
				count++
				if txTask.Error != nil {
					break Loop
				}
				applyWorker.RunTxTaskNoLock(txTask)
				if err := func() error {
					if txTask.Error != nil {
						return fmt.Errorf("%w, blockNum=%d", txTask.Error, txTask.BlockNum)
					}
					if txTask.Final {
						gasUsed += txTask.UsedGas
						if gasUsed != txTask.Header.GasUsed {
							if txTask.BlockNum > 0 { //Disable check for genesis. Maybe need somehow improve it in future - to satisfy TestExecutionSpec
								return fmt.Errorf("%w: gas used by execution: %d, in header: %d, headerNum=%d, %x",
									consensus.ErrInvalidBlock, gasUsed, txTask.Header.GasUsed,
									txTask.Header.Number.Uint64(), txTask.Header.Hash())
							}
						}
						gasUsed = 0
					} else {
						gasUsed += txTask.UsedGas
					}
					return nil
				}(); err != nil {
					if !errors.Is(err, consensus.ErrInvalidBlock) {
						return err
					} else {
						logger.Warn(fmt.Sprintf("[%s] Execution failed", execStage.LogPrefix()), "block", blockNum, "hash", header.Hash().String(), "err", err)
						if cfg.hd != nil {
							cfg.hd.ReportBadHeaderPoS(header.Hash(), header.ParentHash)
						}
						if cfg.badBlockHalt {
							return err
						}
					}
					if errors.Is(err, consensus.ErrInvalidBlock) {
						u.UnwindTo(blockNum-1, BadBlock(header.Hash(), err))
					} else {
						u.UnwindTo(blockNum-1, ExecUnwind)
					}
					break Loop
				}

				// MA applystate
				if err := rs.ApplyState4(ctx, txTask, agg); err != nil {
					return err
				}

				ExecTriggers.Add(rs.CommitTxNum(txTask.Sender, txTask.TxNum, in))
				outputTxNum.Add(1)
			}
			stageProgress = blockNum
			inputTxNum++
		}
		offsetFromBlockBeginning = 0

		// MA commitTx
		if !parallel {
			//if ok, err := flushAndCheckCommitmentV3(b.HeaderNoCopy(), applyTx, doms, cfg.badBlockHalt, cfg.hd, execStage, maxBlockNum, logger, u); err != nil {
			//	return err
			//} else if !ok {
			//	break Loop
			//}

			outputBlockNum.Set(blockNum)

			select {
			case <-logEvery.C:
				stepsInDB := rawdbhelpers.IdxStepsCountV3(applyTx)
				progress.Log(rs, in, rws, count, inputBlockNum.Load(), outputBlockNum.Get(), outputTxNum.Load(), ExecRepeats.Get(), stepsInDB)
				if rs.SizeEstimate() < commitThreshold {
					break
				}

				if casted, ok := applyTx.(kv.CanWarmupDB); ok {
					if err := casted.WarmupDB(false); err != nil {
						return err
					}
				}

				var t1, t3, t4, t5, t6 time.Duration
				commtitStart := time.Now()
				tt := time.Now()
				if ok, err := flushAndCheckCommitmentV3(ctx, b.HeaderNoCopy(), applyTx, doms, cfg, execStage, stageProgress, parallel, logger, u); err != nil {
					return err
				} else if !ok {
					break Loop
				}
				t1 = time.Since(tt)

				if err := func() error {
					tt = time.Now()
					doms.FinishWrites()
					doms.ClearRam(false)
					t3 = time.Since(tt)

					if err = execStage.Update(applyTx, outputBlockNum.Get()); err != nil {
						return err
					}

					tt = time.Now()
					applyTx.CollectMetrics()
					if !useExternalTx {
						tt = time.Now()
						if err = applyTx.Commit(); err != nil {
							return err
						}
						doms.SetContext(nil)
						doms.SetTx(nil)
						fmt.Printf("[dbg] externalTx v3 commit %d\n", blockNum)

						t4 = time.Since(tt)
						tt = time.Now()
						if blocksFreezeCfg.Produce {
							tt = time.Now()
							agg.BuildFilesInBackground(outputTxNum.Load())
						}
						t5 = time.Since(tt)
						tt = time.Now()
						if err := chainDb.Update(ctx, func(tx kv.RwTx) error {
							if casted, ok := tx.(kv.CanWarmupDB); ok {
								if err := casted.WarmupDB(false); err != nil {
									return err
								}
							}
							if err := tx.(state2.HasAggCtx).AggCtx().PruneWithTimeout(ctx, 60*time.Minute, tx); err != nil {
								return err
							}
							return nil
						}); err != nil {
							return err
						}
						t6 = time.Since(tt)

						applyTx, err = cfg.db.BeginRw(context.Background()) //nolint
						if err != nil {
							return err
						}
					}
					applyWorker.ResetTx(applyTx)
					nc := applyTx.(state2.HasAggCtx).AggCtx()
					doms.SetTx(applyTx)
					doms.SetContext(nc)
					doms.StartWrites()

					return nil
				}(); err != nil {
					return err
				}
				logger.Info("Committed", "time", time.Since(commtitStart),
					"commitment", t1, "flush", t3, "tx.commit", t4, "aggregate", t5, "prune", t6)
			default:
			}
		}

		if parallel && blocksFreezeCfg.Produce { // sequential exec - does aggregate right after commit
			agg.BuildFilesInBackground(outputTxNum.Load())
		}
		select {
		case <-ctx.Done():
			return ctx.Err()
		default:
		}
	}

	log.Info("Executed", "blocks", inputBlockNum.Load(), "txs", outputTxNum.Load(), "repeats", ExecRepeats.Get())

	if parallel {
		logger.Warn("[dbg] all txs sent")
		if err := rwLoopG.Wait(); err != nil {
			return err
		}
		waitWorkers()
	}

	if b != nil {
		_, err := flushAndCheckCommitmentV3(ctx, b.HeaderNoCopy(), applyTx, doms, cfg, execStage, stageProgress, parallel, logger, u)
		if err != nil {
			return err
		}
	} else {
		fmt.Printf("[dbg] mmmm... do we need action here????\n")
	}

	//dumpPlainStateDebug(applyTx, doms)

	if !useExternalTx && applyTx != nil {
		if err = applyTx.Commit(); err != nil {
			return err
		}
	}
	if parallel && blocksFreezeCfg.Produce {
		agg.BuildFilesInBackground(outputTxNum.Load())
	}
	return nil
}

// nolint
func dumpPlainStateDebug(tx kv.RwTx, doms *state2.SharedDomains) {
	blockNum, err := stages.GetStageProgress(tx, stages.Execution)
	if err != nil {
		panic(err)
	}
	histV3, err := kvcfg.HistoryV3.Enabled(tx)
	if err != nil {
		panic(err)
	}
	fmt.Printf("[dbg] plain state: %d\n", blockNum)
	defer fmt.Printf("[dbg] plain state end\n")

	if !histV3 {
		if err := tx.ForEach(kv.PlainState, nil, func(k, v []byte) error {
			if len(k) == 20 {
				a := accounts.NewAccount()
				a.DecodeForStorage(v)
				fmt.Printf("%x, %d, %d, %d, %x\n", k, &a.Balance, a.Nonce, a.Incarnation, a.CodeHash)
			}
			return nil
		}); err != nil {
			panic(err)
		}
		if err := tx.ForEach(kv.PlainState, nil, func(k, v []byte) error {
			if len(k) > 20 {
				fmt.Printf("%x, %x\n", k, v)
			}
			return nil
		}); err != nil {
			panic(err)
		}
		return
	}

	if doms != nil {
		doms.Flush(context.Background(), tx)
	}
	{
		it, err := tx.(state2.HasAggCtx).AggCtx().DomainRangeLatest(tx, kv.AccountsDomain, nil, nil, -1)
		if err != nil {
			panic(err)
		}
		for it.HasNext() {
			k, v, err := it.Next()
			if err != nil {
				panic(err)
			}
			a := accounts.NewAccount()
			accounts.DeserialiseV3(&a, v)
			fmt.Printf("%x, %d, %d, %d, %x\n", k, &a.Balance, a.Nonce, a.Incarnation, a.CodeHash)
		}
	}
	{
		it, err := tx.(state2.HasAggCtx).AggCtx().DomainRangeLatest(tx, kv.StorageDomain, nil, nil, -1)
		if err != nil {
			panic(1)
		}
		for it.HasNext() {
			k, v, err := it.Next()
			if err != nil {
				panic(err)
			}
			fmt.Printf("%x, %x\n", k, v)
		}
	}
	{
		it, err := tx.(state2.HasAggCtx).AggCtx().DomainRangeLatest(tx, kv.CommitmentDomain, nil, nil, -1)
		if err != nil {
			panic(1)
		}
		for it.HasNext() {
			k, v, err := it.Next()
			if err != nil {
				panic(err)
			}
			fmt.Printf("%x, %x\n", k, v)
			if bytes.Equal(k, []byte("state")) {
				fmt.Printf("state: t=%d b=%d\n", binary.BigEndian.Uint64(v[:8]), binary.BigEndian.Uint64(v[8:]))
			}
		}
	}
}

// flushAndCheckCommitmentV3 - does write state to db and then check commitment
func flushAndCheckCommitmentV3(ctx context.Context, header *types.Header, applyTx kv.RwTx, doms *state2.SharedDomains, cfg ExecuteBlockCfg, e *StageState, maxBlockNum uint64, parallel bool, logger log.Logger, u Unwinder) (bool, error) {
	// E2 state root check was in another stage - means we did flush state even if state root will not match
	// And Unwind expecting it
	if !parallel {
		if err := doms.Flush(ctx, applyTx); err != nil {
			return false, err
		}
		if err := e.Update(applyTx, maxBlockNum); err != nil {
			return false, err
		}
		if _, err := rawdb.IncrementStateVersion(applyTx); err != nil {
			return false, fmt.Errorf("writing plain state version: %w", err)
		}
	}
	if dbg.DiscardCommitment() {
		return true, nil
	}
	rh, err := doms.ComputeCommitment(context.Background(), true, false)
	if err != nil {
		return false, fmt.Errorf("StateV3.Apply: %w", err)
	}
	if bytes.Equal(rh, header.Root.Bytes()) {
		if err := doms.Flush(ctx, applyTx); err != nil {
			return false, err
		}
		return true, nil
	}
	/* uncomment it when need to debug state-root mismatch
	if err := doms.Flush(context.Background(), applyTx); err != nil {
		panic(err)
	}
	oldAlogNonIncrementalHahs, err := core.CalcHashRootForTests(applyTx, header, true, false)
	if err != nil {
		panic(err)
	}
	if common.BytesToHash(rh) != oldAlogNonIncrementalHahs {
		if oldAlogNonIncrementalHahs != header.Root {
			log.Error(fmt.Sprintf("block hash mismatch - both algorithm hashes are bad! (means latest state is NOT correct AND new commitment issue): %x != %x != %x bn =%d", common.BytesToHash(rh), oldAlogNonIncrementalHahs, header.Root, header.Number))
		} else {
			log.Error(fmt.Sprintf("block hash mismatch - and new-algorithm hash is bad! (means latest state is CORRECT): %x != %x == %x bn =%d", common.BytesToHash(rh), oldAlogNonIncrementalHahs, header.Root, header.Number))
		}
	} else {
		log.Error(fmt.Sprintf("block hash mismatch - and new-algorithm hash is good! (means latest state is NOT correct): %x == %x != %x bn =%d", common.BytesToHash(rh), oldAlogNonIncrementalHahs, header.Root, header.Number))
	}
	//*/
	logger.Error(fmt.Sprintf("[%s] Wrong trie root of block %d: %x, expected (from header): %x. Block hash: %x", e.LogPrefix(), header.Number.Uint64(), rh, header.Root.Bytes(), header.Hash()))
	if cfg.badBlockHalt {
		return false, fmt.Errorf("wrong trie root")
	}
	if cfg.hd != nil {
		cfg.hd.ReportBadHeaderPoS(header.Hash(), header.ParentHash)
	}
	minBlockNum := e.BlockNumber
	if maxBlockNum <= minBlockNum {
		return false, nil
	}

	// Binary search, but not too deep
	jump := cmp.InRange(1, 1000, (maxBlockNum-minBlockNum)/2)
	unwindTo := maxBlockNum - jump

	// protect from too far unwind
<<<<<<< HEAD
	blockNumWithCommitment, _, err := doms.SeekCommitment2(applyTx, 0, unwindTo)
	if err != nil {
		return false, err
	}
=======
	blockNumWithCommitment, _, ok, err := doms.SeekCommitment2(applyTx, 0, unwindTo)
	if err != nil {
		return false, err
	}
	if ok && unwindTo != blockNumWithCommitment {
		unwindTo = blockNumWithCommitment // not all blocks have commitment
	}

>>>>>>> 016ca7bb
	unwindToLimit, err := applyTx.(state2.HasAggCtx).AggCtx().CanUnwindDomainsToBlockNum(applyTx)
	if err != nil {
		return false, err
	}
<<<<<<< HEAD
	if blockNumWithCommitment > 0 {
		unwindTo = cmp.Max(unwindTo, blockNumWithCommitment) // not all blocks have commitment
	}
=======
>>>>>>> 016ca7bb
	unwindTo = cmp.Max(unwindTo, unwindToLimit) // don't go too far
	logger.Warn("Unwinding due to incorrect root hash", "to", unwindTo)
	u.UnwindTo(unwindTo, BadBlock(header.Hash(), ErrInvalidStateRootHash))
	return false, nil
}

func blockWithSenders(db kv.RoDB, tx kv.Tx, blockReader services.BlockReader, blockNum uint64) (b *types.Block, err error) {
	if tx == nil {
		tx, err = db.BeginRo(context.Background())
		if err != nil {
			return nil, err
		}
		defer tx.Rollback()
	}
	b, err = blockReader.BlockByNumber(context.Background(), tx, blockNum)
	if err != nil {
		return nil, err
	}
	if b == nil {
		return nil, nil
	}
	for _, txn := range b.Transactions() {
		_ = txn.Hash()
	}
	return b, err
}

func processResultQueue(ctx context.Context, in *state.QueueWithRetry, rws *state.ResultsQueue, outputTxNumIn uint64, rs *state.StateV3, agg *state2.AggregatorV3, applyTx kv.Tx, backPressure chan struct{}, applyWorker *exec3.Worker, canRetry, forceStopAtBlockEnd bool) (outputTxNum uint64, conflicts, triggers int, processedBlockNum uint64, stopedAtBlockEnd bool, err error) {
	rwsIt := rws.Iter()
	defer rwsIt.Close()

	var i int
	outputTxNum = outputTxNumIn
	for rwsIt.HasNext(outputTxNum) {
		txTask := rwsIt.PopNext()
		if txTask.Error != nil || !rs.ReadsValid(txTask.ReadLists) {
			conflicts++

			if i > 0 && canRetry {
				//send to re-exex
				rs.ReTry(txTask, in)
				continue
			}

			// resolve first conflict right here: it's faster and conflict-free
			applyWorker.RunTxTask(txTask)
			if txTask.Error != nil {
				return outputTxNum, conflicts, triggers, processedBlockNum, false, txTask.Error
			}
			i++
		}

		if txTask.Final {
			err := rs.ApplyState4(ctx, txTask, agg)
			if err != nil {
				return outputTxNum, conflicts, triggers, processedBlockNum, false, fmt.Errorf("StateV3.Apply: %w", err)
			}
			//if !bytes.Equal(rh, txTask.BlockRoot[:]) {
			//	log.Error("block hash mismatch", "rh", hex.EncodeToString(rh), "blockRoot", hex.EncodeToString(txTask.BlockRoot[:]), "bn", txTask.BlockNum, "txn", txTask.TxNum)
			//	return outputTxNum, conflicts, triggers, processedBlockNum, false, fmt.Errorf("block hashk mismatch: %x != %x bn =%d, txn= %d", rh, txTask.BlockRoot[:], txTask.BlockNum, txTask.TxNum)
			//}
		}
		triggers += rs.CommitTxNum(txTask.Sender, txTask.TxNum, in)
		outputTxNum++
		if backPressure != nil {
			select {
			case backPressure <- struct{}{}:
			default:
			}
		}
		if err := rs.ApplyLogsAndTraces4(txTask, rs.Domains()); err != nil {
			return outputTxNum, conflicts, triggers, processedBlockNum, false, fmt.Errorf("StateV3.Apply: %w", err)
		}
		processedBlockNum = txTask.BlockNum
		stopedAtBlockEnd = txTask.Final
		if forceStopAtBlockEnd && txTask.Final {
			break
		}
	}
	return
}

func reconstituteStep(last bool,
	workerCount int, ctx context.Context, db kv.RwDB, txNum uint64, dirs datadir.Dirs,
	as *libstate.AggregatorStep, chainDb kv.RwDB, blockReader services.FullBlockReader,
	chainConfig *chain.Config, logger log.Logger, genesis *types.Genesis, engine consensus.Engine,
	batchSize datasize.ByteSize, s *StageState, blockNum uint64, total uint64,
) error {
	var startOk, endOk bool
	startTxNum, endTxNum := as.TxNumRange()
	var startBlockNum, endBlockNum uint64 // First block which is not covered by the history snapshot files
	if err := chainDb.View(ctx, func(tx kv.Tx) (err error) {
		startOk, startBlockNum, err = rawdbv3.TxNums.FindBlockNum(tx, startTxNum)
		if err != nil {
			return err
		}
		if startBlockNum > 0 {
			startBlockNum--
			startTxNum, err = rawdbv3.TxNums.Min(tx, startBlockNum)
			if err != nil {
				return err
			}
		}
		endOk, endBlockNum, err = rawdbv3.TxNums.FindBlockNum(tx, endTxNum)
		if err != nil {
			return err
		}
		return nil
	}); err != nil {
		return err
	}
	if !startOk {
		return fmt.Errorf("step startTxNum not found in snapshot blocks: %d", startTxNum)
	}
	if !endOk {
		return fmt.Errorf("step endTxNum not found in snapshot blocks: %d", endTxNum)
	}
	if last {
		endBlockNum = blockNum
	}

	logger.Info(fmt.Sprintf("[%s] Reconstitution", s.LogPrefix()), "startTxNum", startTxNum, "endTxNum", endTxNum, "startBlockNum", startBlockNum, "endBlockNum", endBlockNum)

	var maxTxNum = startTxNum

	scanWorker := exec3.NewScanWorker(txNum, as)

	t := time.Now()
	if err := scanWorker.BitmapAccounts(); err != nil {
		return err
	}
	if time.Since(t) > 5*time.Second {
		logger.Info(fmt.Sprintf("[%s] Scan accounts history", s.LogPrefix()), "took", time.Since(t))
	}

	t = time.Now()
	if err := scanWorker.BitmapStorage(); err != nil {
		return err
	}
	if time.Since(t) > 5*time.Second {
		logger.Info(fmt.Sprintf("[%s] Scan storage history", s.LogPrefix()), "took", time.Since(t))
	}

	t = time.Now()
	if err := scanWorker.BitmapCode(); err != nil {
		return err
	}
	if time.Since(t) > 5*time.Second {
		logger.Info(fmt.Sprintf("[%s] Scan code history", s.LogPrefix()), "took", time.Since(t))
	}
	bitmap := scanWorker.Bitmap()

	logEvery := time.NewTicker(logInterval)
	defer logEvery.Stop()

	logger.Info(fmt.Sprintf("[%s] Ready to replay", s.LogPrefix()), "transactions", bitmap.GetCardinality(), "out of", txNum)
	var lock sync.RWMutex
	reconWorkers := make([]*exec3.ReconWorker, workerCount)
	roTxs := make([]kv.Tx, workerCount)
	chainTxs := make([]kv.Tx, workerCount)
	defer func() {
		for i := 0; i < workerCount; i++ {
			if roTxs[i] != nil {
				roTxs[i].Rollback()
			}
			if chainTxs[i] != nil {
				chainTxs[i].Rollback()
			}
		}
	}()
	for i := 0; i < workerCount; i++ {
		var err error
		if roTxs[i], err = db.BeginRo(ctx); err != nil {
			return err
		}
		if chainTxs[i], err = chainDb.BeginRo(ctx); err != nil {
			return err
		}
	}
	g, reconstWorkersCtx := errgroup.WithContext(ctx)
	defer g.Wait()
	workCh := make(chan *state.TxTask, workerCount*4)
	defer func() {
		fmt.Printf("close1\n")
		safeCloseTxTaskCh(workCh)
	}()

	rs := state.NewReconState(workCh)
	prevCount := rs.DoneCount()
	for i := 0; i < workerCount; i++ {
		var localAs *libstate.AggregatorStep
		if i == 0 {
			localAs = as
		} else {
			localAs = as.Clone()
		}
		reconWorkers[i] = exec3.NewReconWorker(lock.RLocker(), reconstWorkersCtx, rs, localAs, blockReader, chainConfig, logger, genesis, engine, chainTxs[i])
		reconWorkers[i].SetTx(roTxs[i])
		reconWorkers[i].SetChainTx(chainTxs[i])
	}

	rollbackCount := uint64(0)

	for i := 0; i < workerCount; i++ {
		i := i
		g.Go(func() error { return reconWorkers[i].Run() })
	}
	commitThreshold := batchSize.Bytes()
	prevRollbackCount := uint64(0)
	prevTime := time.Now()
	reconDone := make(chan struct{}, 1)

	defer close(reconDone)

	commit := func(ctx context.Context) error {
		t := time.Now()
		lock.Lock()
		defer lock.Unlock()
		for i := 0; i < workerCount; i++ {
			roTxs[i].Rollback()
		}
		if err := db.Update(ctx, func(tx kv.RwTx) error {
			if err := rs.Flush(tx); err != nil {
				return err
			}
			return nil
		}); err != nil {
			return err
		}
		for i := 0; i < workerCount; i++ {
			var err error
			if roTxs[i], err = db.BeginRo(ctx); err != nil {
				return err
			}
			reconWorkers[i].SetTx(roTxs[i])
		}
		logger.Info(fmt.Sprintf("[%s] State reconstitution, commit", s.LogPrefix()), "took", time.Since(t))
		return nil
	}
	g.Go(func() error {
		for {
			select {
			case <-reconDone: // success finish path
				return nil
			case <-reconstWorkersCtx.Done(): // force-stop path
				return reconstWorkersCtx.Err()
			case <-logEvery.C:
				var m runtime.MemStats
				dbg.ReadMemStats(&m)
				sizeEstimate := rs.SizeEstimate()
				maxTxNum = rs.MaxTxNum()
				count := rs.DoneCount()
				rollbackCount = rs.RollbackCount()
				currentTime := time.Now()
				interval := currentTime.Sub(prevTime)
				speedTx := float64(count-prevCount) / (float64(interval) / float64(time.Second))
				progress := 100.0 * float64(maxTxNum) / float64(total)
				stepProgress := 100.0 * float64(maxTxNum-startTxNum) / float64(endTxNum-startTxNum)
				var repeatRatio float64
				if count > prevCount {
					repeatRatio = 100.0 * float64(rollbackCount-prevRollbackCount) / float64(count-prevCount)
				}
				prevTime = currentTime
				prevCount = count
				prevRollbackCount = rollbackCount
				logger.Info(fmt.Sprintf("[%s] State reconstitution", s.LogPrefix()), "overall progress", fmt.Sprintf("%.2f%%", progress),
					"step progress", fmt.Sprintf("%.2f%%", stepProgress),
					"tx/s", fmt.Sprintf("%.1f", speedTx), "workCh", fmt.Sprintf("%d/%d", len(workCh), cap(workCh)),
					"repeat ratio", fmt.Sprintf("%.2f%%", repeatRatio), "queue.len", rs.QueueLen(), "blk", syncMetrics[stages.Execution].Get(),
					"buffer", fmt.Sprintf("%s/%s", common.ByteCount(sizeEstimate), common.ByteCount(commitThreshold)),
					"alloc", common.ByteCount(m.Alloc), "sys", common.ByteCount(m.Sys))
				if sizeEstimate >= commitThreshold {
					if err := commit(reconstWorkersCtx); err != nil {
						return err
					}
				}
			}
		}
	})

	var inputTxNum = startTxNum
	var b *types.Block
	var txKey [8]byte
	getHeaderFunc := func(hash common.Hash, number uint64) (h *types.Header) {
		var err error
		if err = chainDb.View(ctx, func(tx kv.Tx) error {
			h, err = blockReader.Header(ctx, tx, hash, number)
			if err != nil {
				return err
			}
			return nil

		}); err != nil {
			panic(err)
		}
		return h
	}

	if err := func() (err error) {
		defer func() {
			close(workCh)
			reconDone <- struct{}{} // Complete logging and committing go-routine
			if waitErr := g.Wait(); waitErr != nil {
				if err == nil {
					err = waitErr
				}
				return
			}
		}()

		for bn := startBlockNum; bn <= endBlockNum; bn++ {
			t = time.Now()
			b, err = blockWithSenders(chainDb, nil, blockReader, bn)
			if err != nil {
				return err
			}
			if b == nil {
				return fmt.Errorf("could not find block %d\n", bn)
			}
			txs := b.Transactions()
			header := b.HeaderNoCopy()
			skipAnalysis := core.SkipAnalysis(chainConfig, bn)
			signer := *types.MakeSigner(chainConfig, bn, header.Time)

			f := core.GetHashFn(header, getHeaderFunc)
			getHashFnMute := &sync.Mutex{}
			getHashFn := func(n uint64) common.Hash {
				getHashFnMute.Lock()
				defer getHashFnMute.Unlock()
				return f(n)
			}
			blockContext := core.NewEVMBlockContext(header, getHashFn, engine, nil /* author */)
			rules := chainConfig.Rules(bn, b.Time())

			for txIndex := -1; txIndex <= len(txs); txIndex++ {
				if bitmap.Contains(inputTxNum) {
					binary.BigEndian.PutUint64(txKey[:], inputTxNum)
					txTask := &state.TxTask{
						BlockNum:        bn,
						Header:          header,
						Coinbase:        b.Coinbase(),
						Uncles:          b.Uncles(),
						Rules:           rules,
						TxNum:           inputTxNum,
						Txs:             txs,
						TxIndex:         txIndex,
						BlockHash:       b.Hash(),
						SkipAnalysis:    skipAnalysis,
						Final:           txIndex == len(txs),
						GetHashFn:       getHashFn,
						EvmBlockContext: blockContext,
						Withdrawals:     b.Withdrawals(),
					}
					if txIndex >= 0 && txIndex < len(txs) {
						txTask.Tx = txs[txIndex]
						txTask.TxAsMessage, err = txTask.Tx.AsMessage(signer, header.BaseFee, txTask.Rules)
						if err != nil {
							return err
						}
						if sender, ok := txs[txIndex].GetSender(); ok {
							txTask.Sender = &sender
						}
					} else {
						txTask.Txs = txs
					}

					select {
					case workCh <- txTask:
					case <-reconstWorkersCtx.Done():
						// if ctx canceled, then maybe it's because of error in errgroup
						//
						// errgroup doesn't play with pattern where some 1 goroutine-producer is outside of errgroup
						// but RwTx doesn't allow move between goroutines
						return g.Wait()
					}
				}
				inputTxNum++
			}

			syncMetrics[stages.Execution].Set(bn)
		}
		return err
	}(); err != nil {
		return err
	}

	for i := 0; i < workerCount; i++ {
		roTxs[i].Rollback()
	}
	if err := db.Update(ctx, func(tx kv.RwTx) error {
		if err := rs.Flush(tx); err != nil {
			return err
		}
		return nil
	}); err != nil {
		return err
	}

	plainStateCollector := etl.NewCollector(fmt.Sprintf("%s recon plainState", s.LogPrefix()), dirs.Tmp, etl.NewSortableBuffer(etl.BufferOptimalSize), logger)
	defer plainStateCollector.Close()
	codeCollector := etl.NewCollector(fmt.Sprintf("%s recon code", s.LogPrefix()), dirs.Tmp, etl.NewOldestEntryBuffer(etl.BufferOptimalSize), logger)
	defer codeCollector.Close()
	plainContractCollector := etl.NewCollector(fmt.Sprintf("%s recon plainContract", s.LogPrefix()), dirs.Tmp, etl.NewSortableBuffer(etl.BufferOptimalSize), logger)
	defer plainContractCollector.Close()
	var transposedKey []byte

	if err := db.View(ctx, func(roTx kv.Tx) error {
		clear := kv.ReadAhead(ctx, db, &atomic.Bool{}, kv.PlainStateR, nil, math.MaxUint32)
		defer clear()
		if err := roTx.ForEach(kv.PlainStateR, nil, func(k, v []byte) error {
			transposedKey = append(transposedKey[:0], k[8:]...)
			transposedKey = append(transposedKey, k[:8]...)
			return plainStateCollector.Collect(transposedKey, v)
		}); err != nil {
			return err
		}
		clear2 := kv.ReadAhead(ctx, db, &atomic.Bool{}, kv.PlainStateD, nil, math.MaxUint32)
		defer clear2()
		if err := roTx.ForEach(kv.PlainStateD, nil, func(k, v []byte) error {
			transposedKey = append(transposedKey[:0], v...)
			transposedKey = append(transposedKey, k...)
			return plainStateCollector.Collect(transposedKey, nil)
		}); err != nil {
			return err
		}
		clear3 := kv.ReadAhead(ctx, db, &atomic.Bool{}, kv.CodeR, nil, math.MaxUint32)
		defer clear3()
		if err := roTx.ForEach(kv.CodeR, nil, func(k, v []byte) error {
			transposedKey = append(transposedKey[:0], k[8:]...)
			transposedKey = append(transposedKey, k[:8]...)
			return codeCollector.Collect(transposedKey, v)
		}); err != nil {
			return err
		}
		clear4 := kv.ReadAhead(ctx, db, &atomic.Bool{}, kv.CodeD, nil, math.MaxUint32)
		defer clear4()
		if err := roTx.ForEach(kv.CodeD, nil, func(k, v []byte) error {
			transposedKey = append(transposedKey[:0], v...)
			transposedKey = append(transposedKey, k...)
			return codeCollector.Collect(transposedKey, nil)
		}); err != nil {
			return err
		}
		clear5 := kv.ReadAhead(ctx, db, &atomic.Bool{}, kv.PlainContractR, nil, math.MaxUint32)
		defer clear5()
		if err := roTx.ForEach(kv.PlainContractR, nil, func(k, v []byte) error {
			transposedKey = append(transposedKey[:0], k[8:]...)
			transposedKey = append(transposedKey, k[:8]...)
			return plainContractCollector.Collect(transposedKey, v)
		}); err != nil {
			return err
		}
		clear6 := kv.ReadAhead(ctx, db, &atomic.Bool{}, kv.PlainContractD, nil, math.MaxUint32)
		defer clear6()
		if err := roTx.ForEach(kv.PlainContractD, nil, func(k, v []byte) error {
			transposedKey = append(transposedKey[:0], v...)
			transposedKey = append(transposedKey, k...)
			return plainContractCollector.Collect(transposedKey, nil)
		}); err != nil {
			return err
		}
		return nil
	}); err != nil {
		return err
	}
	if err := db.Update(ctx, func(tx kv.RwTx) error {
		if err := tx.ClearBucket(kv.PlainStateR); err != nil {
			return err
		}
		if err := tx.ClearBucket(kv.PlainStateD); err != nil {
			return err
		}
		if err := tx.ClearBucket(kv.CodeR); err != nil {
			return err
		}
		if err := tx.ClearBucket(kv.CodeD); err != nil {
			return err
		}
		if err := tx.ClearBucket(kv.PlainContractR); err != nil {
			return err
		}
		if err := tx.ClearBucket(kv.PlainContractD); err != nil {
			return err
		}
		return nil
	}); err != nil {
		return err
	}
	if err := chainDb.Update(ctx, func(tx kv.RwTx) error {
		var lastKey []byte
		var lastVal []byte
		if err := plainStateCollector.Load(tx, kv.PlainState, func(k, v []byte, table etl.CurrentTableReader, next etl.LoadNextFunc) error {
			if !bytes.Equal(k[:len(k)-8], lastKey) {
				if lastKey != nil {
					if e := next(lastKey, lastKey, lastVal); e != nil {
						return e
					}
				}
				lastKey = append(lastKey[:0], k[:len(k)-8]...)
			}
			if v == nil { // `nil` value means delete, `empty value []byte{}` means empty value
				lastVal = nil
			} else {
				lastVal = append(lastVal[:0], v...)
			}
			return nil
		}, etl.TransformArgs{}); err != nil {
			return err
		}
		plainStateCollector.Close()
		if lastKey != nil {
			if len(lastVal) > 0 {
				if e := tx.Put(kv.PlainState, lastKey, lastVal); e != nil {
					return e
				}
			} else {
				if e := tx.Delete(kv.PlainState, lastKey); e != nil {
					return e
				}
			}
		}
		lastKey = nil
		lastVal = nil
		if err := codeCollector.Load(tx, kv.Code, func(k, v []byte, table etl.CurrentTableReader, next etl.LoadNextFunc) error {
			if !bytes.Equal(k[:len(k)-8], lastKey) {
				if lastKey != nil {
					if e := next(lastKey, lastKey, lastVal); e != nil {
						return e
					}
				}
				lastKey = append(lastKey[:0], k[:len(k)-8]...)
			}
			if v == nil {
				lastVal = nil
			} else {
				lastVal = append(lastVal[:0], v...)
			}
			return nil
		}, etl.TransformArgs{}); err != nil {
			return err
		}
		codeCollector.Close()
		if lastKey != nil {
			if len(lastVal) > 0 {
				if e := tx.Put(kv.Code, lastKey, lastVal); e != nil {
					return e
				}
			} else {
				if e := tx.Delete(kv.Code, lastKey); e != nil {
					return e
				}
			}
		}
		lastKey = nil
		lastVal = nil
		if err := plainContractCollector.Load(tx, kv.PlainContractCode, func(k, v []byte, table etl.CurrentTableReader, next etl.LoadNextFunc) error {
			if !bytes.Equal(k[:len(k)-8], lastKey) {
				if lastKey != nil {
					if e := next(lastKey, lastKey, lastVal); e != nil {
						return e
					}
				}
				lastKey = append(lastKey[:0], k[:len(k)-8]...)
			}
			if v == nil {
				lastVal = nil
			} else {
				lastVal = append(lastVal[:0], v...)
			}
			return nil
		}, etl.TransformArgs{}); err != nil {
			return err
		}
		plainContractCollector.Close()
		if lastKey != nil {
			if len(lastVal) > 0 {
				if e := tx.Put(kv.PlainContractCode, lastKey, lastVal); e != nil {
					return e
				}
			} else {
				if e := tx.Delete(kv.PlainContractCode, lastKey); e != nil {
					return e
				}
			}
		}

		return nil
	}); err != nil {
		return err
	}
	return nil
}

func safeCloseTxTaskCh(ch chan *state.TxTask) {
	if ch == nil {
		return
	}
	select {
	case <-ch:
		// Channel was already closed
	default:
		close(ch)
	}
}

func ReconstituteState(ctx context.Context, s *StageState, dirs datadir.Dirs, workerCount int, batchSize datasize.ByteSize, chainDb kv.RwDB,
	blockReader services.FullBlockReader,
	logger log.Logger, agg *state2.AggregatorV3, engine consensus.Engine,
	chainConfig *chain.Config, genesis *types.Genesis) (err error) {
	startTime := time.Now()

	// force merge snapshots before reconstitution, to allign domains progress
	// un-finished merge can happen at "kill -9" during merge
	if err := agg.MergeLoop(ctx, estimate.CompressSnapshot.Workers()); err != nil {
		return err
	}

	// Incremental reconstitution, step by step (snapshot range by snapshot range)
	aggSteps, err := agg.MakeSteps()
	if err != nil {
		return err
	}
	if len(aggSteps) == 0 {
		return nil
	}
	lastStep := aggSteps[len(aggSteps)-1]

	var ok bool
	var blockNum uint64 // First block which is not covered by the history snapshot files
	var txNum uint64
	if err := chainDb.View(ctx, func(tx kv.Tx) error {
		_, toTxNum := lastStep.TxNumRange()
		ok, blockNum, err = rawdbv3.TxNums.FindBlockNum(tx, toTxNum)
		if err != nil {
			return err
		}
		if !ok {
			lastBn, lastTn, _ := rawdbv3.TxNums.Last(tx)
			return fmt.Errorf("blockNum for mininmaxTxNum=%d not found. See lastBlockNum=%d,lastTxNum=%d", toTxNum, lastBn, lastTn)
		}
		if blockNum == 0 {
			return fmt.Errorf("not enough transactions in the history data")
		}
		blockNum--
		txNum, err = rawdbv3.TxNums.Max(tx, blockNum)
		if err != nil {
			return err
		}
		txNum++
		return nil
	}); err != nil {
		return err
	}

	logger.Info(fmt.Sprintf("[%s] Blocks execution, reconstitution", s.LogPrefix()), "fromBlock", s.BlockNumber, "toBlock", blockNum, "toTxNum", txNum)

	reconDbPath := filepath.Join(dirs.DataDir, "recondb")
	dir.Recreate(reconDbPath)
	db, err := kv2.NewMDBX(log.New()).Path(reconDbPath).
		Flags(func(u uint) uint {
			return mdbx.UtterlyNoSync | mdbx.NoMetaSync | mdbx.NoMemInit | mdbx.LifoReclaim | mdbx.WriteMap
		}).
		PageSize(uint64(8 * datasize.KB)).
		WithTableCfg(func(defaultBuckets kv.TableCfg) kv.TableCfg { return kv.ReconTablesCfg }).
		Open(ctx)
	if err != nil {
		return err
	}
	defer db.Close()
	defer os.RemoveAll(reconDbPath)

	for step, as := range aggSteps {
		logger.Info("Step of incremental reconstitution", "step", step+1, "out of", len(aggSteps), "workers", workerCount)
		if err := reconstituteStep(step+1 == len(aggSteps), workerCount, ctx, db,
			txNum, dirs, as, chainDb, blockReader, chainConfig, logger, genesis,
			engine, batchSize, s, blockNum, txNum,
		); err != nil {
			return err
		}
	}
	db.Close()
	plainStateCollector := etl.NewCollector(fmt.Sprintf("%s recon plainState", s.LogPrefix()), dirs.Tmp, etl.NewSortableBuffer(etl.BufferOptimalSize), logger)
	defer plainStateCollector.Close()
	codeCollector := etl.NewCollector(fmt.Sprintf("%s recon code", s.LogPrefix()), dirs.Tmp, etl.NewOldestEntryBuffer(etl.BufferOptimalSize), logger)
	defer codeCollector.Close()
	plainContractCollector := etl.NewCollector(fmt.Sprintf("%s recon plainContract", s.LogPrefix()), dirs.Tmp, etl.NewSortableBuffer(etl.BufferOptimalSize), logger)
	defer plainContractCollector.Close()

	fillWorker := exec3.NewFillWorker(txNum, aggSteps[len(aggSteps)-1])
	t := time.Now()
	if err := fillWorker.FillAccounts(plainStateCollector); err != nil {
		return err
	}
	if time.Since(t) > 5*time.Second {
		logger.Info(fmt.Sprintf("[%s] Filled accounts", s.LogPrefix()), "took", time.Since(t))
	}
	t = time.Now()
	if err := fillWorker.FillStorage(plainStateCollector); err != nil {
		return err
	}
	if time.Since(t) > 5*time.Second {
		logger.Info(fmt.Sprintf("[%s] Filled storage", s.LogPrefix()), "took", time.Since(t))
	}
	t = time.Now()
	if err := fillWorker.FillCode(codeCollector, plainContractCollector); err != nil {
		return err
	}
	if time.Since(t) > 5*time.Second {
		logger.Info(fmt.Sprintf("[%s] Filled code", s.LogPrefix()), "took", time.Since(t))
	}

	// Load all collections into the main collector
	if err = chainDb.Update(ctx, func(tx kv.RwTx) error {
		if err = plainStateCollector.Load(tx, kv.PlainState, etl.IdentityLoadFunc, etl.TransformArgs{}); err != nil {
			return err
		}
		plainStateCollector.Close()
		if err = codeCollector.Load(tx, kv.Code, etl.IdentityLoadFunc, etl.TransformArgs{}); err != nil {
			return err
		}
		codeCollector.Close()
		if err = plainContractCollector.Load(tx, kv.PlainContractCode, etl.IdentityLoadFunc, etl.TransformArgs{}); err != nil {
			return err
		}
		plainContractCollector.Close()
		if err := s.Update(tx, blockNum); err != nil {
			return err
		}
		s.BlockNumber = blockNum
		return nil
	}); err != nil {
		return err
	}
	logger.Info(fmt.Sprintf("[%s] Reconstitution done", s.LogPrefix()), "in", time.Since(startTime))
	return nil
}<|MERGE_RESOLUTION|>--- conflicted
+++ resolved
@@ -1071,12 +1071,6 @@
 	unwindTo := maxBlockNum - jump
 
 	// protect from too far unwind
-<<<<<<< HEAD
-	blockNumWithCommitment, _, err := doms.SeekCommitment2(applyTx, 0, unwindTo)
-	if err != nil {
-		return false, err
-	}
-=======
 	blockNumWithCommitment, _, ok, err := doms.SeekCommitment2(applyTx, 0, unwindTo)
 	if err != nil {
 		return false, err
@@ -1085,17 +1079,10 @@
 		unwindTo = blockNumWithCommitment // not all blocks have commitment
 	}
 
->>>>>>> 016ca7bb
 	unwindToLimit, err := applyTx.(state2.HasAggCtx).AggCtx().CanUnwindDomainsToBlockNum(applyTx)
 	if err != nil {
 		return false, err
 	}
-<<<<<<< HEAD
-	if blockNumWithCommitment > 0 {
-		unwindTo = cmp.Max(unwindTo, blockNumWithCommitment) // not all blocks have commitment
-	}
-=======
->>>>>>> 016ca7bb
 	unwindTo = cmp.Max(unwindTo, unwindToLimit) // don't go too far
 	logger.Warn("Unwinding due to incorrect root hash", "to", unwindTo)
 	u.UnwindTo(unwindTo, BadBlock(header.Hash(), ErrInvalidStateRootHash))
