--- conflicted
+++ resolved
@@ -269,7 +269,6 @@
 	var count uint64
 	var lock sync.RWMutex
 	var err error
-<<<<<<< HEAD
 
 	// MA setio
 	doms := cfg.agg.SharedDomains(applyTx.(*temporal.Tx).AggCtx())
@@ -278,41 +277,20 @@
 	doms.SetTx(applyTx)
 
 	rs := state.NewStateV3(doms, logger)
-	fmt.Printf("input tx %d\n", inputTxNum)
-	_, _, offsetFromBlockBeginning, err := doms.SeekCommitment(0, math.MaxUint64)
+	fmt.Printf("[dbg] input tx %d\n", inputTxNum)
+	offsetFromBlockBeginning, err := doms.SeekCommitment(0, math.MaxUint64)
 	if err != nil {
 		return err
 	}
+
+	log.Debug("execv3 starting",
+		"inputTxNum", inputTxNum, "restored_block", doms.BlockNum(),
+		"restored_txNum", doms.TxNum(), "offsetFromBlockBeginning", offsetFromBlockBeginning)
+
 	inputTxNum = doms.TxNum()
 	blockNum = doms.BlockNum()
 	outputTxNum.Store(inputTxNum)
-	fmt.Printf("restored commitment block %d tx %d offsetFromBlockBeginning %d\n", blockNum, inputTxNum, offsetFromBlockBeginning)
-	//log.Info("SeekCommitment", "bn", blockNum, "txn", inputTxNum)
-
-=======
-
-	// MA setio
-	doms := cfg.agg.SharedDomains(applyTx.(*temporal.Tx).AggCtx())
-	defer cfg.agg.CloseSharedDomains()
-	defer doms.StartWrites().FinishWrites()
-	doms.SetTx(applyTx)
-
-	rs := state.NewStateV3(doms, logger)
-	fmt.Printf("[dbg] input tx %d\n", inputTxNum)
-	offsetFromBlockBeginning, err := doms.SeekCommitment(0, math.MaxUint64)
-	if err != nil {
-		return err
-	}
-
-	log.Debug("execv3 starting",
-		"inputTxNum", inputTxNum, "restored_block", doms.BlockNum(),
-		"restored_txNum", doms.TxNum(), "offsetFromBlockBeginning", offsetFromBlockBeginning)
-
-	inputTxNum = doms.TxNum()
-	blockNum = doms.BlockNum()
-	outputTxNum.Store(inputTxNum)
-
->>>>>>> bda29b2a
+
 	////TODO: owner of `resultCh` is main goroutine, but owner of `retryQueue` is applyLoop.
 	// Now rwLoop closing both (because applyLoop we completely restart)
 	// Maybe need split channels? Maybe don't exit from ApplyLoop? Maybe current way is also ok?
@@ -802,7 +780,6 @@
 				if err := applyTx.(*temporal.Tx).MdbxTx.WarmupDB(false); err != nil {
 					return err
 				}
-<<<<<<< HEAD
 
 				var t1, t3, t4, t5, t6 time.Duration
 				commtitStart := time.Now()
@@ -814,19 +791,6 @@
 				}
 				t1 = time.Since(tt)
 
-=======
-
-				var t1, t3, t4, t5, t6 time.Duration
-				commtitStart := time.Now()
-				tt := time.Now()
-				if ok, err := checkCommitmentV3(b.HeaderNoCopy(), applyTx, agg, cfg.badBlockHalt, cfg.hd, execStage, maxBlockNum, logger, u); err != nil {
-					return err
-				} else if !ok {
-					break Loop
-				}
-				t1 = time.Since(tt)
-
->>>>>>> bda29b2a
 				if err := func() error {
 					tt = time.Now()
 					if err := agg.Flush(ctx, applyTx); err != nil {
