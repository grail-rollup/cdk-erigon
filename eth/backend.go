--- conflicted
+++ resolved
@@ -866,13 +866,7 @@
 
 			*/
 
-<<<<<<< HEAD
-			backend.nodeType = zkStages.NodeTypeSynchronizer
-
 			streamClient := initDataStreamClient(ctx, cfg.Zk)
-=======
-			streamClient := initDataStreamClient(cfg.Zk)
->>>>>>> f6053382
 
 			backend.syncStages = stages2.NewDefaultZkStages(
 				backend.sentryCtx,
