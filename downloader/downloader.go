/*
   Copyright 2021 Erigon contributors

   Licensed under the Apache License, Version 2.0 (the "License");
   you may not use this file except in compliance with the License.
   You may obtain a copy of the License at

       http://www.apache.org/licenses/LICENSE-2.0

   Unless required by applicable law or agreed to in writing, software
   distributed under the License is distributed on an "AS IS" BASIS,
   WITHOUT WARRANTIES OR CONDITIONS OF ANY KIND, either express or implied.
   See the License for the specific language governing permissions and
   limitations under the License.
*/

package downloader

import (
	"context"
	"errors"
	"fmt"
	"io/fs"
	"net/http"
	"net/url"
	"os"
	"path/filepath"
	"runtime"
	"sync"
	"sync/atomic"
	"time"

	"github.com/anacrolix/torrent"
	"github.com/anacrolix/torrent/metainfo"
	"github.com/anacrolix/torrent/storage"
	common2 "github.com/ledgerwatch/erigon-lib/common"
	"github.com/ledgerwatch/erigon-lib/common/dir"
	"github.com/ledgerwatch/erigon-lib/downloader/downloadercfg"
	"github.com/ledgerwatch/erigon-lib/downloader/snaptype"
	prototypes "github.com/ledgerwatch/erigon-lib/gointerfaces/types"
	"github.com/ledgerwatch/erigon-lib/kv"
	"github.com/ledgerwatch/erigon-lib/kv/mdbx"
	"github.com/ledgerwatch/log/v3"
	"github.com/pelletier/go-toml/v2"
	"golang.org/x/sync/errgroup"
	"golang.org/x/sync/semaphore"
)

// Downloader - component which downloading historical files. Can use BitTorrent, or other protocols
type Downloader struct {
	db                kv.RwDB
	pieceCompletionDB storage.PieceCompletion
	torrentClient     *torrent.Client
	clientLock        *sync.RWMutex

	cfg *downloadercfg.Cfg

	statsLock *sync.RWMutex
	stats     AggStats

	folder       storage.ClientImplCloser
	stopMainLoop context.CancelFunc
	wg           sync.WaitGroup

	webseeds *WebSeeds
}

type AggStats struct {
	MetadataReady, FilesTotal int32
	PeersUnique               int32
	ConnectionsTotal          uint64

	Completed bool
	Progress  float32

	BytesCompleted, BytesTotal     uint64
	DroppedCompleted, DroppedTotal uint64

	BytesDownload, BytesUpload uint64
	UploadRate, DownloadRate   uint64
}

func New(ctx context.Context, cfg *downloadercfg.Cfg) (*Downloader, error) {
	if err := portMustBeTCPAndUDPOpen(cfg.ClientConfig.ListenPort); err != nil {
		return nil, err
	}

	// Application must never see partially-downloaded files
	// To provide such consistent view - downloader does:
	// add <datadir>/snapshots/tmp - then method .onComplete will remove this suffix
	// and App only work with <datadir>/snapshot s folder
	if dir.FileExist(cfg.SnapDir + "_tmp") { // migration from prev versions
		_ = os.Rename(cfg.SnapDir+"_tmp", filepath.Join(cfg.SnapDir, "tmp")) // ignore error, because maybe they are on different drive, or target folder already created manually, all is fine
	}
	if err := moveFromTmp(cfg.SnapDir); err != nil {
		return nil, err
	}

	db, c, m, torrentClient, err := openClient(cfg.ClientConfig)
	if err != nil {
		return nil, fmt.Errorf("openClient: %w", err)
	}

	peerID, err := readPeerID(db)
	if err != nil {
		return nil, fmt.Errorf("get peer id: %w", err)
	}
	cfg.ClientConfig.PeerID = string(peerID)
	if len(peerID) == 0 {
		if err = savePeerID(db, torrentClient.PeerID()); err != nil {
			return nil, fmt.Errorf("save peer id: %w", err)
		}
	}

	d := &Downloader{
		cfg:               cfg,
		db:                db,
		pieceCompletionDB: c,
		folder:            m,
		torrentClient:     torrentClient,
		clientLock:        &sync.RWMutex{},

		statsLock: &sync.RWMutex{},

		webseeds: &WebSeeds{},
	}
	if err := d.addSegments(ctx); err != nil {
		return nil, err
	}
	// CornerCase: no peers -> no anoncments to trackers -> no magnetlink resolution (but magnetlink has filename)
	// means we can start adding weebseeds without waiting for `<-t.GotInfo()`
	d.wg.Add(1)
	go func() {
		defer d.wg.Done()
		d.webseeds.Discover(ctx, d.cfg.WebSeedUrls, d.cfg.WebSeedFiles)
		d.applyWebseeds()
	}()
	return d, nil
}

func (d *Downloader) MainLoopInBackground(ctx context.Context, silent bool) {
	ctx, d.stopMainLoop = context.WithCancel(ctx)
	d.wg.Add(1)
	go func() {
		defer d.wg.Done()
		if err := d.mainLoop(ctx, silent); err != nil {
			if !errors.Is(err, context.Canceled) {
				log.Warn("[snapshots]", "err", err)
			}
		}
	}()
}

func (d *Downloader) mainLoop(ctx context.Context, silent bool) error {
	var sem = semaphore.NewWeighted(int64(d.cfg.DownloadSlots))

	d.wg.Add(1)
	go func() {
		defer d.wg.Done()

		// 2 loops: 1-st waiting for "torrents resolution" (receiving metadata from trackers)

		// Torrents that are already taken care of
		torrentMap := map[metainfo.Hash]struct{}{}
		// First loop drops torrents that were downloaded or are already complete
		// This improves efficiency of download by reducing number of active torrent (empirical observation)
	DownloadLoop:
		torrents := d.Torrent().Torrents()
		for _, t := range torrents {
			if _, already := torrentMap[t.InfoHash()]; already {
				continue
			}
			select {
			case <-ctx.Done():
				return
			case <-t.GotInfo():
			}
			if t.Complete.Bool() {
				atomic.AddUint64(&d.stats.DroppedCompleted, uint64(t.BytesCompleted()))
				atomic.AddUint64(&d.stats.DroppedTotal, uint64(t.Length()))
				//t.Drop()
				torrentMap[t.InfoHash()] = struct{}{}
				continue
			}
			if err := sem.Acquire(ctx, 1); err != nil {
				return
			}
			t.AllowDataDownload()
			t.DownloadAll()
			torrentMap[t.InfoHash()] = struct{}{}
			d.wg.Add(1)
			go func(t *torrent.Torrent) {
				defer d.wg.Done()
				defer sem.Release(1)
				select {
				case <-ctx.Done():
					return
				case <-t.Complete.On():
				}
				atomic.AddUint64(&d.stats.DroppedCompleted, uint64(t.BytesCompleted()))
				atomic.AddUint64(&d.stats.DroppedTotal, uint64(t.Length()))
				//t.Drop()
			}(t)
		}
		if len(torrents) != len(d.Torrent().Torrents()) { //if amount of torrents changed - keep downloading
			goto DownloadLoop
		}

		atomic.StoreUint64(&d.stats.DroppedCompleted, 0)
		atomic.StoreUint64(&d.stats.DroppedTotal, 0)
	DownloadLoop2:
		torrents = d.Torrent().Torrents()
		for _, t := range torrents {
			if _, already := torrentMap[t.InfoHash()]; already {
				continue
			}
			select {
			case <-ctx.Done():
				return
			case <-t.GotInfo():
			}
			if t.Complete.Bool() {
				//t.Drop()
				torrentMap[t.InfoHash()] = struct{}{}
				continue
			}
			if err := sem.Acquire(ctx, 1); err != nil {
				return
			}
			t.AllowDataDownload()
			t.DownloadAll()
			torrentMap[t.InfoHash()] = struct{}{}
			d.wg.Add(1)
			go func(t *torrent.Torrent) {
				defer d.wg.Done()
				defer sem.Release(1)
				select {
				case <-ctx.Done():
					return
				case <-t.Complete.On():
				}
			}(t)
		}
		if len(torrents) != len(d.Torrent().Torrents()) { //if amount of torrents changed - keep downloading
			goto DownloadLoop2
		}
	}()

	logEvery := time.NewTicker(20 * time.Second)
	defer logEvery.Stop()

	statInterval := 20 * time.Second
	statEvery := time.NewTicker(statInterval)
	defer statEvery.Stop()

	justCompleted := true
	for {
		select {
		case <-ctx.Done():
			return ctx.Err()
		case <-statEvery.C:
			d.ReCalcStats(statInterval)

		case <-logEvery.C:
			if silent {
				continue
			}

			stats := d.Stats()

			if stats.Completed {
				if justCompleted {
					justCompleted = false
					// force fsync of db. to not loose results of downloading on power-off
					_ = d.db.Update(ctx, func(tx kv.RwTx) error { return nil })
				}

				log.Info("[snapshots] Seeding",
					"up", common2.ByteCount(stats.UploadRate)+"/s",
					"peers", stats.PeersUnique,
					"conns", stats.ConnectionsTotal,
					"files", stats.FilesTotal)
				continue
			}

			log.Info("[snapshots] Downloading",
				"progress", fmt.Sprintf("%.2f%% %s/%s", stats.Progress, common2.ByteCount(stats.BytesCompleted), common2.ByteCount(stats.BytesTotal)),
				"download", common2.ByteCount(stats.DownloadRate)+"/s",
				"upload", common2.ByteCount(stats.UploadRate)+"/s",
				"peers", stats.PeersUnique,
				"conns", stats.ConnectionsTotal,
				"files", stats.FilesTotal)

			if stats.PeersUnique == 0 {
				ips := d.Torrent().BadPeerIPs()
				if len(ips) > 0 {
					log.Info("[snapshots] Stats", "banned", ips)
				}
			}
		}
	}
}

func (d *Downloader) SnapDir() string {
	d.clientLock.RLock()
	defer d.clientLock.RUnlock()
	return d.cfg.SnapDir
}

func (d *Downloader) ReCalcStats(interval time.Duration) {
	//Call this methods outside of `statsLock` critical section, because they have own locks with contention
	torrents := d.torrentClient.Torrents()
	connStats := d.torrentClient.ConnStats()
	peers := make(map[torrent.PeerID]struct{}, 16)

	d.statsLock.Lock()
	defer d.statsLock.Unlock()
	prevStats, stats := d.stats, d.stats

	stats.Completed = true
	stats.BytesDownload = uint64(connStats.BytesReadUsefulIntendedData.Int64())
	stats.BytesUpload = uint64(connStats.BytesWrittenData.Int64())

	stats.BytesTotal, stats.BytesCompleted, stats.ConnectionsTotal, stats.MetadataReady = atomic.LoadUint64(&stats.DroppedTotal), atomic.LoadUint64(&stats.DroppedCompleted), 0, 0
	for _, t := range torrents {
		select {
		case <-t.GotInfo():
			stats.MetadataReady++
			for _, peer := range t.PeerConns() {
				stats.ConnectionsTotal++
				peers[peer.PeerID] = struct{}{}
			}
			stats.BytesCompleted += uint64(t.BytesCompleted())
			stats.BytesTotal += uint64(t.Length())
			if !t.Complete.Bool() {
				progress := float32(float64(100) * (float64(t.BytesCompleted()) / float64(t.Length())))
				log.Debug("[downloader] file not downloaded yet", "name", t.Name(), "progress", fmt.Sprintf("%.2f%%", progress))
			}
		default:
			log.Debug("[downloader] file has no metadata yet", "name", t.Name())
		}

		stats.Completed = stats.Completed && t.Complete.Bool()
	}

	stats.DownloadRate = (stats.BytesDownload - prevStats.BytesDownload) / uint64(interval.Seconds())
	stats.UploadRate = (stats.BytesUpload - prevStats.BytesUpload) / uint64(interval.Seconds())

	if stats.BytesTotal == 0 {
		stats.Progress = 0
	} else {
		stats.Progress = float32(float64(100) * (float64(stats.BytesCompleted) / float64(stats.BytesTotal)))
		if stats.Progress == 100 && !stats.Completed {
			stats.Progress = 99.99
		}
	}
	stats.PeersUnique = int32(len(peers))
	stats.FilesTotal = int32(len(torrents))

	d.stats = stats
}

func moveFromTmp(snapDir string) error {
	tmpDir := filepath.Join(snapDir, "tmp")
	if !dir.FileExist(tmpDir) {
		return nil
	}

	snFs := os.DirFS(tmpDir)
	paths, err := fs.ReadDir(snFs, ".")
	if err != nil {
		return err
	}
	for _, p := range paths {
		if p.Name() == "." || p.Name() == ".." || p.Name() == "tmp" {
			continue
		}
		src := filepath.Join(tmpDir, p.Name())
		if err := os.Rename(src, filepath.Join(snapDir, p.Name())); err != nil {
			if os.IsExist(err) {
				_ = os.Remove(src)
				continue
			}
			return err
		}
	}
	_ = os.Remove(tmpDir)
	return nil
}

func (d *Downloader) verifyFile(ctx context.Context, t *torrent.Torrent, completePieces *atomic.Uint64) error {
	select {
	case <-ctx.Done():
		return ctx.Err()
	case <-t.GotInfo():
	}

	g := &errgroup.Group{}
	for i := 0; i < t.NumPieces(); i++ {
		i := i
		g.Go(func() error {
			select {
			case <-ctx.Done():
				return ctx.Err()
			default:
			}

			t.Piece(i).VerifyData()
			completePieces.Add(1)
			return nil
		})
		//<-t.Complete.On()
	}
	return g.Wait()
}

func (d *Downloader) VerifyData(ctx context.Context) error {
	total := 0
	for _, t := range d.torrentClient.Torrents() {
		select {
		case <-t.GotInfo():
			total += t.NumPieces()
		default:
			continue
		}
	}

	completedPieces := &atomic.Uint64{}

	{
		log.Info("[snapshots] Verify start")
		defer log.Info("[snapshots] Verify done")
		ctx, cancel := context.WithCancel(ctx)
		defer cancel()
		logInterval := 20 * time.Second
		logEvery := time.NewTicker(logInterval)
		defer logEvery.Stop()
		d.wg.Add(1)
		go func() {
			defer d.wg.Done()
			for {
				select {
				case <-ctx.Done():
					return
				case <-logEvery.C:
					log.Info("[snapshots] Verify", "progress", fmt.Sprintf("%.2f%%", 100*float64(completedPieces.Load())/float64(total)))
				}
			}
		}()
	}

	g, ctx := errgroup.WithContext(ctx)
	// torrent lib internally limiting amount of hashers per file
	// set limit here just to make load predictable, not to control Disk/CPU consumption
	g.SetLimit(runtime.GOMAXPROCS(-1) * 2)

	for _, t := range d.torrentClient.Torrents() {
		t := t
		g.Go(func() error {
			return d.verifyFile(ctx, t, completedPieces)
		})
	}

	g.Wait()
	// force fsync of db. to not loose results of validation on power-off
	return d.db.Update(context.Background(), func(tx kv.RwTx) error { return nil })
}

func (d *Downloader) createMagnetLinkWithInfoHash(ctx context.Context, hash *prototypes.H160, name string, snapDir string) (bool, error) {
	mi := &metainfo.MetaInfo{AnnounceList: Trackers}
	if hash == nil {
		return false, nil
	}
	infoHash := Proto2InfoHash(hash)
	//log.Debug("[downloader] downloading torrent and seg file", "hash", infoHash)

	if _, ok := d.torrentClient.Torrent(infoHash); ok {
		//log.Debug("[downloader] torrent client related to hash found", "hash", infoHash)
		return true, nil
	}

	magnet := mi.Magnet(&infoHash, &metainfo.Info{Name: name})
	t, err := d.torrentClient.AddMagnet(magnet.String())
	if err != nil {
		//log.Warn("[downloader] add magnet link", "err", err)
		return false, err
	}
	t.DisallowDataDownload()
	t.AllowDataUpload()
	d.wg.Add(1)
	go func(t *torrent.Torrent) {
		defer d.wg.Done()
		select {
		case <-ctx.Done():
			return
		case <-t.GotInfo():
		}

		mi := t.Metainfo()
		if err := CreateTorrentFileIfNotExists(snapDir, t.Info(), &mi); err != nil {
			log.Warn("[downloader] create torrent file", "err", err)
			return
		}
	}(t)
	//log.Debug("[downloader] downloaded both seg and torrent files", "hash", infoHash)
	return false, nil
}

func seedableFiles(snapDir string) ([]string, error) {
	files, err := seedableSegmentFiles(snapDir)
	if err != nil {
		return nil, fmt.Errorf("seedableSegmentFiles: %w", err)
	}
	files2, err := seedableHistorySnapshots(snapDir, "history")
	if err != nil {
		return nil, fmt.Errorf("seedableHistorySnapshots: %w", err)
	}
	files = append(files, files2...)
	files2, err = seedableHistorySnapshots(snapDir, "warm")
	if err != nil {
		return nil, fmt.Errorf("seedableHistorySnapshots: %w", err)
	}
	files = append(files, files2...)
	return files, nil
}
func (d *Downloader) addSegments(ctx context.Context) error {
	logEvery := time.NewTicker(20 * time.Second)
	defer logEvery.Stop()
	_, err := BuildTorrentFilesIfNeed(context.Background(), d.SnapDir())
	if err != nil {
		return err
	}
<<<<<<< HEAD
	files, err := seedableBlocksSnapshots(d.SnapDir())
	if err != nil {
		return fmt.Errorf("seedableBlocksSnapshots: %w", err)
	}
	files2, err := seedableHistorySnapshots(d.SnapDir())
=======
	err = AddTorrentFiles(d.SnapDir(), d.torrentClient)
>>>>>>> de8f783e
	if err != nil {
		return fmt.Errorf("AddTorrentFiles: %w", err)
	}
	g, ctx := errgroup.WithContext(ctx)
	i := atomic.Int64{}
	files, err := seedableFiles(d.SnapDir())
	if err != nil {
		return err
	}
	for _, f := range files {
		f := f
		g.Go(func() error {
			select {
			case <-ctx.Done():
				return ctx.Err()
			default:
			}
			_, err := AddSegment(f, d.cfg.SnapDir, d.torrentClient)
			if err != nil {
				return err
			}

			i.Add(1)
			select {
			case <-ctx.Done():
				return ctx.Err()
			case <-logEvery.C:
				log.Info("[snpshots] initializing", "files", fmt.Sprintf("%d/%d", i.Load(), len(files)))
			default:
			}
			return nil
		})
	}
	if err := g.Wait(); err != nil {
		return err
	}
	return nil
}

func (d *Downloader) Stats() AggStats {
	d.statsLock.RLock()
	defer d.statsLock.RUnlock()
	return d.stats
}

func (d *Downloader) Close() {
	d.stopMainLoop()
	d.wg.Wait()
	d.torrentClient.Close()
	if err := d.folder.Close(); err != nil {
		log.Warn("[snapshots] folder.close", "err", err)
	}
	if err := d.pieceCompletionDB.Close(); err != nil {
		log.Warn("[snapshots] pieceCompletionDB.close", "err", err)
	}
	d.db.Close()
}

func (d *Downloader) PeerID() []byte {
	peerID := d.torrentClient.PeerID()
	return peerID[:]
}

func (d *Downloader) StopSeeding(hash metainfo.Hash) error {
	t, ok := d.torrentClient.Torrent(hash)
	if !ok {
		return nil
	}
	ch := t.Closed()
	t.Drop()
	<-ch
	return nil
}

func (d *Downloader) Torrent() *torrent.Client {
	d.clientLock.RLock()
	defer d.clientLock.RUnlock()
	return d.torrentClient
}

func openClient(cfg *torrent.ClientConfig) (db kv.RwDB, c storage.PieceCompletion, m storage.ClientImplCloser, torrentClient *torrent.Client, err error) {
	snapDir := cfg.DataDir
	db, err = mdbx.NewMDBX(log.New()).
		Label(kv.DownloaderDB).
		WithTableCfg(func(defaultBuckets kv.TableCfg) kv.TableCfg { return kv.DownloaderTablesCfg }).
		SyncPeriod(15 * time.Second).
		Path(filepath.Join(snapDir, "db")).
		Open()
	if err != nil {
		return nil, nil, nil, nil, err
	}
	c, err = NewMdbxPieceCompletion(db)
	if err != nil {
		return nil, nil, nil, nil, fmt.Errorf("torrentcfg.NewMdbxPieceCompletion: %w", err)
	}
	m = storage.NewMMapWithCompletion(snapDir, c)
	cfg.DefaultStorage = m

	for retry := 0; retry < 5; retry++ {
		torrentClient, err = torrent.NewClient(cfg)
		if err == nil {
			break
		}
		time.Sleep(10 * time.Millisecond)
	}
	if err != nil {
		return nil, nil, nil, nil, fmt.Errorf("torrent.NewClient: %w", err)
	}

	return db, c, m, torrentClient, nil
}

func (d *Downloader) applyWebseeds() {
	for _, t := range d.Torrent().Torrents() {
		urls, ok := d.webseeds.GetByFileNames()[t.Name()]
		if !ok {
			continue
		}
		log.Debug("[downloader] addd webseeds", "file", t.Name())
		t.AddWebSeeds(urls)
	}
}

type WebSeeds struct {
	lock              sync.Mutex
	webSeedsByFilName snaptype.WebSeeds
}

func (d *WebSeeds) GetByFileNames() snaptype.WebSeeds {
	d.lock.Lock()
	defer d.lock.Unlock()
	return d.webSeedsByFilName
}
func (d *WebSeeds) SetByFileNames(l snaptype.WebSeeds) {
	d.lock.Lock()
	defer d.lock.Unlock()
	d.webSeedsByFilName = l
}

func (d *WebSeeds) callWebSeedsProvider(ctx context.Context, webSeedProviderUrl *url.URL) (snaptype.WebSeedsFromProvider, error) {
	request, err := http.NewRequest(http.MethodGet, webSeedProviderUrl.String(), nil)
	if err != nil {
		return nil, err
	}
	request = request.WithContext(ctx)
	resp, err := http.DefaultClient.Do(request)
	if err != nil {
		return nil, err
	}
	defer resp.Body.Close()
	response := snaptype.WebSeedsFromProvider{}
	if err := toml.NewDecoder(resp.Body).Decode(&response); err != nil {
		return nil, err
	}
	return response, nil
}
func (d *WebSeeds) readWebSeedsFile(webSeedProviderPath string) (snaptype.WebSeedsFromProvider, error) {
	data, err := os.ReadFile(webSeedProviderPath)
	if err != nil {
		return nil, err
	}
	response := snaptype.WebSeedsFromProvider{}
	if err := toml.Unmarshal(data, &response); err != nil {
		return nil, err
	}
	return response, nil
}

func (d *WebSeeds) Discover(ctx context.Context, urls []*url.URL, files []string) {
	list := make([]snaptype.WebSeedsFromProvider, len(urls)+len(files))
	for _, webSeedProviderURL := range urls {
		select {
		case <-ctx.Done():
			break
		default:
		}
		response, err := d.callWebSeedsProvider(ctx, webSeedProviderURL)
		if err != nil { // don't fail on error
			log.Warn("[downloader] callWebSeedsProvider", "err", err, "url", webSeedProviderURL.EscapedPath())
			continue
		}
		list = append(list, response)
	}
	for _, webSeedFile := range files {
		response, err := d.readWebSeedsFile(webSeedFile)
		if err != nil { // don't fail on error
			_, fileName := filepath.Split(webSeedFile)
			log.Warn("[downloader] readWebSeedsFile", "err", err, "file", fileName)
			continue
		}
		list = append(list, response)
	}
	d.SetByFileNames(snaptype.NewWebSeeds(list))
}<|MERGE_RESOLUTION|>--- conflicted
+++ resolved
@@ -530,15 +530,7 @@
 	if err != nil {
 		return err
 	}
-<<<<<<< HEAD
-	files, err := seedableBlocksSnapshots(d.SnapDir())
-	if err != nil {
-		return fmt.Errorf("seedableBlocksSnapshots: %w", err)
-	}
-	files2, err := seedableHistorySnapshots(d.SnapDir())
-=======
 	err = AddTorrentFiles(d.SnapDir(), d.torrentClient)
->>>>>>> de8f783e
 	if err != nil {
 		return fmt.Errorf("AddTorrentFiles: %w", err)
 	}
